/**
 * Copyright (C) 2009 - 2009 by OpenGamma Inc.
 * 
 * Please see distribution for license.
 */
package com.opengamma.engine.view;

import java.util.Arrays;
import java.util.Collection;
import java.util.NoSuchElementException;
import java.util.Set;
import java.util.concurrent.ConcurrentHashMap;
import java.util.concurrent.ConcurrentMap;
import java.util.concurrent.ExecutorService;
import java.util.concurrent.LinkedBlockingQueue;
import java.util.concurrent.ThreadFactory;
import java.util.concurrent.ThreadPoolExecutor;
import java.util.concurrent.TimeUnit;
import java.util.concurrent.locks.ReentrantLock;

import org.slf4j.Logger;
import org.slf4j.LoggerFactory;
import org.springframework.context.Lifecycle;

import com.opengamma.engine.function.DefaultFunctionResolver;
import com.opengamma.engine.function.FunctionCompilationService;
import com.opengamma.engine.function.FunctionRepository;
import com.opengamma.engine.livedata.CombiningLiveDataSnapshotProvider;
import com.opengamma.engine.livedata.InMemoryLKVSnapshotProvider;
import com.opengamma.engine.livedata.LiveDataAvailabilityProvider;
import com.opengamma.engine.livedata.LiveDataSnapshotProvider;
import com.opengamma.engine.position.PositionSource;
import com.opengamma.engine.security.SecuritySource;
import com.opengamma.engine.view.cache.ViewComputationCacheSource;
import com.opengamma.engine.view.calc.DependencyGraphExecutorFactory;
import com.opengamma.engine.view.calcnode.JobDispatcher;
import com.opengamma.engine.view.calcnode.ViewProcessorQueryReceiver;
import com.opengamma.engine.view.permission.ViewPermission;
import com.opengamma.engine.view.permission.ViewPermissionProvider;
import com.opengamma.livedata.client.LiveDataClient;
import com.opengamma.livedata.msg.UserPrincipal;
import com.opengamma.util.ArgumentChecker;
import com.opengamma.util.NamedThreadPoolFactory;
import com.opengamma.util.monitor.OperationTimer;

// REVIEW kirk 2010-03-02 -- View initialization is really slow, and right now there's no
// asynchronous support in any type of RESTful call for a super-slow (1-2 minutes) call.
// Should we pre-load all views? Have an option for pre-loaded ones? What?

/**
 * 
 */
public class ViewProcessor implements Lifecycle {
  private static final Logger s_logger = LoggerFactory.getLogger(ViewProcessor.class);
  // Injected Inputs:
  private ViewDefinitionRepository _viewDefinitionRepository;
  private SecuritySource _securitySource;
  private PositionSource _positionSource;
  private FunctionCompilationService _functionCompilationService;
  private LiveDataClient _liveDataClient;
  private LiveDataAvailabilityProvider _liveDataAvailabilityProvider;
  private LiveDataSnapshotProvider _liveDataSnapshotProvider;
  private ViewComputationCacheSource _computationCacheSource;
  private JobDispatcher _computationJobDispatcher;
  private ViewProcessorQueryReceiver _viewProcessorQueryReceiver;
  private DependencyGraphExecutorFactory _dependencyGraphExecutorFactory;
  private ViewPermissionProvider _viewPermissionProvider;
  // State:
  private final ConcurrentMap<String, View> _viewsByName = new ConcurrentHashMap<String, View>();
  private final ReentrantLock _lifecycleLock = new ReentrantLock();
  private boolean _isStarted /* = false */;
  private ExecutorService _executorService;
  private boolean _localExecutorService /* = false */;

  public ViewProcessor() {
  }

  protected void assertNotStarted() {
    if (_isStarted) {
      throw new IllegalStateException("Cannot change injected properties once this ViewProcessor has been started.");
    }
  }

  /**
   * @return the viewDefinitionRepository
   */
  public ViewDefinitionRepository getViewDefinitionRepository() {
    return _viewDefinitionRepository;
  }

  /**
   * @param viewDefinitionRepository the viewDefinitionRepository to set
   */
  public void setViewDefinitionRepository(ViewDefinitionRepository viewDefinitionRepository) {
    assertNotStarted();
    _viewDefinitionRepository = viewDefinitionRepository;
  }

  public void setFunctionCompilationService(final FunctionCompilationService functionCompilationService) {
    assertNotStarted();
    _functionCompilationService = functionCompilationService;
  }

  public FunctionCompilationService getFunctionCompilationService() {
    return _functionCompilationService;
  }

  /**
   * Gets the source of securities.
   * @return the source of securities
   */
  public SecuritySource getSecuritySource() {
    return _securitySource;
  }

  /**
   * Sets the source of securities.
   * @param securitySource  the source of securities
   */
  public void setSecuritySource(SecuritySource securitySource) {
    assertNotStarted();
    _securitySource = securitySource;
  }

  /**
   * Gets the source of positions.
   * @return the source of positions
   */
  public PositionSource getPositionSource() {
    return _positionSource;
  }

  /**
   * Sets the source of positions.
   * @param positionSource  the source of positions
   */
  public void setPositionSource(PositionSource positionSource) {
    assertNotStarted();
    _positionSource = positionSource;
  }

  public LiveDataClient getLiveDataClient() {
    return _liveDataClient;
  }

  public void setLiveDataClient(LiveDataClient liveDataClient) {
    _liveDataClient = liveDataClient;
  }

  /**
   * @return the liveDataAvailabilityProvider
   */
  public LiveDataAvailabilityProvider getLiveDataAvailabilityProvider() {
    return _liveDataAvailabilityProvider;
  }

  /**
   * @param liveDataAvailabilityProvider the liveDataAvailabilityProvider to set
   */
  public void setLiveDataAvailabilityProvider(LiveDataAvailabilityProvider liveDataAvailabilityProvider) {
    assertNotStarted();
    _liveDataAvailabilityProvider = liveDataAvailabilityProvider;
  }

  /**
   * @return the liveDataSnapshotProvider
   */
  public LiveDataSnapshotProvider getLiveDataSnapshotProvider() {
    return _liveDataSnapshotProvider;
  }

  /**
   * @param liveDataSnapshotProvider the liveDataSnapshotProvider to set
   */
  public void setLiveDataSnapshotProvider(LiveDataSnapshotProvider liveDataSnapshotProvider) {
    assertNotStarted();
    _liveDataSnapshotProvider = liveDataSnapshotProvider;
  }

  /**
   * @return the computationCacheSource
   */
  public ViewComputationCacheSource getComputationCacheSource() {
    return _computationCacheSource;
  }

  /**
   * @param computationCacheSource the computationCacheSource to set
   */
  public void setComputationCacheSource(ViewComputationCacheSource computationCacheSource) {
    assertNotStarted();
    _computationCacheSource = computationCacheSource;
  }

  /**
   * @return the computationJobDispatcher
   */
  public JobDispatcher getComputationJobDispatcher() {
    return _computationJobDispatcher;
  }

  /**
   * @param computationJobDispatcher the computationJobDispatcher to set
   */
  public void setComputationJobDispatcher(JobDispatcher computationJobDispatcher) {
    assertNotStarted();
    _computationJobDispatcher = computationJobDispatcher;
  }

  /**
   * @return the calculation node query receiver (for messages back from the calc node).
   */
  public ViewProcessorQueryReceiver getViewProcessorQueryReceiver() {
    return _viewProcessorQueryReceiver;
  }

  public void setViewProcessorQueryReceiver(ViewProcessorQueryReceiver calcNodeQueryReceiver) {
    assertNotStarted();
    _viewProcessorQueryReceiver = calcNodeQueryReceiver;
  }

  public DependencyGraphExecutorFactory getDependencyGraphExecutorFactory() {
    return _dependencyGraphExecutorFactory;
  }

  public void setDependencyGraphExecutorFactory(DependencyGraphExecutorFactory dependencyGraphExecutorFactory) {
    _dependencyGraphExecutorFactory = dependencyGraphExecutorFactory;
  }

  public ViewPermissionProvider getViewPermissionProvider() {
    return _viewPermissionProvider;
  }

  public void setViewPermissionProvider(ViewPermissionProvider viewPermissionProvider) {
    _viewPermissionProvider = viewPermissionProvider;
  }

  /**
   * @return the executorService
   */
  public ExecutorService getExecutorService() {
    return _executorService;
  }

  /**
   * @param executorService the executorService to set
   */
  public void setExecutorService(ExecutorService executorService) {
    assertNotStarted();
    _executorService = executorService;
  }

  /**
   * @return the localExecutorService
   */
  public boolean isLocalExecutorService() {
    return _localExecutorService;
  }

  /**
   * @param localExecutorService the localExecutorService to set
   */
  public void setLocalExecutorService(boolean localExecutorService) {
    assertNotStarted();
    _localExecutorService = localExecutorService;
  }

  public Set<String> getViewNames() {
    return getViewDefinitionRepository().getDefinitionNames();
  }

  /**
   * Obtain an already-initialized {@link View} instance.
   * <p/>
   * This method will only return a view if it has already been initialized and if the given user has access to the
   * view.
   * <p/>
   * If there is a view definition available, and the user has access to it, but this method returns {@code null}, the
   * view needs to be initialized using {@link #initializeView(String)}.
   * 
   * @param name  the name of the view to obtain, not null
   * @param credentials  the user who should have access to the view, not null
   * @return  the initialized view, or {@code null}.
   */
  public View getView(String name, UserPrincipal credentials) {
    ArgumentChecker.notNull(name, "View name");
    ArgumentChecker.notNull(credentials, "User credentials");

    View view = _viewsByName.get(name);
    if (view == null) {
      return null;
    }
    view.getPermissionProvider().assertPermission(ViewPermission.ACCESS, credentials, view);
    return view;
  }

  /**
   *
   * @param viewName the name of the view to initialize
   * @throws NoSuchElementException if a view with the name is not available
   */
  public void initializeView(String viewName) {
    ArgumentChecker.notNull(viewName, "View name");
    if (_viewsByName.containsKey(viewName)) {
      return;
    }
    ViewDefinition viewDefinition = getViewDefinitionRepository().getDefinition(viewName);
    if (viewDefinition == null) {
      throw new NoSuchElementException("No view available with name \"" + viewName + "\"");
    }
    // NOTE kirk 2010-03-02 -- We construct a bespoke ViewProcessingContext because the resolvers might be based on the
    // view definition (particularly for functions and the like).
    // NOTE jonathan 2010-08-18 -- Same thing as above for the permission provider. At the moment we're using the
    // default for everything, but we could potentially customise this per view, perhaps based on some property of the
<<<<<<< HEAD
    // view definition - it's easy to imagine that there might be different broad types of view permissioning. 
    getCompilationContext().setSecuritySource(getSecuritySource());
    InMemoryLKVSnapshotProvider viewLevelLiveData = new InMemoryLKVSnapshotProvider();
    ViewProcessingContext vpc = new ViewProcessingContext(
        getLiveDataClient(),
        getLiveDataAvailabilityProvider(),
        new CombiningLiveDataSnapshotProvider(Arrays.asList(viewLevelLiveData, getLiveDataSnapshotProvider())),
        getFunctionRepository(),
        new DefaultFunctionResolver(getFunctionRepository()),
        getPositionSource(),
        getSecuritySource(),
        getComputationCacheSource(),
        getComputationJobDispatcher(),
        getViewProcessorQueryReceiver(),
        getCompilationContext(),
        getExecutorService(),
        getDependencyGraphExecutorFactory(),
        getViewPermissionProvider());
    View freshView = new View(viewDefinition, vpc, viewLevelLiveData);
=======
    // view definition - it's easy to imagine that there might be different broad types of view permissioning.
    final FunctionRepository functionRepository = getFunctionCompilationService().getFunctionRepository();
    ViewProcessingContext vpc = new ViewProcessingContext(getLiveDataClient(), getLiveDataAvailabilityProvider(), getLiveDataSnapshotProvider(), functionRepository, new DefaultFunctionResolver(
        functionRepository), getPositionSource(), getSecuritySource(), getComputationCacheSource(), getComputationJobDispatcher(), getViewProcessorQueryReceiver(),
        getFunctionCompilationService().getFunctionCompilationContext(), getExecutorService(), getDependencyGraphExecutorFactory(), getViewPermissionProvider());
    View freshView = new View(viewDefinition, vpc);
>>>>>>> ebb43810
    View actualView = _viewsByName.putIfAbsent(viewName, freshView);
    if (actualView == null) {
      actualView = freshView;
    }
    switch (actualView.getCalculationState()) {
      case INITIALIZING:
        // Do nothing, another thread is taking care of this.
        s_logger.debug("Not initializing {} as another thread already doing it.", viewName);
        break;
      case NOT_INITIALIZED:
        // We want to initialize it.
        actualView.init();
        break;
      default:
        // REVIEW kirk 2010-03-02 -- Is this the right thing to do?
        s_logger.warn("Asked to initialize view {} but in state {}. Doing nothing.", viewName, actualView.getCalculationState());
    }
  }

  public void startProcessing(String viewName) {
    View view = getViewInternal(viewName);
    switch (view.getCalculationState()) {
      case NOT_INITIALIZED:
        throw new IllegalStateException("View constructed but not yet initialized.");
      case INITIALIZING:
        throw new IllegalStateException("View still initializing.");
      case TERMINATED:
      case TERMINATING:
        throw new IllegalStateException("Restarts of Views not supported right now.");
      case NOT_STARTED:
        s_logger.info("Starting view {}", viewName);
        view.start();
        break;
      case RUNNING:
      case STARTING:
        s_logger.info("Requested start of {} but either running or starting. No action taken.", viewName);
    }
  }

  public void stopProcessing(String viewName) {
    View view = getViewInternal(viewName);
    switch (view.getCalculationState()) {
      case NOT_INITIALIZED:
      case INITIALIZING:
      case NOT_STARTED:
        s_logger.info("View {} not started so not stopping.", viewName);
        break;
      case TERMINATED:
      case TERMINATING:
        s_logger.info("View {} requested termination, but already terminated or terminating", viewName);
        break;
      case STARTING:
        throw new IllegalStateException("Attempted to terminate view \"" + viewName + "\" while starting.");
      case RUNNING:
        s_logger.info("Terminating view {}", viewName);
        view.stop();
        _viewsByName.remove(viewName);
    }
  }

  protected View getViewInternal(String viewName) {
    ArgumentChecker.notNull(viewName, "View name");
    View view = _viewsByName.get(viewName);
    if (view != null) {
      return view;
    }
    ViewDefinition viewDefinition = getViewDefinitionRepository().getDefinition(viewName);
    if (viewDefinition == null) {
      throw new IllegalArgumentException("No view available with name \"" + viewName + "\"");
    }
    throw new IllegalStateException("View \"" + viewName + "\" available, but not initialized. Must be initialized first.");
  }

  // --------------------------------------------------------------------------
  // LIFECYCLE METHODS
  // --------------------------------------------------------------------------

  @Override
  public boolean isRunning() {
    _lifecycleLock.lock();
    try {
      return _isStarted;
    } finally {
      _lifecycleLock.unlock();
    }
  }

  @Override
  public void start() {
    OperationTimer timer = new OperationTimer(s_logger, "Starting on lifecycle call");
    _lifecycleLock.lock();
    try {
      s_logger.info("Starting on lifecycle call.");
      checkInjectedInputs();
      initializeExecutorService();
      getFunctionCompilationService().initialize(getExecutorService());
      // REVIEW kirk 2010-03-03 -- If we initialize all views or anything, this is
      // where we'd do it.
      _isStarted = true;
    } finally {
      _lifecycleLock.unlock();
    }
    timer.finished();
  }

  @Override
  public void stop() {
    _lifecycleLock.lock();
    try {
      s_logger.info("Stopping on lifecycle call, terminating all running views.");
      Collection<View> views = _viewsByName.values();
      for (View view : views) {
        if (view.isRunning()) {
          s_logger.info("Terminating view {} due to lifecycle call", view.getDefinition().getName());
          view.stop();
        }
      }
      _viewsByName.clear();
      s_logger.info("All views terminated.");
      if (isLocalExecutorService()) {
        s_logger.info("Shutting down local executor service.");
        getExecutorService().shutdown();
        try {
          getExecutorService().awaitTermination(90, TimeUnit.SECONDS);
        } catch (InterruptedException e) {
          s_logger.info("Interrupted while attempting to shutdown local executor service");
          Thread.interrupted();
        }
        s_logger.info("Executor service shut down.");
      }
      _isStarted = false;
      // REVIEW Andrew 2010-03-25 -- It might be coincidence, but if this gets called during undeploy/stop within a container the Bloomberg API explodes with a ton of NPEs.
    } finally {
      _lifecycleLock.unlock();
    }
  }

  // --------------------------------------------------------------------------
  // INITIALIZATION METHODS
  // For all methods that are ultimately called from start()
  // --------------------------------------------------------------------------

  protected void initializeExecutorService() {
    if (getExecutorService() == null) {
      OperationTimer timer = new OperationTimer(s_logger, "Initializing View Processor");
      ThreadFactory tf = new NamedThreadPoolFactory("ViewProcessor", true);
      int nThreads = Runtime.getRuntime().availableProcessors() - 1;
      if (nThreads == 0) {
        nThreads = 1;
      }
      s_logger.info("No injected executor service; starting one with {} max threads", nThreads);
      // REVIEW kirk 2010-03-07 -- Is this the right queue to use here?
      ThreadPoolExecutor executor = new ThreadPoolExecutor(0, nThreads, 5L, TimeUnit.SECONDS, new LinkedBlockingQueue<Runnable>(), tf);
      setExecutorService(executor);
      setLocalExecutorService(true);
      timer.finished();
    } else {
      setLocalExecutorService(false);
    }
  }

  protected void checkInjectedInputs() {
    s_logger.debug("Checking injected inputs.");
    ArgumentChecker.notNullInjected(getViewDefinitionRepository(), "viewDefinitionRepository");
    ArgumentChecker.notNullInjected(getFunctionCompilationService(), "functionCompilationService");
    ArgumentChecker.notNullInjected(getSecuritySource(), "securitySource");
    ArgumentChecker.notNullInjected(getPositionSource(), "positionSource");
    ArgumentChecker.notNullInjected(getLiveDataAvailabilityProvider(), "liveDataAvailabilityProvider");
    ArgumentChecker.notNullInjected(getLiveDataSnapshotProvider(), "liveDataSnapshotProvider");
    ArgumentChecker.notNullInjected(getComputationCacheSource(), "computationCacheSource");
    ArgumentChecker.notNullInjected(getComputationJobDispatcher(), "computationJobRequestSender");
  }

}<|MERGE_RESOLUTION|>--- conflicted
+++ resolved
@@ -1,6 +1,6 @@
 /**
  * Copyright (C) 2009 - 2009 by OpenGamma Inc.
- * 
+ *
  * Please see distribution for license.
  */
 package com.opengamma.engine.view;
@@ -68,19 +68,19 @@
   // State:
   private final ConcurrentMap<String, View> _viewsByName = new ConcurrentHashMap<String, View>();
   private final ReentrantLock _lifecycleLock = new ReentrantLock();
-  private boolean _isStarted /* = false */;
+  private boolean _isStarted /*= false*/;
   private ExecutorService _executorService;
-  private boolean _localExecutorService /* = false */;
-
+  private boolean _localExecutorService /*= false*/;
+  
   public ViewProcessor() {
   }
-
+  
   protected void assertNotStarted() {
     if (_isStarted) {
       throw new IllegalStateException("Cannot change injected properties once this ViewProcessor has been started.");
     }
   }
-
+  
   /**
    * @return the viewDefinitionRepository
    */
@@ -96,14 +96,24 @@
     _viewDefinitionRepository = viewDefinitionRepository;
   }
 
-  public void setFunctionCompilationService(final FunctionCompilationService functionCompilationService) {
-    assertNotStarted();
-    _functionCompilationService = functionCompilationService;
-  }
-
+  /**
+   * Gets the function compilation service
+   * 
+   * @return  the function compilation service
+   */
   public FunctionCompilationService getFunctionCompilationService() {
     return _functionCompilationService;
   }
+  
+  /**
+   * Sets the function compilation service
+   * 
+   * @param functionCompilationService  the function compilation service
+   */
+  public void setFunctionCompilationService(final FunctionCompilationService functionCompilationService) {
+    assertNotStarted();
+    _functionCompilationService = functionCompilationService;
+  }
 
   /**
    * Gets the source of securities.
@@ -138,7 +148,7 @@
     assertNotStarted();
     _positionSource = positionSource;
   }
-
+  
   public LiveDataClient getLiveDataClient() {
     return _liveDataClient;
   }
@@ -176,7 +186,7 @@
     assertNotStarted();
     _liveDataSnapshotProvider = liveDataSnapshotProvider;
   }
-
+  
   /**
    * @return the computationCacheSource
    */
@@ -206,19 +216,19 @@
     assertNotStarted();
     _computationJobDispatcher = computationJobDispatcher;
   }
-
+  
   /**
    * @return the calculation node query receiver (for messages back from the calc node).
    */
   public ViewProcessorQueryReceiver getViewProcessorQueryReceiver() {
     return _viewProcessorQueryReceiver;
   }
-
+  
   public void setViewProcessorQueryReceiver(ViewProcessorQueryReceiver calcNodeQueryReceiver) {
     assertNotStarted();
     _viewProcessorQueryReceiver = calcNodeQueryReceiver;
   }
-
+  
   public DependencyGraphExecutorFactory getDependencyGraphExecutorFactory() {
     return _dependencyGraphExecutorFactory;
   }
@@ -226,15 +236,15 @@
   public void setDependencyGraphExecutorFactory(DependencyGraphExecutorFactory dependencyGraphExecutorFactory) {
     _dependencyGraphExecutorFactory = dependencyGraphExecutorFactory;
   }
-
+  
   public ViewPermissionProvider getViewPermissionProvider() {
     return _viewPermissionProvider;
   }
-
+  
   public void setViewPermissionProvider(ViewPermissionProvider viewPermissionProvider) {
     _viewPermissionProvider = viewPermissionProvider;
   }
-
+  
   /**
    * @return the executorService
    */
@@ -264,11 +274,11 @@
     assertNotStarted();
     _localExecutorService = localExecutorService;
   }
-
+  
   public Set<String> getViewNames() {
     return getViewDefinitionRepository().getDefinitionNames();
   }
-
+  
   /**
    * Obtain an already-initialized {@link View} instance.
    * <p/>
@@ -285,7 +295,7 @@
   public View getView(String name, UserPrincipal credentials) {
     ArgumentChecker.notNull(name, "View name");
     ArgumentChecker.notNull(credentials, "User credentials");
-
+    
     View view = _viewsByName.get(name);
     if (view == null) {
       return null;
@@ -293,7 +303,7 @@
     view.getPermissionProvider().assertPermission(ViewPermission.ACCESS, credentials, view);
     return view;
   }
-
+  
   /**
    *
    * @param viewName the name of the view to initialize
@@ -312,34 +322,25 @@
     // view definition (particularly for functions and the like).
     // NOTE jonathan 2010-08-18 -- Same thing as above for the permission provider. At the moment we're using the
     // default for everything, but we could potentially customise this per view, perhaps based on some property of the
-<<<<<<< HEAD
     // view definition - it's easy to imagine that there might be different broad types of view permissioning. 
-    getCompilationContext().setSecuritySource(getSecuritySource());
+    FunctionRepository functionRepository = getFunctionCompilationService().getFunctionRepository();
     InMemoryLKVSnapshotProvider viewLevelLiveData = new InMemoryLKVSnapshotProvider();
     ViewProcessingContext vpc = new ViewProcessingContext(
         getLiveDataClient(),
         getLiveDataAvailabilityProvider(),
         new CombiningLiveDataSnapshotProvider(Arrays.asList(viewLevelLiveData, getLiveDataSnapshotProvider())),
-        getFunctionRepository(),
-        new DefaultFunctionResolver(getFunctionRepository()),
+        functionRepository,
+        new DefaultFunctionResolver(functionRepository),
         getPositionSource(),
         getSecuritySource(),
         getComputationCacheSource(),
         getComputationJobDispatcher(),
         getViewProcessorQueryReceiver(),
-        getCompilationContext(),
+        getFunctionCompilationService().getFunctionCompilationContext(),
         getExecutorService(),
         getDependencyGraphExecutorFactory(),
         getViewPermissionProvider());
     View freshView = new View(viewDefinition, vpc, viewLevelLiveData);
-=======
-    // view definition - it's easy to imagine that there might be different broad types of view permissioning.
-    final FunctionRepository functionRepository = getFunctionCompilationService().getFunctionRepository();
-    ViewProcessingContext vpc = new ViewProcessingContext(getLiveDataClient(), getLiveDataAvailabilityProvider(), getLiveDataSnapshotProvider(), functionRepository, new DefaultFunctionResolver(
-        functionRepository), getPositionSource(), getSecuritySource(), getComputationCacheSource(), getComputationJobDispatcher(), getViewProcessorQueryReceiver(),
-        getFunctionCompilationService().getFunctionCompilationContext(), getExecutorService(), getDependencyGraphExecutorFactory(), getViewPermissionProvider());
-    View freshView = new View(viewDefinition, vpc);
->>>>>>> ebb43810
     View actualView = _viewsByName.putIfAbsent(viewName, freshView);
     if (actualView == null) {
       actualView = freshView;
@@ -358,10 +359,10 @@
         s_logger.warn("Asked to initialize view {} but in state {}. Doing nothing.", viewName, actualView.getCalculationState());
     }
   }
-
+  
   public void startProcessing(String viewName) {
     View view = getViewInternal(viewName);
-    switch (view.getCalculationState()) {
+    switch(view.getCalculationState()) {
       case NOT_INITIALIZED:
         throw new IllegalStateException("View constructed but not yet initialized.");
       case INITIALIZING:
@@ -378,7 +379,7 @@
         s_logger.info("Requested start of {} but either running or starting. No action taken.", viewName);
     }
   }
-
+  
   public void stopProcessing(String viewName) {
     View view = getViewInternal(viewName);
     switch (view.getCalculationState()) {
@@ -399,12 +400,12 @@
         _viewsByName.remove(viewName);
     }
   }
-
+  
   protected View getViewInternal(String viewName) {
     ArgumentChecker.notNull(viewName, "View name");
     View view = _viewsByName.get(viewName);
     if (view != null) {
-      return view;
+      return view; 
     }
     ViewDefinition viewDefinition = getViewDefinitionRepository().getDefinition(viewName);
     if (viewDefinition == null) {
@@ -412,7 +413,7 @@
     }
     throw new IllegalStateException("View \"" + viewName + "\" available, but not initialized. Must be initialized first.");
   }
-
+  
   // --------------------------------------------------------------------------
   // LIFECYCLE METHODS
   // --------------------------------------------------------------------------
@@ -438,6 +439,7 @@
       getFunctionCompilationService().initialize(getExecutorService());
       // REVIEW kirk 2010-03-03 -- If we initialize all views or anything, this is
       // where we'd do it.
+      
       _isStarted = true;
     } finally {
       _lifecycleLock.unlock();
@@ -476,7 +478,7 @@
       _lifecycleLock.unlock();
     }
   }
-
+  
   // --------------------------------------------------------------------------
   // INITIALIZATION METHODS
   // For all methods that are ultimately called from start()
