/**
 * Copyright (C) 2009 - 2009 by OpenGamma Inc.
 * 
 * Please see distribution for license.
 */
package com.opengamma.financial.analytics.ircurve;

import java.util.Collections;
import java.util.HashSet;
import java.util.Map;
import java.util.Set;
import java.util.TreeMap;

import javax.time.calendar.Clock;
import javax.time.calendar.LocalDate;
import javax.time.calendar.ZonedDateTime;

import org.apache.commons.lang.ObjectUtils;
<<<<<<< HEAD
import org.apache.commons.lang.Validate;
=======
import org.fudgemsg.FudgeField;
import org.fudgemsg.FudgeFieldContainer;
import org.fudgemsg.MutableFudgeFieldContainer;
import org.fudgemsg.mapping.FudgeDeserializationContext;
import org.fudgemsg.mapping.FudgeSerializationContext;
>>>>>>> 852b224b

import com.opengamma.config.ConfigSearchRequest;
import com.opengamma.engine.ComputationTarget;
import com.opengamma.engine.ComputationTargetType;
import com.opengamma.engine.config.ConfigSource;
import com.opengamma.engine.function.AbstractFunction;
import com.opengamma.engine.function.FunctionCompilationContext;
import com.opengamma.engine.function.FunctionExecutionContext;
import com.opengamma.engine.function.FunctionInputs;
import com.opengamma.engine.function.FunctionInvoker;
import com.opengamma.engine.security.SecuritySource;
import com.opengamma.engine.value.ComputedValue;
import com.opengamma.engine.value.ValueRequirement;
import com.opengamma.engine.value.ValueRequirementNames;
import com.opengamma.engine.value.ValueSpecification;
import com.opengamma.engine.world.RegionSource;
import com.opengamma.financial.Currency;
import com.opengamma.financial.OpenGammaCompilationContext;
import com.opengamma.financial.model.interestrate.curve.InterpolatedDiscountCurve;
import com.opengamma.financial.model.interestrate.curve.InterpolatedYieldCurve;
import com.opengamma.financial.model.interestrate.curve.YieldAndDiscountCurve;
import com.opengamma.livedata.normalization.MarketDataRequirementNames;
import com.opengamma.math.interpolation.Interpolator1D;
import com.opengamma.math.interpolation.Interpolator1DFactory;
import com.opengamma.util.time.DateUtil;


/**
 * 
 */
public class SimpleInterpolatedYieldAndDiscountCurveFunction extends AbstractFunction implements FunctionInvoker {

  @SuppressWarnings("unchecked")
  private Interpolator1D _interpolator;
  private YieldCurveDefinition _definition;
  private Set<ValueRequirement> _requirements;
  private ValueSpecification _result;
  private Set<ValueSpecification> _results;
  private final Currency _curveCurrency;
  private final String _curveName;
  private final boolean _isYieldCurve;
  private LocalDate _curveDate;
  private InterpolatedYieldCurveSpecification _specification;

  public SimpleInterpolatedYieldAndDiscountCurveFunction(final LocalDate curveDate, final Currency currency, final String name, final boolean isYieldCurve) {
    Validate.notNull(curveDate, "Curve Date");
    Validate.notNull(currency, "Currency");
    Validate.notNull(name, "Name");
    _definition = null;
    _curveDate = curveDate;
    _curveCurrency = currency;
    _curveName = name;
    _isYieldCurve = isYieldCurve;
    _interpolator = null;
    _requirements = null;
    _result = null;
    _results = null;
  }
  
  private ConfigSearchRequest buildConfigSearchRequest(String name) {
    ConfigSearchRequest yieldCurveDefinitionRequest = new ConfigSearchRequest();
    yieldCurveDefinitionRequest.setName(name);
    return yieldCurveDefinitionRequest;
  }

  private void initImpl() {
    _interpolator = Interpolator1DFactory.getInterpolator(_definition.getInterpolatorName());
    _requirements = Collections.unmodifiableSet(buildRequirements(_definition));
    _result = new ValueSpecification(new ValueRequirement(
        _isYieldCurve ? ValueRequirementNames.YIELD_CURVE : ValueRequirementNames.DISCOUNT_CURVE, 
         _definition.getCurrency()),
         getUniqueIdentifier());
    _results = Collections.singleton(_result);
  }

  @Override
  public void init(final FunctionCompilationContext context) {
<<<<<<< HEAD
    ConfigSource configSource = OpenGammaCompilationContext.getConfigSource(context);
    RegionSource regionSource = OpenGammaCompilationContext.getRegionSource(context);
    SecuritySource secSource = context.getSecuritySource();
    ConfigDBInterpolatedYieldCurveDefinitionSource curveDefinitionSource = new ConfigDBInterpolatedYieldCurveDefinitionSource(configSource);
    _definition = curveDefinitionSource.getDefinition(_curveCurrency, _curveName);
    ConfigDBInterpolatedYieldCurveSpecificationBuilder curveSpecBuilder = new ConfigDBInterpolatedYieldCurveSpecificationBuilder(regionSource, configSource, secSource);
    _specification = curveSpecBuilder.buildCurve(_curveDate, _definition);
    _interpolator = Interpolator1DFactory.getInterpolator(_definition.getInterpolatorName());
    _requirements = Collections.unmodifiableSet(buildRequirements(_specification));
    _result = new ValueSpecification(new ValueRequirement(_isYieldCurve ? ValueRequirementNames.YIELD_CURVE : ValueRequirementNames.DISCOUNT_CURVE, _definition.getCurrency()));
    _results = Collections.singleton(_result);
=======
    final InterpolatedYieldAndDiscountCurveSource curveSource = OpenGammaCompilationContext.getDiscountCurveSource(context);
    _definition = curveSource.getDefinition(_curveCurrency, _curveName);
    initImpl();
>>>>>>> 852b224b
  }

  public static Set<ValueRequirement> buildRequirements(final InterpolatedYieldCurveSpecification specification) {
    final Set<ValueRequirement> result = new HashSet<ValueRequirement>();
<<<<<<< HEAD
    for (final ResolvedFixedIncomeStrip strip : specification.getStrips()) {
      final ValueRequirement requirement = new ValueRequirement(MarketDataRequirementNames.INDICATIVE_VALUE, strip.getSecurity().getIdentifiers());
=======
    for (final FixedIncomeStrip strip : definition.getStrips()) {
      final ValueRequirement requirement = new ValueRequirement(MarketDataRequirementNames.MARKET_VALUE, strip.getMarketDataSpecification());
>>>>>>> 852b224b
      result.add(requirement);
    }
    return result;
  }

  /**
   * @return the specification
   */
  public InterpolatedYieldCurveSpecification getSpecification() {
    return _specification;
  }
  
  @Override
  public boolean canApplyTo(final FunctionCompilationContext context, final ComputationTarget target) {
    if (target.getType() != ComputationTargetType.PRIMITIVE) {
      return false;
    }
    // REVIEW: jim 23-July-2010 is this enough?  Probably not, but I'm not entirely sure what the deal with the Ids is...
    return ObjectUtils.equals(target.getUniqueIdentifier(), getSpecification().getCurrency().getUniqueIdentifier()); 
  }

  @Override
  public Set<ValueRequirement> getRequirements(final FunctionCompilationContext context, final ComputationTarget target) {
    if (canApplyTo(context, target)) {
      return _requirements;
    }
    return null;
  }

  @Override
  public Set<ValueSpecification> getResults(final FunctionCompilationContext context, final ComputationTarget target) {
    if (canApplyTo(context, target)) {
      return _results;
    }
    return null;
  }

  @Override
  public boolean buildsOwnSubGraph() {
    return false;
  }

  @Override
  public String getShortName() {
    return _curveCurrency + "-" + _curveName + (_isYieldCurve ? " Yield Curve" : " Discount Curve");
  }

  @Override
  public ComputationTargetType getTargetType() {
    return ComputationTargetType.PRIMITIVE;
  }

  @SuppressWarnings("unchecked")
  @Override
  public Set<ComputedValue> execute(final FunctionExecutionContext executionContext, final FunctionInputs inputs, final ComputationTarget target, final Set<ValueRequirement> desiredValues) {
    // Gather market data rates
    // Note that this assumes that all strips are priced in decimal percent. We need to resolve
    // that ultimately in OG-LiveData normalization and pull out the OGRate key rather than
    // the crazy IndicativeValue name.
    final Clock snapshotClock = executionContext.getSnapshotClock();
    final ZonedDateTime today = snapshotClock.zonedDateTime(); // TODO: change to times
    final Map<Double, Double> timeInYearsToRates = new TreeMap<Double, Double>();
    boolean isFirst = true;
<<<<<<< HEAD

    for (final ResolvedFixedIncomeStrip strip : getSpecification().getStrips()) {
      final ValueRequirement stripRequirement = new ValueRequirement(MarketDataRequirementNames.INDICATIVE_VALUE, strip.getSecurity().getIdentifiers());
=======
    for (final FixedIncomeStrip strip : getDefinition().getStrips()) {
      final ValueRequirement stripRequirement = new ValueRequirement(MarketDataRequirementNames.MARKET_VALUE, strip.getMarketDataSpecification());
>>>>>>> 852b224b
      Double price = (Double) inputs.getValue(stripRequirement);
      if (strip.getInstrumentType() == StripInstrumentType.FUTURE) {
        price = (100d - price);
      }
      price /= 100d;
      if (_isYieldCurve) {
        if (isFirst) {
          // TODO This is here to avoid problems with instruments with expiry < 1 day
          // At the moment, interpolators don't extrapolate, and so asking for the rate
          // if t < 1 throws an exception. It doesn't actually matter in the case of discount curves,
          // because df at t = 0 is 1 by definition, but for yield curves this should change when
          // extrapolation is allowed
          timeInYearsToRates.put(0., 0.);
          isFirst = false;
        }
        final double years = DateUtil.getDifferenceInYears(today, strip.getMaturity()); 
        timeInYearsToRates.put(years, price);
      } else {
        if (isFirst) {
          timeInYearsToRates.put(0., 1.);
          isFirst = false;
        }
        final double years = DateUtil.getDifferenceInYears(today, strip.getMaturity());
        timeInYearsToRates.put(years, Math.exp(-price * years));
      }
    }
    // System.err.println("Time in years to rates: " + timeInYearsToRates);
    // Bootstrap the yield curve
    final YieldAndDiscountCurve curve = _isYieldCurve ? new InterpolatedYieldCurve(timeInYearsToRates, _interpolator) : new InterpolatedDiscountCurve(timeInYearsToRates, _interpolator);
    final ComputedValue resultValue = new ComputedValue(_result, curve);
    return Collections.singleton(resultValue);
  }

  private static final String DEFINITION_KEY = "definition";
  private static final String CURVE_CURRENCY_KEY = "curveCurrency";
  private static final String CURVE_NAME_KEY = "curveName";
  private static final String IS_YIELD_CURVE_KEY = "yieldCurve";

  @Override
  public void toFudgeMsg(final FudgeSerializationContext context, final MutableFudgeFieldContainer message) {
    super.toFudgeMsg(context, message);
    context.objectToFudgeMsgWithClassHeaders(message, DEFINITION_KEY, null, _definition, InterpolatedYieldAndDiscountCurveDefinition.class);
    context.objectToFudgeMsgWithClassHeaders(message, CURVE_CURRENCY_KEY, null, _curveCurrency, Currency.class);
    message.add(CURVE_NAME_KEY, _curveName);
    message.add(IS_YIELD_CURVE_KEY, _isYieldCurve);
  }

  public static SimpleInterpolatedYieldAndDiscountCurveFunction fromFudgeMsg(final FudgeDeserializationContext context, final FudgeFieldContainer message) {
    final SimpleInterpolatedYieldAndDiscountCurveFunction object = new SimpleInterpolatedYieldAndDiscountCurveFunction(context
        .fieldValueToObject(Currency.class, message.getByName(CURVE_CURRENCY_KEY)), message.getString(CURVE_NAME_KEY), message.getBoolean(IS_YIELD_CURVE_KEY));
    final FudgeField field = message.getByName(DEFINITION_KEY);
    if (field != null) {
      object._definition = context.fieldValueToObject(InterpolatedYieldAndDiscountCurveDefinition.class, field);
    }
    SimpleInterpolatedYieldAndDiscountCurveFunction function = fromFudgeMsg(object, message);
    if (field != null) {
      object.initImpl();
    }
    return function;
  }

}<|MERGE_RESOLUTION|>--- conflicted
+++ resolved
@@ -6,6 +6,7 @@
 package com.opengamma.financial.analytics.ircurve;
 
 import java.util.Collections;
+import java.util.HashMap;
 import java.util.HashSet;
 import java.util.Map;
 import java.util.Set;
@@ -16,18 +17,15 @@
 import javax.time.calendar.ZonedDateTime;
 
 import org.apache.commons.lang.ObjectUtils;
-<<<<<<< HEAD
 import org.apache.commons.lang.Validate;
-=======
 import org.fudgemsg.FudgeField;
 import org.fudgemsg.FudgeFieldContainer;
 import org.fudgemsg.MutableFudgeFieldContainer;
 import org.fudgemsg.mapping.FudgeDeserializationContext;
 import org.fudgemsg.mapping.FudgeSerializationContext;
->>>>>>> 852b224b
-
-import com.opengamma.config.ConfigSearchRequest;
+
 import com.opengamma.engine.ComputationTarget;
+import com.opengamma.engine.ComputationTargetSpecification;
 import com.opengamma.engine.ComputationTargetType;
 import com.opengamma.engine.config.ConfigSource;
 import com.opengamma.engine.function.AbstractFunction;
@@ -43,9 +41,11 @@
 import com.opengamma.engine.world.RegionSource;
 import com.opengamma.financial.Currency;
 import com.opengamma.financial.OpenGammaCompilationContext;
+import com.opengamma.financial.OpenGammaExecutionContext;
 import com.opengamma.financial.model.interestrate.curve.InterpolatedDiscountCurve;
 import com.opengamma.financial.model.interestrate.curve.InterpolatedYieldCurve;
 import com.opengamma.financial.model.interestrate.curve.YieldAndDiscountCurve;
+import com.opengamma.id.Identifier;
 import com.opengamma.livedata.normalization.MarketDataRequirementNames;
 import com.opengamma.math.interpolation.Interpolator1D;
 import com.opengamma.math.interpolation.Interpolator1DFactory;
@@ -84,15 +84,9 @@
     _results = null;
   }
   
-  private ConfigSearchRequest buildConfigSearchRequest(String name) {
-    ConfigSearchRequest yieldCurveDefinitionRequest = new ConfigSearchRequest();
-    yieldCurveDefinitionRequest.setName(name);
-    return yieldCurveDefinitionRequest;
-  }
-
   private void initImpl() {
     _interpolator = Interpolator1DFactory.getInterpolator(_definition.getInterpolatorName());
-    _requirements = Collections.unmodifiableSet(buildRequirements(_definition));
+    _requirements = Collections.unmodifiableSet(buildRequirements(_specification));
     _result = new ValueSpecification(new ValueRequirement(
         _isYieldCurve ? ValueRequirementNames.YIELD_CURVE : ValueRequirementNames.DISCOUNT_CURVE, 
          _definition.getCurrency()),
@@ -102,34 +96,21 @@
 
   @Override
   public void init(final FunctionCompilationContext context) {
-<<<<<<< HEAD
     ConfigSource configSource = OpenGammaCompilationContext.getConfigSource(context);
-    RegionSource regionSource = OpenGammaCompilationContext.getRegionSource(context);
-    SecuritySource secSource = context.getSecuritySource();
     ConfigDBInterpolatedYieldCurveDefinitionSource curveDefinitionSource = new ConfigDBInterpolatedYieldCurveDefinitionSource(configSource);
     _definition = curveDefinitionSource.getDefinition(_curveCurrency, _curveName);
-    ConfigDBInterpolatedYieldCurveSpecificationBuilder curveSpecBuilder = new ConfigDBInterpolatedYieldCurveSpecificationBuilder(regionSource, configSource, secSource);
+    ConfigDBInterpolatedYieldCurveSpecificationBuilder curveSpecBuilder = new ConfigDBInterpolatedYieldCurveSpecificationBuilder(configSource);
     _specification = curveSpecBuilder.buildCurve(_curveDate, _definition);
     _interpolator = Interpolator1DFactory.getInterpolator(_definition.getInterpolatorName());
     _requirements = Collections.unmodifiableSet(buildRequirements(_specification));
-    _result = new ValueSpecification(new ValueRequirement(_isYieldCurve ? ValueRequirementNames.YIELD_CURVE : ValueRequirementNames.DISCOUNT_CURVE, _definition.getCurrency()));
+    _result = new ValueSpecification(new ValueRequirement(_isYieldCurve ? ValueRequirementNames.YIELD_CURVE : ValueRequirementNames.DISCOUNT_CURVE, _definition.getCurrency()), getUniqueIdentifier());
     _results = Collections.singleton(_result);
-=======
-    final InterpolatedYieldAndDiscountCurveSource curveSource = OpenGammaCompilationContext.getDiscountCurveSource(context);
-    _definition = curveSource.getDefinition(_curveCurrency, _curveName);
-    initImpl();
->>>>>>> 852b224b
   }
 
   public static Set<ValueRequirement> buildRequirements(final InterpolatedYieldCurveSpecification specification) {
     final Set<ValueRequirement> result = new HashSet<ValueRequirement>();
-<<<<<<< HEAD
     for (final ResolvedFixedIncomeStrip strip : specification.getStrips()) {
-      final ValueRequirement requirement = new ValueRequirement(MarketDataRequirementNames.INDICATIVE_VALUE, strip.getSecurity().getIdentifiers());
-=======
-    for (final FixedIncomeStrip strip : definition.getStrips()) {
-      final ValueRequirement requirement = new ValueRequirement(MarketDataRequirementNames.MARKET_VALUE, strip.getMarketDataSpecification());
->>>>>>> 852b224b
+      final ValueRequirement requirement = new ValueRequirement(MarketDataRequirementNames.MARKET_VALUE, strip.getSecurity());
       result.add(requirement);
     }
     return result;
@@ -181,6 +162,17 @@
   public ComputationTargetType getTargetType() {
     return ComputationTargetType.PRIMITIVE;
   }
+  
+  private Map<Identifier, Double> buildMarketDataMap(FunctionInputs inputs) {
+    Map<Identifier, Double> marketDataMap = new HashMap<Identifier, Double>();
+    for (ComputedValue value : inputs.getAllValues()) {
+      ComputationTargetSpecification targetSpecification = value.getSpecification().getRequirementSpecification().getTargetSpecification();
+      if (value.getValue() instanceof Double) {
+        marketDataMap.put(targetSpecification.getIdentifier(), (Double) value.getValue());
+      }
+    }
+    return marketDataMap;
+  }
 
   @SuppressWarnings("unchecked")
   @Override
@@ -189,18 +181,16 @@
     // Note that this assumes that all strips are priced in decimal percent. We need to resolve
     // that ultimately in OG-LiveData normalization and pull out the OGRate key rather than
     // the crazy IndicativeValue name.
+    ResolvedFixedIncomeStripSecurityAndMaturityBuilder builder = new ResolvedFixedIncomeStripSecurityAndMaturityBuilder(OpenGammaExecutionContext.getRegionSource(executionContext),
+                                                                                                                        OpenGammaExecutionContext.getConventionBundleSource(executionContext),
+                                                                                                                        executionContext.getSecuritySource());
+    InterpolatedYieldCurveSpecificationWithSecurities specWithSecurities = builder.resolveToSecurity(getSpecification(), buildMarketDataMap(inputs));
     final Clock snapshotClock = executionContext.getSnapshotClock();
     final ZonedDateTime today = snapshotClock.zonedDateTime(); // TODO: change to times
     final Map<Double, Double> timeInYearsToRates = new TreeMap<Double, Double>();
     boolean isFirst = true;
-<<<<<<< HEAD
-
-    for (final ResolvedFixedIncomeStrip strip : getSpecification().getStrips()) {
-      final ValueRequirement stripRequirement = new ValueRequirement(MarketDataRequirementNames.INDICATIVE_VALUE, strip.getSecurity().getIdentifiers());
-=======
-    for (final FixedIncomeStrip strip : getDefinition().getStrips()) {
-      final ValueRequirement stripRequirement = new ValueRequirement(MarketDataRequirementNames.MARKET_VALUE, strip.getMarketDataSpecification());
->>>>>>> 852b224b
+    for (final FixedIncomeStripWithSecurity strip : specWithSecurities.getStrips()) {
+      final ValueRequirement stripRequirement = new ValueRequirement(MarketDataRequirementNames.MARKET_VALUE, strip.getSecurity());
       Double price = (Double) inputs.getValue(stripRequirement);
       if (strip.getInstrumentType() == StripInstrumentType.FUTURE) {
         price = (100d - price);
@@ -236,24 +226,28 @@
 
   private static final String DEFINITION_KEY = "definition";
   private static final String CURVE_CURRENCY_KEY = "curveCurrency";
+  private static final String CURVE_DATE_KEY = "curveDate";
   private static final String CURVE_NAME_KEY = "curveName";
   private static final String IS_YIELD_CURVE_KEY = "yieldCurve";
 
-  @Override
   public void toFudgeMsg(final FudgeSerializationContext context, final MutableFudgeFieldContainer message) {
     super.toFudgeMsg(context, message);
-    context.objectToFudgeMsgWithClassHeaders(message, DEFINITION_KEY, null, _definition, InterpolatedYieldAndDiscountCurveDefinition.class);
+    context.objectToFudgeMsgWithClassHeaders(message, DEFINITION_KEY, null, _definition, YieldCurveDefinition.class);
     context.objectToFudgeMsgWithClassHeaders(message, CURVE_CURRENCY_KEY, null, _curveCurrency, Currency.class);
+    context.objectToFudgeMsgWithClassHeaders(message, CURVE_DATE_KEY, null, _curveDate, LocalDate.class);
     message.add(CURVE_NAME_KEY, _curveName);
+    message.add(CURVE_DATE_KEY, _curveDate);
     message.add(IS_YIELD_CURVE_KEY, _isYieldCurve);
   }
 
   public static SimpleInterpolatedYieldAndDiscountCurveFunction fromFudgeMsg(final FudgeDeserializationContext context, final FudgeFieldContainer message) {
-    final SimpleInterpolatedYieldAndDiscountCurveFunction object = new SimpleInterpolatedYieldAndDiscountCurveFunction(context
-        .fieldValueToObject(Currency.class, message.getByName(CURVE_CURRENCY_KEY)), message.getString(CURVE_NAME_KEY), message.getBoolean(IS_YIELD_CURVE_KEY));
+    final SimpleInterpolatedYieldAndDiscountCurveFunction object = new SimpleInterpolatedYieldAndDiscountCurveFunction(
+        context.fieldValueToObject(LocalDate.class, message.getByName(CURVE_DATE_KEY)), 
+        context.fieldValueToObject(Currency.class, message.getByName(CURVE_CURRENCY_KEY)), 
+        message.getString(CURVE_NAME_KEY), message.getBoolean(IS_YIELD_CURVE_KEY));
     final FudgeField field = message.getByName(DEFINITION_KEY);
     if (field != null) {
-      object._definition = context.fieldValueToObject(InterpolatedYieldAndDiscountCurveDefinition.class, field);
+      object._definition = context.fieldValueToObject(YieldCurveDefinition.class, field);
     }
     SimpleInterpolatedYieldAndDiscountCurveFunction function = fromFudgeMsg(object, message);
     if (field != null) {
