--- conflicted
+++ resolved
@@ -32,21 +32,9 @@
   @Override
   public Set<ComputedValue> execute(final FunctionExecutionContext executionContext, final FunctionInputs inputs, final ComputationTarget target, final Set<ValueRequirement> desiredValues) {
     final EquitySecurity equity = (EquitySecurity) target.getSecurity();
-<<<<<<< HEAD
-    final double price = (Double) inputs.getValue(new ValueRequirement(MarketDataRequirementNames.INDICATIVE_VALUE, ComputationTargetType.SECURITY, equity.getUniqueIdentifier()));
-    return Collections.<ComputedValue>singleton(new ComputedValue(
-        new ValueSpecification(
-            new ValueRequirement(
-                ValueRequirementNames.FAIR_VALUE, 
-                ComputationTargetType.SECURITY, 
-                equity.getUniqueIdentifier()),
-            getUniqueIdentifier()), 
-      price));
-=======
     final double price = (Double) inputs.getValue(new ValueRequirement(MarketDataRequirementNames.MARKET_VALUE, ComputationTargetType.SECURITY, equity.getUniqueIdentifier()));
     return Collections.<ComputedValue>singleton(new ComputedValue(new ValueSpecification(new ValueRequirement(ValueRequirementNames.FAIR_VALUE, ComputationTargetType.SECURITY, equity
-        .getUniqueIdentifier())), price));
->>>>>>> c1edbc3d
+        .getUniqueIdentifier()), getUniqueIdentifier()), price));
   }
 
   @Override
