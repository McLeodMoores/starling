/**
 * Copyright (C) 2009 - 2010 by OpenGamma Inc.
 * 
 * Please see distribution for license.
 */
package com.opengamma.timeseries.db;

import static com.opengamma.timeseries.TimeSeriesConstant.DEACTIVATE_META_DATA;
import static com.opengamma.timeseries.TimeSeriesConstant.DELETE_DATA_POINT;
import static com.opengamma.timeseries.TimeSeriesConstant.DELETE_TIME_SERIES_BY_ID;
import static com.opengamma.timeseries.TimeSeriesConstant.FIND_DATA_POINT_BY_DATE_AND_ID;
import static com.opengamma.timeseries.TimeSeriesConstant.GET_ACTIVE_META_DATA;
import static com.opengamma.timeseries.TimeSeriesConstant.GET_ACTIVE_META_DATA_BY_IDENTIFIERS;
import static com.opengamma.timeseries.TimeSeriesConstant.GET_ACTIVE_META_DATA_BY_OID;
import static com.opengamma.timeseries.TimeSeriesConstant.GET_ACTIVE_META_DATA_WITH_DATES;
import static com.opengamma.timeseries.TimeSeriesConstant.GET_ACTIVE_META_DATA_WITH_DATES_BY_IDENTIFIERS;
import static com.opengamma.timeseries.TimeSeriesConstant.GET_TIME_SERIES_BY_ID;
import static com.opengamma.timeseries.TimeSeriesConstant.GET_TIME_SERIES_KEY;
import static com.opengamma.timeseries.TimeSeriesConstant.GET_TIME_SERIES_KEY_BY_ID;
import static com.opengamma.timeseries.TimeSeriesConstant.GET_TS_DATE_RANGE_BY_OID;
import static com.opengamma.timeseries.TimeSeriesConstant.INSERT_DATA_FIELD;
import static com.opengamma.timeseries.TimeSeriesConstant.INSERT_DATA_PROVIDER;
import static com.opengamma.timeseries.TimeSeriesConstant.INSERT_DATA_SOURCE;
import static com.opengamma.timeseries.TimeSeriesConstant.INSERT_IDENTIFIER;
import static com.opengamma.timeseries.TimeSeriesConstant.INSERT_OBSERVATION_TIME;
import static com.opengamma.timeseries.TimeSeriesConstant.INSERT_QUOTED_OBJECT;
import static com.opengamma.timeseries.TimeSeriesConstant.INSERT_SCHEME;
import static com.opengamma.timeseries.TimeSeriesConstant.INSERT_TIME_SERIES;
import static com.opengamma.timeseries.TimeSeriesConstant.INSERT_TIME_SERIES_DELTA_D;
import static com.opengamma.timeseries.TimeSeriesConstant.INSERT_TIME_SERIES_DELTA_I;
import static com.opengamma.timeseries.TimeSeriesConstant.INSERT_TIME_SERIES_DELTA_U;
import static com.opengamma.timeseries.TimeSeriesConstant.INSERT_TIME_SERIES_KEY;
import static com.opengamma.timeseries.TimeSeriesConstant.INVALID_KEY;
import static com.opengamma.timeseries.TimeSeriesConstant.LOAD_ALL_DATA_FIELDS;
import static com.opengamma.timeseries.TimeSeriesConstant.LOAD_ALL_DATA_PROVIDER;
import static com.opengamma.timeseries.TimeSeriesConstant.LOAD_ALL_DATA_SOURCES;
import static com.opengamma.timeseries.TimeSeriesConstant.LOAD_ALL_IDENTIFIERS;
import static com.opengamma.timeseries.TimeSeriesConstant.LOAD_ALL_OBSERVATION_TIMES;
import static com.opengamma.timeseries.TimeSeriesConstant.LOAD_ALL_SCHEME;
import static com.opengamma.timeseries.TimeSeriesConstant.LOAD_TIME_SERIES_DELTA;
import static com.opengamma.timeseries.TimeSeriesConstant.LOAD_TIME_SERIES_WITH_DATES;
import static com.opengamma.timeseries.TimeSeriesConstant.MSEC_IN_DAY;
import static com.opengamma.timeseries.TimeSeriesConstant.SELECT_ALL_BUNDLE;
import static com.opengamma.timeseries.TimeSeriesConstant.SELECT_BUNDLE_FROM_IDENTIFIERS;
import static com.opengamma.timeseries.TimeSeriesConstant.SELECT_DATA_FIELD_ID;
import static com.opengamma.timeseries.TimeSeriesConstant.SELECT_DATA_PROVIDER_ID;
import static com.opengamma.timeseries.TimeSeriesConstant.SELECT_DATA_SOURCE_ID;
import static com.opengamma.timeseries.TimeSeriesConstant.SELECT_OBSERVATION_TIME_ID;
import static com.opengamma.timeseries.TimeSeriesConstant.SELECT_QUOTED_OBJECT_ID;
import static com.opengamma.timeseries.TimeSeriesConstant.SELECT_SCHEME_ID;
import static com.opengamma.timeseries.TimeSeriesConstant.UPDATE_TIME_SERIES;

import java.sql.Date;
import java.sql.ResultSet;
import java.sql.SQLException;
import java.sql.Types;
import java.util.ArrayList;
import java.util.Collection;
import java.util.Collections;
import java.util.HashMap;
import java.util.HashSet;
import java.util.LinkedList;
import java.util.List;
import java.util.Map;
import java.util.Set;
import java.util.Map.Entry;

import javax.sql.DataSource;
import javax.time.Instant;
import javax.time.calendar.LocalDate;
import javax.time.calendar.format.CalendricalParseException;

import org.apache.commons.lang.StringUtils;
import org.slf4j.Logger;
import org.slf4j.LoggerFactory;
import org.springframework.dao.EmptyResultDataAccessException;
import org.springframework.jdbc.core.JdbcOperations;
import org.springframework.jdbc.core.RowCallbackHandler;
import org.springframework.jdbc.core.namedparam.MapSqlParameterSource;
import org.springframework.jdbc.core.namedparam.NamedParameterJdbcOperations;
import org.springframework.jdbc.core.namedparam.SqlParameterSource;
import org.springframework.jdbc.core.simple.ParameterizedRowMapper;
import org.springframework.jdbc.core.simple.SimpleJdbcTemplate;
import org.springframework.jdbc.datasource.DataSourceTransactionManager;
import org.springframework.transaction.annotation.Propagation;
import org.springframework.transaction.annotation.Transactional;

import com.google.common.collect.Sets;
import com.opengamma.DataNotFoundException;
import com.opengamma.OpenGammaRuntimeException;
import com.opengamma.financial.security.db.EnumWithDescriptionBean;
import com.opengamma.id.Identifier;
import com.opengamma.id.IdentifierBundle;
import com.opengamma.id.UniqueIdentifier;
import com.opengamma.timeseries.DataFieldBean;
import com.opengamma.timeseries.DataPointDocument;
import com.opengamma.timeseries.DataProviderBean;
import com.opengamma.timeseries.DataSourceBean;
import com.opengamma.timeseries.ObservationTimeBean;
import com.opengamma.timeseries.SchemeBean;
import com.opengamma.timeseries.TimeSeriesDocument;
import com.opengamma.timeseries.TimeSeriesMaster;
import com.opengamma.timeseries.TimeSeriesSearchHistoricRequest;
import com.opengamma.timeseries.TimeSeriesSearchHistoricResult;
import com.opengamma.timeseries.TimeSeriesSearchRequest;
import com.opengamma.timeseries.TimeSeriesSearchResult;
import com.opengamma.util.ArgumentChecker;
import com.opengamma.util.time.DateUtil;
import com.opengamma.util.timeseries.DoubleTimeSeries;
import com.opengamma.util.timeseries.localdate.LocalDateDoubleTimeSeries;
import com.opengamma.util.timeseries.sqldate.ArraySQLDateDoubleTimeSeries;
import com.opengamma.util.timeseries.sqldate.MapSQLDateDoubleTimeSeries;
import com.opengamma.util.tuple.ObjectsPair;
import com.opengamma.util.tuple.Pair;

/**
 * Abstract class that does all the JDBC template work and provides TimeSeriesMaster
 * implementations for a typical RDMS database
 * <p>
 * Expects the subclass to provide a map for specific database SQL queries
 */
<<<<<<< HEAD
@Transactional(readOnly = true)
public abstract class RowStoreTimeSeriesMaster implements TimeSeriesMaster {
=======
public class RowStoreTimeSeriesMaster implements TimeSeriesMaster {
  
  private static final String DEACTIVATE_META_DATA = "deactivateMetaData";
  private static final String DELETE_DATA_POINT = "deleteDataPoint";
  private static final String DELETE_TIME_SERIES_BY_ID = "deleteTimeSeriesByID";
  private static final String FIND_DATA_POINT_BY_DATE_AND_ID = "findDataPointByDateAndID";
  private static final String GET_ACTIVE_META_DATA_BY_OID = "getActiveMetaDataByOid";
  private static final String GET_ACTIVE_META_DATA_BY_PARAMETERS = "getActiveMetaDataByParameters";
  private static final String GET_TIME_SERIES_BY_ID = "getTimeSeriesByID";
  private static final String GET_TIME_SERIES_KEY = "getTimeSeriesKey";
  private static final String GET_TIME_SERIES_KEY_BY_ID = "getTimeSeriesKeyByID";
  private static final String INSERT_DATA_FIELD = "insertDataField";
  private static final String INSERT_DATA_PROVIDER = "insertDataProvider";
  private static final String INSERT_DATA_SOURCE = "insertDataSource";
  private static final String INSERT_SCHEME = "insertScheme";
  private static final String INSERT_IDENTIFIER = "insertIdentifier";
  private static final String INSERT_OBSERVATION_TIME = "insertObservationTime";
  private static final String INSERT_QUOTED_OBJECT = "insertQuotedObject";
  private static final String INSERT_TIME_SERIES = "insertTimeSeries";
  private static final String INSERT_TIME_SERIES_DELTA_D = "insertTimeSeriesDeltaD";
  private static final String INSERT_TIME_SERIES_DELTA_I = "insertTimeSeriesDeltaI";
  private static final String INSERT_TIME_SERIES_DELTA_U = "insertTimeSeriesDeltaU";
  private static final String INSERT_TIME_SERIES_KEY = "insertTimeSeriesKey";
  private static final String LOAD_ALL_DATA_FIELDS = "loadAllDataFields";
  private static final String LOAD_ALL_DATA_PROVIDER = "loadAllDataProvider";
  private static final String LOAD_ALL_DATA_SOURCES = "loadAllDataSources";
  private static final String LOAD_ALL_IDENTIFIERS = "loadAllIdentifiers";
  private static final String LOAD_ALL_OBSERVATION_TIMES = "loadAllObservationTimes";
  private static final String LOAD_ALL_SCHEME = "loadAllScheme";
  private static final String LOAD_TIME_SERIES_DELTA = "loadTimeSeriesDelta";
  private static final String LOAD_TIME_SERIES_WITH_DATES = "loadTimeSeriesWithDates";
  private static final String SELECT_DATA_FIELD_ID = "selectDataFieldID";
  private static final String SELECT_DATA_PROVIDER_ID = "selectDataProviderID";
  private static final String SELECT_DATA_SOURCE_ID = "selectDataSourceID";
  private static final String SELECT_SCHEME_ID = "selectSchemeID";
  private static final String SELECT_OBSERVATION_TIME_ID = "selectObservationTimeID";
  private static final String SELECT_QUOTED_OBJECT_FROM_IDENTIFIERS = "selectQuotedObjectFromIdentifiers";
  private static final String SELECT_QUOTED_OBJECT_ID = "selectQuotedObjectID";
  private static final String UPDATE_TIME_SERIES = "updateTimeSeries";
  
  /**
   * value for invalid row id
   */
  private static final long INVALID_KEY = Long.MIN_VALUE;
  private static final long MILLIS_IN_DAY = 86400000L;
  
>>>>>>> 18d76e00
  /**
   * List of keys expected in the Map containing SQL queries injected to RowStoreTimeSeriesMaster
   */
  private static final Set<String> SQL_MAP_KEYS = Collections.unmodifiableSet(Sets.newHashSet(
      DEACTIVATE_META_DATA,
      DELETE_DATA_POINT,
      DELETE_TIME_SERIES_BY_ID,
      FIND_DATA_POINT_BY_DATE_AND_ID,
      GET_ACTIVE_META_DATA_BY_OID,
      GET_TIME_SERIES_BY_ID,
      GET_TIME_SERIES_KEY,
      GET_TIME_SERIES_KEY_BY_ID,
      GET_TS_DATE_RANGE_BY_OID,
      INSERT_DATA_FIELD,
      INSERT_DATA_PROVIDER,
      INSERT_DATA_SOURCE,
      INSERT_SCHEME,
      INSERT_IDENTIFIER,
      INSERT_OBSERVATION_TIME,
      INSERT_QUOTED_OBJECT,
      INSERT_TIME_SERIES,
      INSERT_TIME_SERIES_DELTA_D,
      INSERT_TIME_SERIES_DELTA_I,
      INSERT_TIME_SERIES_DELTA_U,
      INSERT_TIME_SERIES_KEY,
      LOAD_ALL_DATA_FIELDS,
      LOAD_ALL_DATA_PROVIDER,
      LOAD_ALL_DATA_SOURCES,
      LOAD_ALL_IDENTIFIERS,
      LOAD_ALL_OBSERVATION_TIMES,
      LOAD_ALL_SCHEME,
      LOAD_TIME_SERIES_DELTA,
      LOAD_TIME_SERIES_WITH_DATES,
      SELECT_DATA_FIELD_ID,
      SELECT_DATA_PROVIDER_ID,
      SELECT_DATA_SOURCE_ID,
      SELECT_SCHEME_ID,
      SELECT_OBSERVATION_TIME_ID,
      SELECT_BUNDLE_FROM_IDENTIFIERS,
      SELECT_QUOTED_OBJECT_ID,
      GET_ACTIVE_META_DATA_WITH_DATES,
      GET_ACTIVE_META_DATA_WITH_DATES_BY_IDENTIFIERS,
      GET_ACTIVE_META_DATA,
      GET_ACTIVE_META_DATA_BY_IDENTIFIERS,
      SELECT_ALL_BUNDLE,
      UPDATE_TIME_SERIES));
    
  /**
   * The scheme used for UniqueIdentifier objects.
   */
  public static final String IDENTIFIER_SCHEME_DEFAULT = "Tss";

  private static final Logger s_logger = LoggerFactory.getLogger(RowStoreTimeSeriesMaster.class);
  
  private String _identifierScheme = IDENTIFIER_SCHEME_DEFAULT;
  private DataSourceTransactionManager _transactionManager;
  private SimpleJdbcTemplate _simpleJdbcTemplate;
  private Map<String, String> _namedSQLMap;
  private final boolean _isTriggerSupported;

  public RowStoreTimeSeriesMaster(DataSourceTransactionManager transactionManager, 
      Map<String, String> namedSQLMap,
      boolean isTriggerSupported) {
    ArgumentChecker.notNull(transactionManager, "transactionManager");
    _transactionManager = transactionManager;
    DataSource dataSource = _transactionManager.getDataSource();
    _simpleJdbcTemplate = new SimpleJdbcTemplate(dataSource);   
    checkNamedSQLMap(namedSQLMap);
    _namedSQLMap = Collections.unmodifiableMap(namedSQLMap);
    _isTriggerSupported = isTriggerSupported;
  }
  
  public boolean isTriggerSupported() {
    return _isTriggerSupported;
  }
  
  @Override
  public List<IdentifierBundle> getAllIdentifiers() {
    IdentifierBundleHandler identifierBundleHandler = new IdentifierBundleHandler();
    JdbcOperations jdbcOperations = _simpleJdbcTemplate.getJdbcOperations();
    jdbcOperations.query(_namedSQLMap.get(LOAD_ALL_IDENTIFIERS), identifierBundleHandler);
    List<IdentifierBundle> result = new ArrayList<IdentifierBundle>();
    Map<Long, List<Identifier>> identifierBundles = identifierBundleHandler.getResult();
    for (List<Identifier> identifiers : identifierBundles.values()) {
      result.add(new IdentifierBundle(identifiers));
    }
    return result;
  }

  private UniqueIdentifier addTimeSeries(IdentifierBundle identifiers,
      String dataSource, String dataProvider, String field,
      String observationTime, final LocalDateDoubleTimeSeries timeSeries) {

    DoubleTimeSeries<Date> sqlDateDoubleTimeSeries = timeSeries.toSQLDateDoubleTimeSeries();
    s_logger.debug("adding timeseries for {} with dataSource={}, dataProvider={}, dataField={}, observationTime={} startdate={} endate={}", 
        new Object[]{identifiers, dataSource, dataProvider, field, observationTime, timeSeries.getEarliestTime(), timeSeries.getLatestTime()});
    
    Map<Long, List<Identifier>> bundleMap = searchIdentifierBundles(identifiers.getIdentifiers());
    //should return just one bundle id
    if (bundleMap.size() > 1) {
      s_logger.warn("{} has more than one bundle ids associated to identifiers {}", identifiers);
      throw new OpenGammaRuntimeException(identifiers + " has more than one bundle ids associated to them, can not treat as same instrument");
    }
    long bundleId = INVALID_KEY;
    long tsKey = INVALID_KEY;
    if (bundleMap.size() == 1) {
      //check there are no timeseries with same metadata
<<<<<<< HEAD
      bundleId = bundleMap.keySet().iterator().next();
      s_logger.debug("Looking up timeSeriesMetaData by quotedObj for identifiers={}, dataSource={}, dataProvider={}, dataField={}, observationTime={}, bundleId={}", 
          new Object[]{identifiers, dataSource, dataProvider, field, observationTime, bundleId});
      
      String sql = _namedSQLMap.get(GET_ACTIVE_META_DATA_BY_IDENTIFIERS);
      
      MapSqlParameterSource parameters = new MapSqlParameterSource().addValue("bundleIds", bundleId, Types.BIGINT);
      
      if (dataSource != null) {
        sql +=  " AND ds.name = :dataSource ";
        parameters.addValue("dataSource", dataSource, Types.VARCHAR);
      }
      if (dataProvider != null) {
        sql +=  " AND dp.name = :dataProvider ";
        parameters.addValue("dataProvider", dataProvider, Types.VARCHAR);
      }
      if (field != null) {
        sql +=  " df.name = :dataField ";
        parameters.addValue("dataField", field, Types.VARCHAR);
      }
      if (observationTime != null) {
        sql +=  " ot.name = :observationTime ";
        parameters.addValue("observationTime", observationTime, Types.VARCHAR);
      }
      
      List<MetaData> tsMetaDataList = _simpleJdbcTemplate.query(sql, new TimeSeriesMetaDataRowMapper(), parameters);
=======
      bundleId = bundleBean.getIds().iterator().next();
      List<TimeSeriesMetaData> tsMetaDataList = getTimeSeriesMetaData(bundleId, identifiers, dataSource, dataProvider, field, observationTime);
>>>>>>> 18d76e00
      if (!tsMetaDataList.isEmpty()) {
        throw new IllegalArgumentException("cannot add duplicate TimeSeries for identifiers " + identifiers);
      }
    } else {
      Identifier identifier = identifiers.getIdentifiers().iterator().next();
      String bundleName = identifier.getScheme().getName() + "_" + identifier.getValue();
      bundleId = getOrCreateIdentifierBundle(bundleName, bundleName, identifiers);
    }
    tsKey = getOrCreateTimeSeriesKey(bundleId, dataSource, dataProvider, field, observationTime);
    insertDataPoints(sqlDateDoubleTimeSeries, tsKey);
    return UniqueIdentifier.of(_identifierScheme, String.valueOf(tsKey));
  }

  private void insertDataPoints(DoubleTimeSeries<Date> sqlDateDoubleTimeSeries, long tsKey) {
    String insertSQL = _namedSQLMap.get(INSERT_TIME_SERIES);
    String insertDelta = _namedSQLMap.get(INSERT_TIME_SERIES_DELTA_I);
    
    Date now = new Date(System.currentTimeMillis());
    
    SqlParameterSource[] batchArgs = new MapSqlParameterSource[sqlDateDoubleTimeSeries.size()];
    int index = 0;
    
    for (Entry<Date, Double> dataPoint : sqlDateDoubleTimeSeries) {
      Date date = dataPoint.getKey();
      Double value = dataPoint.getValue();
      MapSqlParameterSource parameterSource = new MapSqlParameterSource();
      parameterSource.addValue("timeSeriesID", tsKey, Types.BIGINT);
      parameterSource.addValue("date", date, Types.DATE);
      parameterSource.addValue("value", value, Types.DOUBLE);
      parameterSource.addValue("timeStamp", now, Types.TIMESTAMP);
      batchArgs[index++] = parameterSource;
    }
    if (!isTriggerSupported()) {
      _simpleJdbcTemplate.batchUpdate(insertDelta, batchArgs);
    }
    _simpleJdbcTemplate.batchUpdate(insertSQL, batchArgs);
  }

  private long getOrCreateTimeSeriesKey(long bundleId, String dataSource, String dataProvider, String field, String observationTime) {
    long timeSeriesKeyID = getTimeSeriesKey(bundleId, dataSource, dataProvider, field, observationTime);
    if (timeSeriesKeyID == INVALID_KEY) {
      timeSeriesKeyID = createTimeSeriesKey(bundleId, dataSource, dataProvider, field, observationTime);
    }
    return timeSeriesKeyID;
  }

  private long createDataProvider(String dataProvider, String description) {
    String sql = _namedSQLMap.get(INSERT_DATA_PROVIDER);
    insertNamedDimension(sql, dataProvider, description);
    return getDataProviderId(dataProvider);
  }

  private void insertNamedDimension(String sql, String name, String description) {
    s_logger.debug("running sql={} with values({}, {})", new Object[]{sql, name, description});
    SqlParameterSource parameters = new MapSqlParameterSource()
      .addValue("name", name, Types.VARCHAR)
      .addValue("description", description, Types.VARCHAR);
    _simpleJdbcTemplate.update(sql, parameters);
  }

  private long createDataSource(String dataSource, String description) {
    String sql = _namedSQLMap.get(INSERT_DATA_SOURCE);
    insertNamedDimension(sql, dataSource, description);
    return getDataSourceId(dataSource);
  }

  private Map<Long, List<Identifier>> searchIdentifierBundles(final Collection<Identifier> identifiers) {
    IdentifierBundleHandler rowHandler = new IdentifierBundleHandler();
    String namedSql = _namedSQLMap.get(SELECT_BUNDLE_FROM_IDENTIFIERS);
    StringBuilder bundleWhereCondition = new StringBuilder(" ");
    Object[] parameters = null;
    String findIdentifiersSql = null;
    if (identifiers != null && !identifiers.isEmpty()) {
      int orCounter = 1;
      parameters = new Object[identifiers.size() * 2];
      int paramIndex = 0;
      for (Identifier identifier : identifiers) {
        bundleWhereCondition.append("(d.name = ? AND dsi.identifier_value = ?)");
        parameters[paramIndex++] = identifier.getScheme().getName();
        parameters[paramIndex++] = identifier.getValue();
        if (orCounter++ != identifiers.size()) {
          bundleWhereCondition.append(" OR ");
        }
      }
      bundleWhereCondition.append(" ");
      findIdentifiersSql = StringUtils.replace(namedSql, ":identifierBundleClause", bundleWhereCondition.toString());
    } else {
      findIdentifiersSql = _namedSQLMap.get(SELECT_ALL_BUNDLE);
    }
    
    JdbcOperations jdbcOperations = _simpleJdbcTemplate.getJdbcOperations();
    jdbcOperations.query(findIdentifiersSql, parameters, rowHandler);
    
    return rowHandler.getResult();
  }

  private long createObservationTime(String observationTime, String description) {
    String sql = _namedSQLMap.get(INSERT_OBSERVATION_TIME);
    insertNamedDimension(sql, observationTime, description);
    return getObservationTimeId(observationTime);
  }

  private long createBundle(String name, String description) {
    String sql = _namedSQLMap.get(INSERT_QUOTED_OBJECT);
    insertNamedDimension(sql, name, description);
    return getBundleId(name);
  }

  private long createDataField(String field, String description) {
    String sql = _namedSQLMap.get(INSERT_DATA_FIELD);
    insertNamedDimension(sql, field, description);
    return getDataFieldId(field);
  }

  private long getDataProviderId(String name) {
    s_logger.debug("looking up id for dataProvider={}", name);
    String sql = _namedSQLMap.get(SELECT_DATA_PROVIDER_ID);
    return getNamedDimensionId(sql, name);
  }

  private long getNamedDimensionId(final String sql, final String name) {
    s_logger.debug("looking up id from sql={} with name={}", sql, name);
    SqlParameterSource parameters = new MapSqlParameterSource().addValue("name", name);

    long result = INVALID_KEY;
    try {
      result = _simpleJdbcTemplate.queryForInt(sql, parameters);
    } catch (EmptyResultDataAccessException e) {
      s_logger.debug("Empty row return for name = {} from sql = {}", name, sql);
      result = INVALID_KEY;
    }
    s_logger.debug("id = {}", result);
    return result;
  }

  private long getDataSourceId(String name) {
    s_logger.debug("looking up id for dataSource={}", name);
    String sql = _namedSQLMap.get(SELECT_DATA_SOURCE_ID);
    return getNamedDimensionId(sql, name);
  }

  private long getDataFieldId(String name) {
    s_logger.debug("looking up id for dataField={}", name);
    String sql = _namedSQLMap.get(SELECT_DATA_FIELD_ID);
    return getNamedDimensionId(sql, name);
  }

  private long getObservationTimeId(String name) {
    s_logger.debug("looking up id for observationTime={}", name);
    String sql = _namedSQLMap.get(SELECT_OBSERVATION_TIME_ID);
    return getNamedDimensionId(sql, name);
  }

  private long getBundleId(String name) {
    s_logger.debug("looking up id for bundle={}", name);
    String sql = _namedSQLMap.get(SELECT_QUOTED_OBJECT_ID);
    return getNamedDimensionId(sql, name);
  }
  
  private long getSchemeId(String name) {
    s_logger.debug("looking up id for domain={}", name);
    String sql = _namedSQLMap.get(SELECT_SCHEME_ID);
    return getNamedDimensionId(sql, name);
  }
  
  private long createScheme(String scheme, String description) {
    String sql = _namedSQLMap.get(INSERT_SCHEME);
    insertNamedDimension(sql, scheme, description);
    return getSchemeId(scheme);
  }
  
  private long createTimeSeriesKey(long bundleId, String dataSource,
      String dataProvider, String dataField, String observationTime) {
    
    s_logger.debug("creating timeSeriesKey with quotedObjId={}, dataSource={}, dataProvider={}, dataField={}, observationTime={}", 
        new Object[]{bundleId, dataSource, dataProvider, dataField, observationTime});
    
    DataSourceBean dataSourceBean = getOrCreateDataSource(dataSource, null);
    DataProviderBean dataProviderBean = getOrCreateDataProvider(dataProvider, null);
    DataFieldBean dataFieldBean = getOrCreateDataField(dataField, null);
    ObservationTimeBean observationTimeBean = getOrCreateObservationTime(observationTime, null);
    
    String sql = _namedSQLMap.get(INSERT_TIME_SERIES_KEY);
    
    SqlParameterSource parameterSource = new MapSqlParameterSource()
      .addValue("bundleId", bundleId)
      .addValue("dataSourceId", dataSourceBean.getId())
      .addValue("dataProviderId", dataProviderBean.getId())
      .addValue("dataFieldId", dataFieldBean.getId())
      .addValue("observationTimeId", observationTimeBean.getId());
    
    _simpleJdbcTemplate.update(sql, parameterSource);
    
    return getTimeSeriesKey(bundleId, dataSourceBean.getId(), dataProviderBean.getId(), dataFieldBean.getId(), observationTimeBean.getId());
  }
 
  private long getTimeSeriesKey(long bundleId, String dataSource, String dataProvider, String dataField, String observationTime) {
    long result = INVALID_KEY;
    s_logger.debug("looking up timeSeriesKey bundleId={}, dataSource={}, dataProvider={}, dataField={}, observationTime={}", 
        new Object[]{bundleId, dataSource, dataProvider, dataField, observationTime});
    String sql = _namedSQLMap.get(GET_TIME_SERIES_KEY);
    SqlParameterSource parameterSource = new MapSqlParameterSource()
      .addValue("bundleId", bundleId, Types.BIGINT)
      .addValue("dataSource", dataSource, Types.VARCHAR)
      .addValue("dataProvider", dataProvider, Types.VARCHAR)
      .addValue("dataField", dataField, Types.VARCHAR)
      .addValue("observationTime", observationTime, Types.VARCHAR);
      
    try {
      result = _simpleJdbcTemplate.queryForInt(sql, parameterSource);
    } catch (EmptyResultDataAccessException e) {
      s_logger.debug("Empty row returned for timeSeriesKeyID");
      result = INVALID_KEY;
    }
    s_logger.debug("timeSeriesKeyID = {}", result);
    return result;
  }
  
  private long getTimeSeriesKey(long quotedObjId, long dataSourceId, long dataProviderId, long dataFieldId, long observationTimeId) {
    long result = INVALID_KEY;
    s_logger.debug("looking up timeSeriesKey quotedObjId={}, dataSourceId={}, dataProviderId={}, dataFieldId={}, observationTimeId={}", 
        new Object[]{quotedObjId, dataSourceId, dataProviderId, dataFieldId, observationTimeId});
    String sql = _namedSQLMap.get(GET_TIME_SERIES_KEY_BY_ID);
    SqlParameterSource parameterSource = new MapSqlParameterSource()
      .addValue("qoid", quotedObjId, Types.BIGINT)
      .addValue("dsid", dataSourceId, Types.BIGINT)
      .addValue("dpid", dataProviderId, Types.BIGINT)
      .addValue("dfid", dataFieldId, Types.BIGINT)
      .addValue("otid", observationTimeId, Types.BIGINT);
    try {
      result = _simpleJdbcTemplate.queryForInt(sql, parameterSource);
    } catch (EmptyResultDataAccessException e) {
      s_logger.debug("Empty row returned for timeSeriesKeyID");
      result = INVALID_KEY;
    }
    s_logger.debug("timeSeriesKeyID = {}", result);
    return result;
  }
  
  private void deleteDataPoints(long tsId) {
    
    s_logger.debug("deleting timeseries with id = {}", tsId);
    
    String deleteSql = _namedSQLMap.get(DELETE_TIME_SERIES_BY_ID);
    MapSqlParameterSource tsIDParameter = new MapSqlParameterSource().addValue("tsID", tsId, Types.BIGINT);
    
    if (!isTriggerSupported()) {
      String selectTSSQL = _namedSQLMap.get(GET_TIME_SERIES_BY_ID);
      List<Pair<Date, Double>> queryResult = _simpleJdbcTemplate.query(selectTSSQL, new ParameterizedRowMapper<Pair<Date, Double>>() {
  
        @Override
        public Pair<Date, Double> mapRow(ResultSet rs, int rowNum) throws SQLException {
          double tsValue = rs.getDouble("value");
          Date tsDate = rs.getDate("ts_date");
          return Pair.of(tsDate, tsValue);
        }
      }, tsIDParameter);
      
      String insertDelta = _namedSQLMap.get(INSERT_TIME_SERIES_DELTA_D);
      Date now = new Date(System.currentTimeMillis());
      SqlParameterSource[] batchArgs = new MapSqlParameterSource[queryResult.size()];
      int i = 0;
      for (Pair<Date, Double> pair : queryResult) {
        Date date = pair.getFirst();
        Double value = pair.getSecond();
        MapSqlParameterSource parameterSource = new MapSqlParameterSource();
        parameterSource.addValue("timeSeriesID", tsId, Types.BIGINT);
        parameterSource.addValue("date", date, Types.DATE);
        parameterSource.addValue("value", value, Types.DOUBLE);
        parameterSource.addValue("timeStamp", now, Types.TIMESTAMP);
        batchArgs[i++] = parameterSource;
      }
      
      _simpleJdbcTemplate.batchUpdate(insertDelta, batchArgs);
    }
      
    _simpleJdbcTemplate.update(deleteSql, tsIDParameter);
    
  }
    
  private DoubleTimeSeries<Date> loadTimeSeries(long timeSeriesKey, LocalDate start, LocalDate end) {
    String sql = _namedSQLMap.get(LOAD_TIME_SERIES_WITH_DATES);
    MapSqlParameterSource parameters = new MapSqlParameterSource().addValue("timeSeriesKey", timeSeriesKey, Types.INTEGER);
    
    if (start != null) {
      sql += " AND ts_date >= :startDate";
      parameters.addValue("startDate", toSQLDate(start), Types.DATE);
    }
    
    if (end != null) {
      sql += " AND ts_date < :endDate";
      parameters.addValue("endDate", toSQLDate(end), Types.DATE);
    }
    
    sql += " ORDER BY ts_date";
<<<<<<< HEAD
    
    parameters.addValue("startDate", start != null ? toSQLDate(start) : null, Types.DATE);
    parameters.addValue("endDate", end != null ? toSQLDate(end) : null, Types.DATE);
=======
>>>>>>> 18d76e00
    
    final List<Date> dates = new LinkedList<Date>();
    final List<Double> values = new LinkedList<Double>();
    
    NamedParameterJdbcOperations parameterJdbcOperations = _simpleJdbcTemplate.getNamedParameterJdbcOperations();
    parameterJdbcOperations.query(sql, parameters, new RowCallbackHandler() {
      
      @Override
      public void processRow(ResultSet rs) throws SQLException {
        values.add(rs.getDouble("value"));
        dates.add(rs.getDate("ts_date"));
      }
    });
    
    return new ArraySQLDateDoubleTimeSeries(dates, values);
  }

  private void updateDataPoint(LocalDate date, Double value, long tsID) {
    String selectSQL = _namedSQLMap.get(FIND_DATA_POINT_BY_DATE_AND_ID);
    
    MapSqlParameterSource parameters = new MapSqlParameterSource()
      .addValue("tsID", tsID, Types.BIGINT)
      .addValue("date", toSQLDate(date), Types.DATE);
    
    Double oldValue = _simpleJdbcTemplate.queryForObject(selectSQL, Double.class, parameters);
    
    String updateSql = _namedSQLMap.get(UPDATE_TIME_SERIES);
    String insertDelta = _namedSQLMap.get(INSERT_TIME_SERIES_DELTA_U);
    
    Date now = new Date(System.currentTimeMillis());
    
    parameters.addValue("timeStamp", now, Types.TIMESTAMP);
    parameters.addValue("oldValue", oldValue, Types.DOUBLE);
    parameters.addValue("newValue", value, Types.DOUBLE);
    
    if (!isTriggerSupported()) {
      _simpleJdbcTemplate.update(insertDelta, parameters);
    }
    _simpleJdbcTemplate.update(updateSql, parameters);
  }
  
  private void removeDataPoint(long tsID, Date sqlDate) {
    String selectTSSQL = _namedSQLMap.get(FIND_DATA_POINT_BY_DATE_AND_ID);
    MapSqlParameterSource parameters = new MapSqlParameterSource().addValue("tsID", tsID, Types.INTEGER);
    parameters.addValue("date", sqlDate, Types.DATE);
    
    Double oldValue = _simpleJdbcTemplate.queryForObject(selectTSSQL, Double.class, parameters);
    
    String deleteSql = _namedSQLMap.get(DELETE_DATA_POINT);
    String insertDelta = _namedSQLMap.get(INSERT_TIME_SERIES_DELTA_D);
    
    Date now = new Date(System.currentTimeMillis());
    
    MapSqlParameterSource deltaParameters = new MapSqlParameterSource();
    deltaParameters.addValue("timeSeriesID", tsID, Types.INTEGER);
    deltaParameters.addValue("date", sqlDate, Types.DATE);
    deltaParameters.addValue("value", oldValue, Types.DOUBLE);
    deltaParameters.addValue("timeStamp", now, Types.TIMESTAMP);
    
    if (!isTriggerSupported()) {
      _simpleJdbcTemplate.update(insertDelta, deltaParameters);
    }
    _simpleJdbcTemplate.update(deleteSql, parameters);
  }
  
  private void validateMetaData(IdentifierBundle identifiers, String dataSource, String dataProvider, String field) {
    ArgumentChecker.notNull(identifiers, "identifiers");
    ArgumentChecker.notNull(dataSource, "dataSource");
    ArgumentChecker.notNull(dataProvider, "dataProvider");
    ArgumentChecker.notNull(field, "field");
  }
  
  private LocalDateDoubleTimeSeries getTimeSeriesSnapshot(Instant timeStamp, long tsID) {
    String selectDeltaSql = _namedSQLMap.get(LOAD_TIME_SERIES_DELTA);
    
    MapSqlParameterSource parameterSource = new MapSqlParameterSource();
    parameterSource.addValue("time", new Date(timeStamp.toEpochMillisLong()), Types.TIMESTAMP);
    parameterSource.addValue("tsID", tsID, Types.BIGINT);

    final List<Date> deltaDates = new ArrayList<Date>();
    final List<Double> deltaValues = new ArrayList<Double>();
    final List<String> deltaOperations = new ArrayList<String>();
    
    NamedParameterJdbcOperations jdbcOperations = _simpleJdbcTemplate.getNamedParameterJdbcOperations();
    
    jdbcOperations.query(selectDeltaSql, parameterSource, new RowCallbackHandler() {
      @Override
      public void processRow(ResultSet rs) throws SQLException {
        deltaDates.add(rs.getDate("ts_date"));
        deltaValues.add(rs.getDouble("old_value"));
        deltaOperations.add(rs.getString("operation"));
      }
    });
    
    DoubleTimeSeries<Date> timeSeries = loadTimeSeries(tsID, null, null);
    
    MapSQLDateDoubleTimeSeries tsMap = new MapSQLDateDoubleTimeSeries(timeSeries);
    
    //reapply deltas
    for (int i = 0; i < deltaDates.size(); i++) {
      Date date = deltaDates.get(i);
      Double oldValue = deltaValues.get(i);
      String operation = deltaOperations.get(i);
      if (operation.toUpperCase().equals("I")) {
        tsMap.removeDataPoint(date);
      }
      if (operation.toUpperCase().equals("D") || operation.toUpperCase().equals("U")) {
        tsMap.putDataPoint(date, oldValue);
      }
    }
    
    return tsMap.toLocalDateDoubleTimeSeries();
  }
  
  private Date toSQLDate(LocalDate localDate) {
    return new Date(localDate.toEpochDays() * MSEC_IN_DAY);
  }
    
  /**
   * @param namedSQLMap the map containing sql queries
   */
  protected void checkNamedSQLMap(Map<String, String> namedSQLMap) {
    ArgumentChecker.notNull(namedSQLMap, "namedSQLMap");
    for (String queryName : SQL_MAP_KEYS) {
      checkSQLQuery(queryName, namedSQLMap);
    }
  }

  private void checkSQLQuery(String key, Map<String, String> namedSQLMap) {
    if (StringUtils.isBlank(namedSQLMap.get(key))) {
      s_logger.warn(key + " query is missing from injected SQLMap when creating " + getClass());
      throw new IllegalArgumentException(key + " query is missing from injected SQLMap when creating " + getClass());
    }
  }

  protected LocalDateDoubleTimeSeries getHistoricalTimeSeries(UniqueIdentifier uid, LocalDate start, LocalDate end) {
    ArgumentChecker.notNull(uid, "UniqueIdentifier");
    ArgumentChecker.isTrue(uid.getScheme().equals(_identifierScheme), "Uid not for TimeSeriesStorage");
    ArgumentChecker.isTrue(uid.getValue() != null, "Uid value cannot be null");
    int timeSeriesKey = Integer.parseInt(uid.getValue());
    DoubleTimeSeries<Date> timeSeries = loadTimeSeries(timeSeriesKey, start, end);
    return timeSeries.toLocalDateDoubleTimeSeries();
  }

  protected LocalDateDoubleTimeSeries getHistoricalTimeSeries(UniqueIdentifier uid) {
    return getHistoricalTimeSeries(uid, null, null);
  }

  @Override
  @Transactional(readOnly = false, propagation = Propagation.REQUIRES_NEW)
  public TimeSeriesDocument addTimeSeries(TimeSeriesDocument document) {
    validateTimeSeriesDocument(document);
    
    IdentifierBundle identifier = document.getIdentifiers();
    String dataSource = document.getDataSource();
    String dataProvider = document.getDataProvider();
    String field = document.getDataField();
    String observationTime = document.getObservationTime();
    LocalDateDoubleTimeSeries timeSeries = document.getTimeSeries();
    
    UniqueIdentifier uid = addTimeSeries(identifier, dataSource, dataProvider, field, observationTime, timeSeries);
    document.setUniqueIdentifier(uid);
    return document;
  }
 
  @Override
  @Transactional(readOnly = false, propagation = Propagation.REQUIRES_NEW)
  public void appendTimeSeries(TimeSeriesDocument document) {
    Long tsId = validateAndGetTimeSeriesId(document.getUniqueIdentifier());
    insertDataPoints(document.getTimeSeries().toSQLDateDoubleTimeSeries(), tsId);
  }

  private void validateTimeSeriesDocument(TimeSeriesDocument document) {
    ArgumentChecker.notNull(document, "timeseries document");
    ArgumentChecker.notNull(document.getTimeSeries(), "Timeseries");
    ArgumentChecker.isTrue(document.getIdentifiers() != null && !document.getIdentifiers().getIdentifiers().isEmpty(), "cannot add timeseries with empty identifiers");
    ArgumentChecker.isTrue(!StringUtils.isBlank(document.getDataSource()), "cannot add timeseries with blank dataSource");
    ArgumentChecker.isTrue(!StringUtils.isBlank(document.getDataProvider()), "cannot add timeseries with blank dataProvider");
    ArgumentChecker.isTrue(!StringUtils.isBlank(document.getDataProvider()), "cannot add timeseries with blank dataProvider");
    ArgumentChecker.isTrue(!StringUtils.isBlank(document.getDataField()), "cannot add timeseries with blank field");
    ArgumentChecker.isTrue(!StringUtils.isBlank(document.getObservationTime()), "cannot add timeseries with blank observationTime");
    ArgumentChecker.isTrue(!StringUtils.isBlank(document.getDataProvider()), "cannot add timeseries with blank dataProvider");
  }
  
  private MetaData getTimeSeriesMetaData(long tsId) {
    
    MetaData result = new MetaData();
    
    final Set<Identifier> identifiers = new HashSet<Identifier>();
    final Set<String> dataSourceSet = new HashSet<String>();
    final Set<String> dataProviderSet = new HashSet<String>();
    final Set<String> dataFieldSet = new HashSet<String>();
    final Set<String> observationTimeSet = new HashSet<String>();
    final Set<Long> tsKeySet = new HashSet<Long>();
    
    String sql = _namedSQLMap.get(GET_ACTIVE_META_DATA_BY_OID);
    MapSqlParameterSource parameters = new MapSqlParameterSource().addValue("oid", tsId, Types.BIGINT);
    NamedParameterJdbcOperations parameterJdbcOperations = _simpleJdbcTemplate.getNamedParameterJdbcOperations();
    parameterJdbcOperations.query(sql, parameters, new RowCallbackHandler() {
      @Override
      public void processRow(ResultSet rs) throws SQLException {
        String scheme = rs.getString("scheme");
        String value = rs.getString("value");
        Identifier identifier = Identifier.of(scheme, value);
        identifiers.add(identifier);
        dataSourceSet.add(rs.getString("dataSource"));
        dataProviderSet.add(rs.getString("dataProvider"));
        dataFieldSet.add(rs.getString("dataField"));
        observationTimeSet.add(rs.getString("observationTime"));
        tsKeySet.add(rs.getLong("tsKey"));
      }
    });
    
    if (tsKeySet.isEmpty()) {
      s_logger.debug("TimeSeries not found id: {}", tsId);
      throw new DataNotFoundException("TimeSeries not found id: " + tsId);
    }
    
    IdentifierBundle identifierBundle = new IdentifierBundle(identifiers);
    
    result.setIdentifiers(identifierBundle);
    assert (dataFieldSet.size() == 1);
    result.setDataField(dataFieldSet.iterator().next());
    assert (dataProviderSet.size() == 1);
    result.setDataProvider(dataProviderSet.iterator().next());
    assert (dataSourceSet.size() == 1);
    result.setDataSource(dataSourceSet.iterator().next());
    assert (observationTimeSet.size() == 1);
    result.setObservationTime(observationTimeSet.iterator().next());
    assert (tsKeySet.size() == 1);
    
    return result;
    
  }

  @Override
  public TimeSeriesDocument getTimeSeries(UniqueIdentifier uid) {
    Long tsId = validateAndGetTimeSeriesId(uid);
    
    TimeSeriesDocument result = new TimeSeriesDocument();
    result.setUniqueIdentifier(uid);
    
    MetaData metaData = getTimeSeriesMetaData(tsId);
    
    result.setIdentifiers(metaData.getIdentifiers());
    result.setDataField(metaData.getDataField());
    result.setDataProvider(metaData.getDataProvider());
    result.setDataSource(metaData.getDataSource());
    result.setObservationTime(metaData.getObservationTime());
    DoubleTimeSeries<Date> timeSeries = loadTimeSeries(tsId, null, null);
    result.setTimeSeries(timeSeries.toLocalDateDoubleTimeSeries());
    
    return result;
  }
  
  private ObjectsPair<Long, LocalDate> validateAndGetDataPointId(UniqueIdentifier uid) {
    ArgumentChecker.notNull(uid, "DataPoint UID");
    ArgumentChecker.isTrue(uid.getScheme().equals(_identifierScheme), "UID not TSS");
    ArgumentChecker.isTrue(uid.getValue() != null, "Uid value cannot be null");
    String[] tokens = StringUtils.split(uid.getValue(), '-');
    if (tokens.length != 2) {
      throw new IllegalArgumentException("UID not expected format<12345-yyyymmdd> " + uid);
    }
    String id = tokens[0];
    String date = tokens[1];
    LocalDate localDate = null;
    Long tsId = Long.MIN_VALUE;
    if (id != null && date != null) {
      try {
        localDate = DateUtil.toLocalDate(date);
      } catch (CalendricalParseException ex) {
        throw new IllegalArgumentException("UID not expected format<12345-yyyymmdd> " + uid);
      }
      try {
        tsId = Long.parseLong(id);
      } catch (NumberFormatException ex) {
        throw new IllegalArgumentException("UID not expected format<12345-yyyymmdd> " + uid);
      }
    } else {
      throw new IllegalArgumentException("UID not expected format<12345-yyyymmdd> " + uid);
    }
    return ObjectsPair.of(tsId, localDate);
  }

  private Long validateAndGetTimeSeriesId(UniqueIdentifier uid) {
    ArgumentChecker.notNull(uid, "TimeSeries UID");
    ArgumentChecker.isTrue(uid.getScheme().equals(_identifierScheme), "UID not TSS");
    ArgumentChecker.isTrue(uid.getValue() != null, "Uid value cannot be null");
    
    Long tsId = Long.MIN_VALUE;
    
    try {
      tsId = Long.parseLong(uid.getValue());
    } catch (NumberFormatException ex) {
      s_logger.warn("Invalid UID {}", uid);
      throw new IllegalArgumentException("Invalid UID " + uid);
    }
    return tsId;
  }

  @Override
  public List<DataFieldBean> getDataFields() {
    List<DataFieldBean> result = new ArrayList<DataFieldBean>();
    for (EnumWithDescriptionBean bean : loadEnumWithDescription(_namedSQLMap.get(LOAD_ALL_DATA_FIELDS))) {
      DataFieldBean dataField = new DataFieldBean(bean.getName(), bean.getDescription());
      dataField.setId(bean.getId());
      result.add(dataField);
    }
    return result;
  }

  @Override
  public List<DataProviderBean> getDataProviders() {
    List<DataProviderBean> result = new ArrayList<DataProviderBean>();
    for (EnumWithDescriptionBean bean : loadEnumWithDescription(_namedSQLMap.get(LOAD_ALL_DATA_PROVIDER))) {
      DataProviderBean dataProviderBean = new DataProviderBean(bean.getName(), bean.getDescription());
      dataProviderBean.setId(bean.getId());
      result.add(dataProviderBean);
    }
    return result;
  }

  @Override
  public List<DataSourceBean> getDataSources() {
    List<DataSourceBean> result = new ArrayList<DataSourceBean>();
    for (EnumWithDescriptionBean bean : loadEnumWithDescription(_namedSQLMap.get(LOAD_ALL_DATA_SOURCES))) {
      DataSourceBean dataSourceBean = new DataSourceBean(bean.getName(), bean.getDescription());
      dataSourceBean.setId(bean.getId());
      result.add(dataSourceBean);
    }
    return result;
  }

  @Override
  public List<ObservationTimeBean> getObservationTimes() {
    List<ObservationTimeBean> result = new ArrayList<ObservationTimeBean>();
    for (EnumWithDescriptionBean bean : loadEnumWithDescription(_namedSQLMap.get(LOAD_ALL_OBSERVATION_TIMES))) {
      ObservationTimeBean obBean = new ObservationTimeBean(bean.getName(), bean.getDescription());
      obBean.setId(bean.getId());
      result.add(obBean);
    }
    return result;
  }
  
  

  @Override
  public List<SchemeBean> getSchemes() {
    List<SchemeBean> result = new ArrayList<SchemeBean>();
    for (EnumWithDescriptionBean bean : loadEnumWithDescription(_namedSQLMap.get(LOAD_ALL_SCHEME))) {
      SchemeBean schemeBean = new SchemeBean(bean.getName(), bean.getDescription());
      schemeBean.setId(bean.getId());
      result.add(schemeBean);
    }
    return result;
  }

  @Override
  @Transactional(readOnly = false, propagation = Propagation.REQUIRED)
  public DataFieldBean getOrCreateDataField(String field, String description) {
    long id = getDataFieldId(field);
    if (id == INVALID_KEY) {
      id = createDataField(field, description);
    }
    DataFieldBean result = new DataFieldBean(field, description);
    result.setId(id);
    return result;
  }

  @Override
  @Transactional(readOnly = false, propagation = Propagation.REQUIRED)
  public DataProviderBean getOrCreateDataProvider(String dataProvider, String description) {
    long id = getDataProviderId(dataProvider);
    if (id == INVALID_KEY) {
      id = createDataProvider(dataProvider, description);
    }
    DataProviderBean result = new DataProviderBean(dataProvider, description);
    result.setId(id);
    return result;
  }

  @Override
  @Transactional(readOnly = false, propagation = Propagation.REQUIRED)
  public DataSourceBean getOrCreateDataSource(String dataSource, String description) {
    long id = getDataSourceId(dataSource);
    if (id == INVALID_KEY) {
      id = createDataSource(dataSource, description);
    }
    DataSourceBean result = new DataSourceBean(dataSource, description);
    result.setId(id);
    return result;
  }

  @Override
  @Transactional(readOnly = false, propagation = Propagation.REQUIRED)
  public SchemeBean getOrCreateScheme(String scheme, String description) {
    long id = getSchemeId(scheme);
    if (id == INVALID_KEY) {
      id = createScheme(scheme, description);
    }
    SchemeBean result = new SchemeBean(scheme, description);
    result.setId(id);
    return result;
  }

  @Override
  @Transactional(readOnly = false, propagation = Propagation.REQUIRED)
  public ObservationTimeBean getOrCreateObservationTime(String observationTime, String description) {
    long id = getObservationTimeId(observationTime);
    if (id == INVALID_KEY) {
      id = createObservationTime(observationTime, null);
    }
    ObservationTimeBean result = new ObservationTimeBean(observationTime, description);
    result.setId(id);
    return result;
  }

  @Override
  @Transactional(readOnly = false, propagation = Propagation.REQUIRES_NEW)
  public void removeTimeSeries(UniqueIdentifier uid) {
    Long tsId = validateAndGetTimeSeriesId(uid);
    SqlParameterSource parameters = new MapSqlParameterSource()
      .addValue("tsKey", tsId, Types.BIGINT);
    _simpleJdbcTemplate.update(_namedSQLMap.get(DEACTIVATE_META_DATA), parameters);
    deleteDataPoints(tsId);
  }

  @Override
  public TimeSeriesSearchResult searchTimeSeries(TimeSeriesSearchRequest request) {
    ArgumentChecker.notNull(request, "timeseries request");
    
    TimeSeriesSearchResult result = new TimeSeriesSearchResult();
    UniqueIdentifier uid = request.getTimeSeriesId();
    if (uid != null) {
      long tsId = validateAndGetTimeSeriesId(uid);
      MetaData tsMetaData = getTimeSeriesMetaData(tsId);
      s_logger.debug("tsMetaData={}", tsMetaData);
      TimeSeriesDocument document = new TimeSeriesDocument();
      document.setDataField(tsMetaData.getDataField());
      document.setDataProvider(tsMetaData.getDataProvider());
      document.setDataSource(tsMetaData.getDataSource());
      document.setIdentifiers(tsMetaData.getIdentifiers());
      document.setObservationTime(tsMetaData.getObservationTime());
      document.setUniqueIdentifier(uid);
      if (request.isLoadDates()) {
        //load timeseries date ranges
        Map<String, LocalDate> dates = getTimeSeriesDateRange(tsId);
        tsMetaData.setEarliestDate(dates.get("earliest"));
        tsMetaData.setLatestDate(dates.get("lastest"));
      }
      if (request.isLoadTimeSeries()) {
        LocalDateDoubleTimeSeries timeSeries = loadTimeSeries(tsId, request.getStart(), request.getEnd()).toLocalDateDoubleTimeSeries();
        document.setTimeSeries(timeSeries);
      }
      result.getDocuments().add(document);
    } else {
      String dataSource = request.getDataSource();
      String dataProvider = request.getDataProvider();
      String dataField = request.getDataField();
      String observationTime = request.getObservationTime();
      String metaDataSql = null;
      List<Identifier> requestIdentifiers = request.getIdentifiers();
      Map<Long, List<Identifier>> bundles = searchIdentifierBundles(requestIdentifiers);
      if (request.isLoadDates()) {
        if (requestIdentifiers != null && !requestIdentifiers.isEmpty()) {
          metaDataSql = _namedSQLMap.get(GET_ACTIVE_META_DATA_WITH_DATES_BY_IDENTIFIERS);
        } else {
<<<<<<< HEAD
          metaDataSql = _namedSQLMap.get(GET_ACTIVE_META_DATA_WITH_DATES);
        }
      } else {
        if (requestIdentifiers != null && !requestIdentifiers.isEmpty()) {
          if (bundles.isEmpty()) {
            return result;
=======
          long bundleId = bundleBean.getIds().iterator().next();
          IdentifierBundle identifiers = new IdentifierBundle(bundleBean.getIdentifiers());
          String dataSource = request.getDataSource();
          String dataProvider = request.getDataProvider();
          String dataField = request.getDataField();
          String observationTime = request.getObservationTime();
          
          List<TimeSeriesMetaData> tsMetaDataList = getTimeSeriesMetaData(bundleId, identifiers, dataSource, dataProvider, dataField, observationTime);
          for (TimeSeriesMetaData tsMetaData : tsMetaDataList) {
            TimeSeriesDocument document = new TimeSeriesDocument();
            long timeSeriesKey = tsMetaData.getTimeSeriesId();
            document.setDataField(tsMetaData.getDataField());
            document.setDataProvider(tsMetaData.getDataProvider());
            document.setDataSource(tsMetaData.getDataSource());
            document.setIdentifiers(identifiers);
            document.setObservationTime(tsMetaData.getObservationTime());
            document.setUniqueIdentifier(UniqueIdentifier.of(IDENTIFIER_SCHEME_DEFAULT, String.valueOf(tsMetaData.getTimeSeriesId())));
            if (request.isLoadTimeSeries()) {
              LocalDateDoubleTimeSeries timeSeries = loadTimeSeries(timeSeriesKey, request.getStart(), request.getEnd()).toLocalDateDoubleTimeSeries();
              document.setTimeSeries(timeSeries);
            }
            result.getDocuments().add(document);
>>>>>>> 18d76e00
          }
          metaDataSql = _namedSQLMap.get(GET_ACTIVE_META_DATA_BY_IDENTIFIERS);
        } else {
          metaDataSql = _namedSQLMap.get(GET_ACTIVE_META_DATA);
        }
      }
      MapSqlParameterSource parameters = new MapSqlParameterSource();
      if (dataSource != null) {
        metaDataSql +=  " AND ds.name = :dataSource ";
        parameters.addValue("dataSource", dataSource, Types.VARCHAR);
      }
      if (dataProvider != null) {
        metaDataSql +=  " AND dp.name = :dataProvider ";
        parameters.addValue("dataProvider", dataProvider, Types.VARCHAR);
      }
      if (dataField != null) {
        metaDataSql +=  " df.name = :dataField ";
        parameters.addValue("dataField", dataField, Types.VARCHAR);
      }
      if (observationTime != null) {
        metaDataSql +=  " ot.name = :observationTime ";
        parameters.addValue("observationTime", observationTime, Types.VARCHAR);
      }
      
      if (requestIdentifiers != null && !requestIdentifiers.isEmpty()) {
        parameters.addValue("bundleIds", bundles.keySet());
      }
      TimeSeriesMetaDataRowMapper rowMapper = new TimeSeriesMetaDataRowMapper();
      rowMapper.setLoadDates(request.isLoadDates());
      
      List<MetaData> tsMetaDataList = _simpleJdbcTemplate.query(metaDataSql, rowMapper, parameters);
      for (MetaData tsMetaData : tsMetaDataList) {
        TimeSeriesDocument document = new TimeSeriesDocument();
        Long bundleId = tsMetaData.getIdentifierBundleId();
        long timeSeriesKey = tsMetaData.getTimeSeriesId();
        document.setDataField(tsMetaData.getDataField());
        document.setDataProvider(tsMetaData.getDataProvider());
        document.setDataSource(tsMetaData.getDataSource());
        document.setIdentifiers(new IdentifierBundle(bundles.get(bundleId)));
        document.setObservationTime(tsMetaData.getObservationTime());
        document.setUniqueIdentifier(UniqueIdentifier.of(IDENTIFIER_SCHEME_DEFAULT, String.valueOf(tsMetaData.getTimeSeriesId())));
        if (request.isLoadDates()) {
          document.setEarliest(tsMetaData.getEarliestDate());
          document.setLatest(tsMetaData.getLatestDate());
        }
        if (request.isLoadTimeSeries()) {
          DoubleTimeSeries<Date> loadTimeSeries = loadTimeSeries(timeSeriesKey, request.getStart(), request.getEnd());
          document.setTimeSeries(loadTimeSeries.toLocalDateDoubleTimeSeries());
        }
        result.getDocuments().add(document);
      }
    }
    return result;
  }

<<<<<<< HEAD
  private Map<String, LocalDate> getTimeSeriesDateRange(long tsId) {
    final Map<String, LocalDate> result = new HashMap<String, LocalDate>();
    NamedParameterJdbcOperations jdbcOperations = _simpleJdbcTemplate.getNamedParameterJdbcOperations();
    MapSqlParameterSource parameters = new MapSqlParameterSource();
    parameters.addValue("oid", tsId, Types.BIGINT);
    jdbcOperations.query(_namedSQLMap.get(GET_TS_DATE_RANGE_BY_OID), parameters, new RowCallbackHandler() {
      @Override
      public void processRow(ResultSet rs) throws SQLException {
        Date earliestDate = rs.getDate("earliest");
        Date latestDate = rs.getDate("latest");
        result.put("earliest", LocalDate.ofEpochDays(earliestDate.getTime() / MSEC_IN_DAY));
        result.put("latest", LocalDate.ofEpochDays(latestDate.getTime() / MSEC_IN_DAY));
      }
    });
    return result;
=======
  private List<TimeSeriesMetaData> getTimeSeriesMetaData(long bundleId, IdentifierBundle identifiers, String dataSource, String dataProvider, String dataField, String observationTime) {
    s_logger.debug("Looking up timeSeriesMetaData by quotedObj for identifiers={}, dataSource={}, dataProvider={}, dataField={}, observationTime={}, bundleId={}", 
        new Object[]{identifiers, dataSource, dataProvider, dataField, observationTime, bundleId});
    
    String sql = _namedSQLMap.get(GET_ACTIVE_META_DATA_BY_PARAMETERS);
    
    MapSqlParameterSource parameters = new MapSqlParameterSource().addValue("bundleId", bundleId, Types.BIGINT);
    
    if (dataSource != null) {
      sql += " AND ds.name = :dataSource";
      parameters.addValue("dataSource", dataSource, Types.VARCHAR);
    }
    
    if (dataField != null) {
      sql += " AND df.name = :dataField"; 
      parameters.addValue("dataField", dataField, Types.VARCHAR); 
    }
    
    if (dataProvider != null) {
      sql += " AND dp.name = :dataProvider";
      parameters.addValue("dataProvider", dataProvider, Types.VARCHAR);
    }
    
    if (observationTime != null) {
      sql += " AND ot.name = :observationTime";
      parameters.addValue("observationTime", observationTime, Types.VARCHAR);
    }
    
    List<TimeSeriesMetaData> tsMetaDataList = _simpleJdbcTemplate.query(sql, new TimeSeriesMetaDataRowMapper(), parameters);
    return tsMetaDataList;
>>>>>>> 18d76e00
  }

  @Override
  public TimeSeriesSearchHistoricResult searchHistoric(TimeSeriesSearchHistoricRequest request) {
    ArgumentChecker.notNull(request, "TimeSeriesSearchHistoricRequest");
    ArgumentChecker.notNull(request.getTimeStamp(), "Timestamp");
    UniqueIdentifier uid = request.getTimeSeriesId();
    TimeSeriesSearchHistoricResult searchResult = new TimeSeriesSearchHistoricResult();
    if (uid == null) {
      validateSearchHistoricRequest(request);
      String dataProvider = request.getDataProvider();
      String dataSource = request.getDataSource();
      String field = request.getDataField();
      IdentifierBundle identifiers = request.getIdentifiers();
      uid = resolveIdentifier(identifiers, dataSource, dataProvider, field);
      if (uid == null) {
        return searchResult;
      }
    }
    Instant timeStamp = request.getTimeStamp();
    long tsId = validateAndGetTimeSeriesId(uid);
    LocalDateDoubleTimeSeries seriesSnapshot = getTimeSeriesSnapshot(timeStamp, tsId);
    TimeSeriesDocument document = new TimeSeriesDocument();
    document.setDataField(request.getDataField());
    document.setDataProvider(request.getDataProvider());
    document.setDataSource(request.getDataSource());
    document.setIdentifiers(request.getIdentifiers());
    document.setObservationTime(request.getObservationTime());
    document.setUniqueIdentifier(uid);
    document.setTimeSeries(seriesSnapshot);
    searchResult.getDocuments().add(document);
    return searchResult;
  }

  private void validateSearchHistoricRequest(TimeSeriesSearchHistoricRequest request) {
    ArgumentChecker.isTrue(request.getIdentifiers() != null && !request.getIdentifiers().getIdentifiers().isEmpty(), "cannot search with null/empty identifiers");
    ArgumentChecker.isTrue(!StringUtils.isBlank(request.getDataSource()), "cannot search with blank dataSource");
    ArgumentChecker.isTrue(!StringUtils.isBlank(request.getDataProvider()), "cannot search with blank dataProvider");
    ArgumentChecker.isTrue(!StringUtils.isBlank(request.getDataProvider()), "cannot search with blank dataProvider");
    ArgumentChecker.isTrue(!StringUtils.isBlank(request.getDataField()), "cannot search with blank field");
    ArgumentChecker.isTrue(!StringUtils.isBlank(request.getDataProvider()), "cannot add timeseries with blank dataProvider");
  }

  @Override
  @Transactional(readOnly = false, propagation = Propagation.REQUIRES_NEW)
  public TimeSeriesDocument updateTimeSeries(TimeSeriesDocument document) {
    ArgumentChecker.notNull(document, "timeseries document");
    ArgumentChecker.notNull(document.getTimeSeries(), "Timeseries");
    Long tsId = validateAndGetTimeSeriesId(document.getUniqueIdentifier());
    //check we have timeseries with given Id
    //getTimeSeriesMetaData() will throw DataNotFoundException if Id is not present
    getTimeSeriesMetaData(tsId);
    
    deleteDataPoints(tsId);
    insertDataPoints(document.getTimeSeries().toSQLDateDoubleTimeSeries(), tsId);
    return document;
  }
  
  @Override
  @Transactional(readOnly = false, propagation = Propagation.REQUIRES_NEW)
  public DataPointDocument updateDataPoint(DataPointDocument document) {
    ArgumentChecker.notNull(document, "dataPoint document");
    ArgumentChecker.notNull(document.getDate(), "data point date");
    ArgumentChecker.notNull(document.getValue(), "data point value");
    Long tsId = validateAndGetTimeSeriesId(document.getTimeSeriesId());
    updateDataPoint(document.getDate(), document.getValue(), tsId);
    return document;
  }
  
  @Override
  @Transactional(readOnly = false, propagation = Propagation.REQUIRES_NEW)
  public DataPointDocument addDataPoint(DataPointDocument document) {
    ArgumentChecker.notNull(document, "dataPoint document");
    ArgumentChecker.notNull(document.getDate(), "data point date");
    ArgumentChecker.notNull(document.getValue(), "data point value");
    Long tsId = validateAndGetTimeSeriesId(document.getTimeSeriesId());
    
    String insertSQL = _namedSQLMap.get(INSERT_TIME_SERIES);
    String insertDelta = _namedSQLMap.get(INSERT_TIME_SERIES_DELTA_I);
    
    Date now = new Date(System.currentTimeMillis());
    
    MapSqlParameterSource parameterSource = new MapSqlParameterSource();
    parameterSource.addValue("timeSeriesID", tsId, Types.BIGINT);
    parameterSource.addValue("date", toSQLDate(document.getDate()), Types.DATE);
    parameterSource.addValue("value", document.getValue(), Types.DOUBLE);
    parameterSource.addValue("timeStamp", now, Types.TIMESTAMP);
    
    if (!isTriggerSupported()) {
      _simpleJdbcTemplate.update(insertDelta, parameterSource);
    } 
    _simpleJdbcTemplate.update(insertSQL, parameterSource);
    String uid = new StringBuilder(String.valueOf(tsId)).append("-").append(DateUtil.printYYYYMMDD(document.getDate())).toString();
    document.setDataPointId(UniqueIdentifier.of(_identifierScheme, uid));
    return document;
  }
  
  @Override
  @Transactional(readOnly = false, propagation = Propagation.REQUIRES_NEW)
  public void removeDataPoint(UniqueIdentifier uid) {
    ObjectsPair<Long, LocalDate> tsIdDatePair = validateAndGetDataPointId(uid);
    Date date = toSQLDate(tsIdDatePair.getSecond());
    Long tsId = tsIdDatePair.getFirst();
    removeDataPoint(tsId, date);
  }

  @Override
  public DataPointDocument getDataPoint(UniqueIdentifier uid) {
    ObjectsPair<Long, LocalDate> tsIdDatePair = validateAndGetDataPointId(uid);
    
    Date date = toSQLDate(tsIdDatePair.getSecond());
    Long tsId = tsIdDatePair.getFirst();
    
    NamedParameterJdbcOperations jdbcOperations = _simpleJdbcTemplate.getNamedParameterJdbcOperations();
    MapSqlParameterSource paramSource = new MapSqlParameterSource();
    paramSource.addValue("tsID", tsId, Types.BIGINT);
    paramSource.addValue("date", date, Types.DATE);
    
    final DataPointDocument result = new DataPointDocument();
    result.setDate(tsIdDatePair.getSecond());
    result.setTimeSeriesId(UniqueIdentifier.of(_identifierScheme, String.valueOf(tsId)));
    result.setDataPointId(uid);
    jdbcOperations.query(_namedSQLMap.get(FIND_DATA_POINT_BY_DATE_AND_ID), paramSource, new RowCallbackHandler() {
      @Override
      public void processRow(ResultSet rs) throws SQLException {
        result.setValue(rs.getDouble("value"));
      }
    });
       
    return result;
  }

  @Override
  public UniqueIdentifier resolveIdentifier(IdentifierBundle identifiers, String dataSource, String dataProvider, String field) {
    validateMetaData(identifiers, dataSource, dataProvider, field);
    TimeSeriesSearchRequest request = new TimeSeriesSearchRequest();
    request.getIdentifiers().addAll(identifiers.getIdentifiers());
    request.setDataField(field);
    request.setDataProvider(dataProvider);
    request.setDataSource(dataSource);
    request.setLoadTimeSeries(false);
    
    UniqueIdentifier result = null;
    TimeSeriesSearchResult searchResult = searchTimeSeries(request);
    List<TimeSeriesDocument> documents = searchResult.getDocuments();
    if (!documents.isEmpty()) {
      result = documents.get(0).getUniqueIdentifier();
    }
    return result;
  }

  private long getOrCreateIdentifierBundle(String bundleName, String description, IdentifierBundle identifiers) {
    s_logger.debug("creating/updating identifiers {} with quotedObj={}", identifiers, bundleName);
    long bundleId = getOrCreateIdentifierBundle(bundleName, description);
    Set<Identifier> resolvedIdentifiers = new HashSet<Identifier>(identifiers.getIdentifiers());
    SqlParameterSource[] batchArgs = new MapSqlParameterSource[resolvedIdentifiers.size()];
    int index = 0;
    for (Identifier identifier : resolvedIdentifiers) {
      String scheme = identifier.getScheme().getName();
      EnumWithDescriptionBean schemeBean = getOrCreateScheme(scheme, null);
      Map<String, Object> valueMap = new HashMap<String, Object>();
      valueMap.put("bundleId", bundleId);
      valueMap.put("schemeId", schemeBean.getId());
      valueMap.put("identifier_value", identifier.getValue());
      batchArgs[index++] = new MapSqlParameterSource(valueMap);
    }
    _simpleJdbcTemplate.batchUpdate(_namedSQLMap.get(INSERT_IDENTIFIER), batchArgs);
    return bundleId;
  }

  private long getOrCreateIdentifierBundle(String quotedObj, String desc) {
    long result = getBundleId(quotedObj);
    if (result == INVALID_KEY) {
      result = createBundle(quotedObj, desc);
    }
    return result;
  }
  
  private List<EnumWithDescriptionBean> loadEnumWithDescription(String sql) {
    List<EnumWithDescriptionBean> result = new ArrayList<EnumWithDescriptionBean>();
    SqlParameterSource parameterSource = null;
    List<Map<String, Object>> sqlResult = _simpleJdbcTemplate.queryForList(sql, parameterSource);
    for (Map<String, Object> element : sqlResult) {
      Long id = (Long) element.get("id");
      String name = (String) element.get("name");
      String desc = (String) element.get("description");
      EnumWithDescriptionBean bean = new EnumWithDescriptionBean();
      bean.setId(id);
      bean.setName(name);
      bean.setDescription(desc);
      result.add(bean);
    }
    return result;
  }
    
  private static class IdentifierBundleHandler implements RowCallbackHandler {
    private Map<Long, List<Identifier>> _identifierBundleMap = new HashMap<Long, List<Identifier>>();
    
    @Override
    public void processRow(ResultSet rs) throws SQLException {
      long bundleId = rs.getLong("bundleId");
      List<Identifier> identifiers = _identifierBundleMap.get(bundleId);
      if (identifiers == null) {
        identifiers = new ArrayList<Identifier>();
        _identifierBundleMap.put(bundleId, identifiers);
      }
      identifiers.add(Identifier.of(rs.getString("scheme"), rs.getString("identifier_value")));
    }
    
    public Map<Long, List<Identifier>> getResult() {
      return _identifierBundleMap;
    }
    
  }
  
}<|MERGE_RESOLUTION|>--- conflicted
+++ resolved
@@ -119,57 +119,9 @@
  * <p>
  * Expects the subclass to provide a map for specific database SQL queries
  */
-<<<<<<< HEAD
 @Transactional(readOnly = true)
-public abstract class RowStoreTimeSeriesMaster implements TimeSeriesMaster {
-=======
 public class RowStoreTimeSeriesMaster implements TimeSeriesMaster {
   
-  private static final String DEACTIVATE_META_DATA = "deactivateMetaData";
-  private static final String DELETE_DATA_POINT = "deleteDataPoint";
-  private static final String DELETE_TIME_SERIES_BY_ID = "deleteTimeSeriesByID";
-  private static final String FIND_DATA_POINT_BY_DATE_AND_ID = "findDataPointByDateAndID";
-  private static final String GET_ACTIVE_META_DATA_BY_OID = "getActiveMetaDataByOid";
-  private static final String GET_ACTIVE_META_DATA_BY_PARAMETERS = "getActiveMetaDataByParameters";
-  private static final String GET_TIME_SERIES_BY_ID = "getTimeSeriesByID";
-  private static final String GET_TIME_SERIES_KEY = "getTimeSeriesKey";
-  private static final String GET_TIME_SERIES_KEY_BY_ID = "getTimeSeriesKeyByID";
-  private static final String INSERT_DATA_FIELD = "insertDataField";
-  private static final String INSERT_DATA_PROVIDER = "insertDataProvider";
-  private static final String INSERT_DATA_SOURCE = "insertDataSource";
-  private static final String INSERT_SCHEME = "insertScheme";
-  private static final String INSERT_IDENTIFIER = "insertIdentifier";
-  private static final String INSERT_OBSERVATION_TIME = "insertObservationTime";
-  private static final String INSERT_QUOTED_OBJECT = "insertQuotedObject";
-  private static final String INSERT_TIME_SERIES = "insertTimeSeries";
-  private static final String INSERT_TIME_SERIES_DELTA_D = "insertTimeSeriesDeltaD";
-  private static final String INSERT_TIME_SERIES_DELTA_I = "insertTimeSeriesDeltaI";
-  private static final String INSERT_TIME_SERIES_DELTA_U = "insertTimeSeriesDeltaU";
-  private static final String INSERT_TIME_SERIES_KEY = "insertTimeSeriesKey";
-  private static final String LOAD_ALL_DATA_FIELDS = "loadAllDataFields";
-  private static final String LOAD_ALL_DATA_PROVIDER = "loadAllDataProvider";
-  private static final String LOAD_ALL_DATA_SOURCES = "loadAllDataSources";
-  private static final String LOAD_ALL_IDENTIFIERS = "loadAllIdentifiers";
-  private static final String LOAD_ALL_OBSERVATION_TIMES = "loadAllObservationTimes";
-  private static final String LOAD_ALL_SCHEME = "loadAllScheme";
-  private static final String LOAD_TIME_SERIES_DELTA = "loadTimeSeriesDelta";
-  private static final String LOAD_TIME_SERIES_WITH_DATES = "loadTimeSeriesWithDates";
-  private static final String SELECT_DATA_FIELD_ID = "selectDataFieldID";
-  private static final String SELECT_DATA_PROVIDER_ID = "selectDataProviderID";
-  private static final String SELECT_DATA_SOURCE_ID = "selectDataSourceID";
-  private static final String SELECT_SCHEME_ID = "selectSchemeID";
-  private static final String SELECT_OBSERVATION_TIME_ID = "selectObservationTimeID";
-  private static final String SELECT_QUOTED_OBJECT_FROM_IDENTIFIERS = "selectQuotedObjectFromIdentifiers";
-  private static final String SELECT_QUOTED_OBJECT_ID = "selectQuotedObjectID";
-  private static final String UPDATE_TIME_SERIES = "updateTimeSeries";
-  
-  /**
-   * value for invalid row id
-   */
-  private static final long INVALID_KEY = Long.MIN_VALUE;
-  private static final long MILLIS_IN_DAY = 86400000L;
-  
->>>>>>> 18d76e00
   /**
    * List of keys expected in the Map containing SQL queries injected to RowStoreTimeSeriesMaster
    */
@@ -277,7 +229,6 @@
     long tsKey = INVALID_KEY;
     if (bundleMap.size() == 1) {
       //check there are no timeseries with same metadata
-<<<<<<< HEAD
       bundleId = bundleMap.keySet().iterator().next();
       s_logger.debug("Looking up timeSeriesMetaData by quotedObj for identifiers={}, dataSource={}, dataProvider={}, dataField={}, observationTime={}, bundleId={}", 
           new Object[]{identifiers, dataSource, dataProvider, field, observationTime, bundleId});
@@ -304,10 +255,6 @@
       }
       
       List<MetaData> tsMetaDataList = _simpleJdbcTemplate.query(sql, new TimeSeriesMetaDataRowMapper(), parameters);
-=======
-      bundleId = bundleBean.getIds().iterator().next();
-      List<TimeSeriesMetaData> tsMetaDataList = getTimeSeriesMetaData(bundleId, identifiers, dataSource, dataProvider, field, observationTime);
->>>>>>> 18d76e00
       if (!tsMetaDataList.isEmpty()) {
         throw new IllegalArgumentException("cannot add duplicate TimeSeries for identifiers " + identifiers);
       }
@@ -603,12 +550,6 @@
     }
     
     sql += " ORDER BY ts_date";
-<<<<<<< HEAD
-    
-    parameters.addValue("startDate", start != null ? toSQLDate(start) : null, Types.DATE);
-    parameters.addValue("endDate", end != null ? toSQLDate(end) : null, Types.DATE);
-=======
->>>>>>> 18d76e00
     
     final List<Date> dates = new LinkedList<Date>();
     final List<Double> values = new LinkedList<Double>();
@@ -1076,37 +1017,12 @@
         if (requestIdentifiers != null && !requestIdentifiers.isEmpty()) {
           metaDataSql = _namedSQLMap.get(GET_ACTIVE_META_DATA_WITH_DATES_BY_IDENTIFIERS);
         } else {
-<<<<<<< HEAD
           metaDataSql = _namedSQLMap.get(GET_ACTIVE_META_DATA_WITH_DATES);
         }
       } else {
         if (requestIdentifiers != null && !requestIdentifiers.isEmpty()) {
           if (bundles.isEmpty()) {
             return result;
-=======
-          long bundleId = bundleBean.getIds().iterator().next();
-          IdentifierBundle identifiers = new IdentifierBundle(bundleBean.getIdentifiers());
-          String dataSource = request.getDataSource();
-          String dataProvider = request.getDataProvider();
-          String dataField = request.getDataField();
-          String observationTime = request.getObservationTime();
-          
-          List<TimeSeriesMetaData> tsMetaDataList = getTimeSeriesMetaData(bundleId, identifiers, dataSource, dataProvider, dataField, observationTime);
-          for (TimeSeriesMetaData tsMetaData : tsMetaDataList) {
-            TimeSeriesDocument document = new TimeSeriesDocument();
-            long timeSeriesKey = tsMetaData.getTimeSeriesId();
-            document.setDataField(tsMetaData.getDataField());
-            document.setDataProvider(tsMetaData.getDataProvider());
-            document.setDataSource(tsMetaData.getDataSource());
-            document.setIdentifiers(identifiers);
-            document.setObservationTime(tsMetaData.getObservationTime());
-            document.setUniqueIdentifier(UniqueIdentifier.of(IDENTIFIER_SCHEME_DEFAULT, String.valueOf(tsMetaData.getTimeSeriesId())));
-            if (request.isLoadTimeSeries()) {
-              LocalDateDoubleTimeSeries timeSeries = loadTimeSeries(timeSeriesKey, request.getStart(), request.getEnd()).toLocalDateDoubleTimeSeries();
-              document.setTimeSeries(timeSeries);
-            }
-            result.getDocuments().add(document);
->>>>>>> 18d76e00
           }
           metaDataSql = _namedSQLMap.get(GET_ACTIVE_META_DATA_BY_IDENTIFIERS);
         } else {
@@ -1162,7 +1078,6 @@
     return result;
   }
 
-<<<<<<< HEAD
   private Map<String, LocalDate> getTimeSeriesDateRange(long tsId) {
     final Map<String, LocalDate> result = new HashMap<String, LocalDate>();
     NamedParameterJdbcOperations jdbcOperations = _simpleJdbcTemplate.getNamedParameterJdbcOperations();
@@ -1178,38 +1093,6 @@
       }
     });
     return result;
-=======
-  private List<TimeSeriesMetaData> getTimeSeriesMetaData(long bundleId, IdentifierBundle identifiers, String dataSource, String dataProvider, String dataField, String observationTime) {
-    s_logger.debug("Looking up timeSeriesMetaData by quotedObj for identifiers={}, dataSource={}, dataProvider={}, dataField={}, observationTime={}, bundleId={}", 
-        new Object[]{identifiers, dataSource, dataProvider, dataField, observationTime, bundleId});
-    
-    String sql = _namedSQLMap.get(GET_ACTIVE_META_DATA_BY_PARAMETERS);
-    
-    MapSqlParameterSource parameters = new MapSqlParameterSource().addValue("bundleId", bundleId, Types.BIGINT);
-    
-    if (dataSource != null) {
-      sql += " AND ds.name = :dataSource";
-      parameters.addValue("dataSource", dataSource, Types.VARCHAR);
-    }
-    
-    if (dataField != null) {
-      sql += " AND df.name = :dataField"; 
-      parameters.addValue("dataField", dataField, Types.VARCHAR); 
-    }
-    
-    if (dataProvider != null) {
-      sql += " AND dp.name = :dataProvider";
-      parameters.addValue("dataProvider", dataProvider, Types.VARCHAR);
-    }
-    
-    if (observationTime != null) {
-      sql += " AND ot.name = :observationTime";
-      parameters.addValue("observationTime", observationTime, Types.VARCHAR);
-    }
-    
-    List<TimeSeriesMetaData> tsMetaDataList = _simpleJdbcTemplate.query(sql, new TimeSeriesMetaDataRowMapper(), parameters);
-    return tsMetaDataList;
->>>>>>> 18d76e00
   }
 
   @Override
