--- conflicted
+++ resolved
@@ -78,7 +78,6 @@
 
   private int _nextId;
 
-<<<<<<< HEAD
   /* package */DatabaseDump(String outputDir, SecurityMaster securityMaster, PositionMaster positionMaster, PortfolioMaster portfolioMaster, ConfigMaster configMaster,
       HistoricalTimeSeriesMaster timeSeriesMaster, HolidayMaster holidayMaster, ExchangeMaster exchangeMaster, MarketDataSnapshotMaster snapshotMaster, LegalEntityMaster legalEntityMaster,
       ConventionMaster conventionMaster) {
@@ -93,8 +92,6 @@
         exchangeMaster, snapshotMaster, legalEntityMaster, conventionMaster, masterFilterManager);
   }
 
-=======
->>>>>>> 2437ad3b
   /* package */DatabaseDump(RegressionIO io, SecurityMaster securityMaster, PositionMaster positionMaster, PortfolioMaster portfolioMaster, ConfigMaster configMaster,
       HistoricalTimeSeriesMaster timeSeriesMaster, HolidayMaster holidayMaster, ExchangeMaster exchangeMaster, MarketDataSnapshotMaster snapshotMaster, LegalEntityMaster legalEntityMaster,
       ConventionMaster conventionMaster, MasterQueryManager masterQueryManager) {
@@ -137,14 +134,8 @@
     String serverUrl = args[1];
     int exitCode = 0;
     try (RemoteServer server = RemoteServer.create(serverUrl)) {
-<<<<<<< HEAD
-      DatabaseDump databaseDump = new DatabaseDump(dataDir, server.getSecurityMaster(), server.getPositionMaster(), server.getPortfolioMaster(), server.getConfigMaster(),
+      DatabaseDump databaseDump = new DatabaseDump(io, server.getSecurityMaster(), server.getPositionMaster(), server.getPortfolioMaster(), server.getConfigMaster(),
           server.getHistoricalTimeSeriesMaster(), server.getHolidayMaster(), server.getExchangeMaster(), server.getMarketDataSnapshotMaster(), server.getLegalEntityMaster(),
-          server.getConventionMaster());
-      databaseDump.dumpDatabase();
-=======
-      DatabaseDump databaseDump = new DatabaseDump(io, server.getSecurityMaster(), server.getPositionMaster(), server.getPortfolioMaster(), server.getConfigMaster(),
-          server.getHistoricalTimeSeriesMaster(), server.getHolidayMaster(), server.getExchangeMaster(), server.getMarketDataSnapshotMaster(), server.getOrganizationMaster(),
           server.getConventionMaster(), MasterQueryManager.queryAll());
       io.beginWrite();
       try {
@@ -152,7 +143,6 @@
       } finally {
         io.endWrite();
       }
->>>>>>> 2437ad3b
     } catch (Exception e) {
       s_logger.warn("Failed to write data", e);
       exitCode = 1;
