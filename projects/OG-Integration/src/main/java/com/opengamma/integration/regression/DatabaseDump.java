--- conflicted
+++ resolved
@@ -36,25 +36,14 @@
 import com.opengamma.master.historicaltimeseries.ManageableHistoricalTimeSeriesInfo;
 import com.opengamma.master.holiday.HolidayDocument;
 import com.opengamma.master.holiday.HolidayMaster;
-<<<<<<< HEAD
 import com.opengamma.master.holiday.ManageableHoliday;
+import com.opengamma.master.legalentity.LegalEntityDocument;
+import com.opengamma.master.legalentity.LegalEntityMaster;
+import com.opengamma.master.legalentity.ManageableLegalEntity;
 import com.opengamma.master.marketdatasnapshot.MarketDataSnapshotDocument;
 import com.opengamma.master.marketdatasnapshot.MarketDataSnapshotMaster;
-import com.opengamma.master.orgs.ManageableOrganization;
-import com.opengamma.master.orgs.OrganizationDocument;
-import com.opengamma.master.orgs.OrganizationMaster;
 import com.opengamma.master.portfolio.ManageablePortfolio;
 import com.opengamma.master.portfolio.PortfolioDocument;
-=======
-import com.opengamma.master.holiday.HolidaySearchRequest;
-import com.opengamma.master.holiday.HolidaySearchResult;
-import com.opengamma.master.legalentity.LegalEntityMaster;
-import com.opengamma.master.legalentity.LegalEntitySearchRequest;
-import com.opengamma.master.legalentity.LegalEntitySearchResult;
-import com.opengamma.master.marketdatasnapshot.MarketDataSnapshotMaster;
-import com.opengamma.master.marketdatasnapshot.MarketDataSnapshotSearchRequest;
-import com.opengamma.master.marketdatasnapshot.MarketDataSnapshotSearchResult;
->>>>>>> e650bf2c
 import com.opengamma.master.portfolio.PortfolioMaster;
 import com.opengamma.master.position.ManageablePosition;
 import com.opengamma.master.position.PositionDocument;
@@ -82,64 +71,39 @@
   private final HolidayMaster _holidayMaster;
   private final ExchangeMaster _exchangeMaster;
   private final MarketDataSnapshotMaster _snapshotMaster;
-<<<<<<< HEAD
-  private final OrganizationMaster _organizationMaster;
   private final ConventionMaster _conventionMaster;
-  
   private final MasterQueryManager _masterQueryManager;
-  
-  
-=======
   private final LegalEntityMaster _legalEntityMaster;
->>>>>>> e650bf2c
   private final IdMappings _idMappings;
 
   private int _nextId;
 
-<<<<<<< HEAD
   /* package */DatabaseDump(String outputDir, SecurityMaster securityMaster, PositionMaster positionMaster, PortfolioMaster portfolioMaster, ConfigMaster configMaster,
-      HistoricalTimeSeriesMaster timeSeriesMaster, HolidayMaster holidayMaster, ExchangeMaster exchangeMaster, MarketDataSnapshotMaster snapshotMaster, OrganizationMaster organizationMaster,
+      HistoricalTimeSeriesMaster timeSeriesMaster, HolidayMaster holidayMaster, ExchangeMaster exchangeMaster, MarketDataSnapshotMaster snapshotMaster, LegalEntityMaster legalEntityMaster,
       ConventionMaster conventionMaster) {
     this(outputDir, securityMaster, positionMaster, portfolioMaster, configMaster, timeSeriesMaster, holidayMaster,
-        exchangeMaster, snapshotMaster, organizationMaster, conventionMaster, MasterQueryManager.queryAll());
+        exchangeMaster, snapshotMaster, legalEntityMaster, conventionMaster, MasterQueryManager.queryAll());
   }
 
   /* package */DatabaseDump(String outputDir, SecurityMaster securityMaster, PositionMaster positionMaster, PortfolioMaster portfolioMaster, ConfigMaster configMaster,
-      HistoricalTimeSeriesMaster timeSeriesMaster, HolidayMaster holidayMaster, ExchangeMaster exchangeMaster, MarketDataSnapshotMaster snapshotMaster, OrganizationMaster organizationMaster,
+      HistoricalTimeSeriesMaster timeSeriesMaster, HolidayMaster holidayMaster, ExchangeMaster exchangeMaster, MarketDataSnapshotMaster snapshotMaster, LegalEntityMaster legalEntityMaster,
       ConventionMaster conventionMaster, MasterQueryManager masterFilterManager) {
     this(new SubdirsRegressionIO(new File(outputDir), new FudgeXMLFormat(), true), securityMaster, positionMaster, portfolioMaster, configMaster, timeSeriesMaster, holidayMaster,
-        exchangeMaster, snapshotMaster, organizationMaster, conventionMaster, masterFilterManager);
-  }
-
-  
+        exchangeMaster, snapshotMaster, legalEntityMaster, conventionMaster, masterFilterManager);
+  }
+
   /* package */DatabaseDump(RegressionIO io, SecurityMaster securityMaster, PositionMaster positionMaster, PortfolioMaster portfolioMaster, ConfigMaster configMaster,
-      HistoricalTimeSeriesMaster timeSeriesMaster, HolidayMaster holidayMaster, ExchangeMaster exchangeMaster, MarketDataSnapshotMaster snapshotMaster, OrganizationMaster organizationMaster,
+      HistoricalTimeSeriesMaster timeSeriesMaster, HolidayMaster holidayMaster, ExchangeMaster exchangeMaster, MarketDataSnapshotMaster snapshotMaster, LegalEntityMaster legalEntityMaster,
       ConventionMaster conventionMaster, MasterQueryManager masterQueryManager) {
     ArgumentChecker.notNull(io, "io");
-=======
-  /* package */ DatabaseDump(String outputDir,
-                             SecurityMaster securityMaster,
-                             PositionMaster positionMaster,
-                             PortfolioMaster portfolioMaster,
-                             ConfigMaster configMaster,
-                             HistoricalTimeSeriesMaster timeSeriesMaster,
-                             HolidayMaster holidayMaster,
-                             ExchangeMaster exchangeMaster,
-                             MarketDataSnapshotMaster snapshotMaster,
-                             LegalEntityMaster legalEntityMaster) {
->>>>>>> e650bf2c
     ArgumentChecker.notNull(securityMaster, "securityMaster");
     ArgumentChecker.notNull(positionMaster, "positionMaster");
     ArgumentChecker.notNull(portfolioMaster, "portfolioMaster");
     ArgumentChecker.notNull(configMaster, "configMaster");
     ArgumentChecker.notNull(timeSeriesMaster, "timeSeriesMaster");
-<<<<<<< HEAD
     ArgumentChecker.notNull(masterQueryManager, "_masterFilterManager");
     _io = io;
-    _organizationMaster = organizationMaster;
-=======
     _legalEntityMaster = legalEntityMaster;
->>>>>>> e650bf2c
     _snapshotMaster = snapshotMaster;
     _exchangeMaster = exchangeMaster;
     _holidayMaster = holidayMaster;
@@ -169,22 +133,9 @@
     String serverUrl = args[1];
     int exitCode = 0;
     try (RemoteServer server = RemoteServer.create(serverUrl)) {
-<<<<<<< HEAD
       DatabaseDump databaseDump = new DatabaseDump(dataDir, server.getSecurityMaster(), server.getPositionMaster(), server.getPortfolioMaster(), server.getConfigMaster(),
-          server.getHistoricalTimeSeriesMaster(), server.getHolidayMaster(), server.getExchangeMaster(), server.getMarketDataSnapshotMaster(), server.getOrganizationMaster(),
+          server.getHistoricalTimeSeriesMaster(), server.getHolidayMaster(), server.getExchangeMaster(), server.getMarketDataSnapshotMaster(), server.getLegalEntityMaster(),
           server.getConventionMaster());
-=======
-      DatabaseDump databaseDump = new DatabaseDump(dataDir,
-                                                   server.getSecurityMaster(),
-                                                   server.getPositionMaster(),
-                                                   server.getPortfolioMaster(),
-                                                   server.getConfigMaster(),
-                                                   server.getHistoricalTimeSeriesMaster(),
-                                                   server.getHolidayMaster(),
-                                                   server.getExchangeMaster(),
-                                                   server.getMarketDataSnapshotMaster(),
-                                                   server.getLegalEntityMaster());
->>>>>>> e650bf2c
       databaseDump.dumpDatabase();
     } catch (Exception e) {
       s_logger.warn("Failed to write data", e);
@@ -258,13 +209,8 @@
   }
 
   private Map<ObjectId, Integer> writeOrganizations() throws IOException {
-<<<<<<< HEAD
-    Iterable<OrganizationDocument> result = _masterQueryManager.getOrganizationQuery().apply(_organizationMaster);
-    return write(transform(result, new OrganizationTransformer()), "organizations", "org");
-=======
-    LegalEntitySearchResult result = _legalEntityMaster.search(new LegalEntitySearchRequest());
-    return writeToDirectory(result.getLegalEntities(), "legalentities", "org");
->>>>>>> e650bf2c
+    Iterable<LegalEntityDocument> result = _masterQueryManager.getLegalEntityQuery().apply(_legalEntityMaster);
+    return write(transform(result, new LegalEntityTransformer()), "legalentities", "org");
   }
 
   private Map<ObjectId, Integer> writeConventions() throws IOException {
@@ -301,21 +247,21 @@
       return input.getSecurity();
     }
   }
-  
+
   private class PositionTransformer implements Function<PositionDocument, ManageablePosition> {
     @Override
     public ManageablePosition apply(PositionDocument input) {
       return input.getPosition();
     }
   }
-  
+
   private class PortfolioTransformer implements Function<PortfolioDocument, ManageablePortfolio> {
     @Override
     public ManageablePortfolio apply(PortfolioDocument input) {
       return input.getPortfolio();
     }
   }
-  
+
   private class ConfigTransformer implements Function<ConfigDocument, ConfigItem<?>> {
 
     @Override
@@ -323,9 +269,9 @@
       return input.getConfig();
     }
   }
-  
+
   private class TimeSeriesTransformer implements Function<HistoricalTimeSeriesInfoDocument, TimeSeriesWithInfo> {
-    
+
     @Override
     public TimeSeriesWithInfo apply(HistoricalTimeSeriesInfoDocument infoDoc) {
       ManageableHistoricalTimeSeriesInfo info = infoDoc.getInfo();
@@ -335,41 +281,40 @@
       return timeSeriesWithInfo;
     }
   }
-  
+
   private class HolidayTransformer implements Function<HolidayDocument, ManageableHoliday> {
     @Override
     public ManageableHoliday apply(HolidayDocument input) {
       return input.getHoliday();
     }
   }
-  
+
   private class ExchangeTransformer implements Function<ExchangeDocument, ManageableExchange> {
     @Override
     public ManageableExchange apply(ExchangeDocument input) {
       return input.getExchange();
     }
   }
-  
+
   private class SnapshotTransformer implements Function<MarketDataSnapshotDocument, ManageableMarketDataSnapshot> {
     @Override
     public ManageableMarketDataSnapshot apply(MarketDataSnapshotDocument input) {
       return input.getSnapshot();
     }
   }
-  
-  private class OrganizationTransformer implements Function<OrganizationDocument, ManageableOrganization> {
-    @Override
-    public ManageableOrganization apply(OrganizationDocument input) {
-      return input.getOrganization();
-    }
-  }
-  
+
+  private class LegalEntityTransformer implements Function<LegalEntityDocument, ManageableLegalEntity> {
+    @Override
+    public ManageableLegalEntity apply(LegalEntityDocument input) {
+      return input.getLegalEntity();
+    }
+  }
+
   private class ConventionTransformer implements Function<ConventionDocument, ManageableConvention> {
     @Override
     public ManageableConvention apply(ConventionDocument input) {
       return input.getConvention();
     }
   }
-  
-  
+
 }