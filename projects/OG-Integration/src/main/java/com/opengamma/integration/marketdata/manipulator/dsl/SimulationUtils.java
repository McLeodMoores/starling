/**
 * Copyright (C) 2013 - present by OpenGamma Inc. and the OpenGamma group of companies
 *
 * Please see distribution for license.
 */
package com.opengamma.integration.marketdata.manipulator.dsl;

import groovy.lang.Binding;
import groovy.lang.GroovyShell;
import groovy.lang.Script;
import groovy.transform.TimedInterrupt;

import java.io.BufferedReader;
import java.io.FileNotFoundException;
import java.io.FileReader;
import java.io.Reader;
import java.util.Collection;
import java.util.Collections;
import java.util.List;
import java.util.Map;
import java.util.regex.Pattern;

import org.codehaus.groovy.control.CompilerConfiguration;
import org.codehaus.groovy.control.customizers.ASTTransformationCustomizer;
import org.slf4j.Logger;
import org.slf4j.LoggerFactory;

import com.google.common.collect.ImmutableMap;
import com.google.common.collect.Lists;
import com.google.common.collect.Maps;
import com.opengamma.DataNotFoundException;
import com.opengamma.OpenGammaRuntimeException;
import com.opengamma.core.config.ConfigSource;
import com.opengamma.core.config.impl.ConfigItem;
import com.opengamma.engine.view.ViewDefinition;
import com.opengamma.id.UniqueId;
import com.opengamma.id.VersionCorrection;

/**
 * Utilities for creating and running {@link Simulation}s and {@link Scenario}s.
 */
public final class SimulationUtils {
<<<<<<< HEAD
=======

  private static final Logger s_logger = LoggerFactory.getLogger(SimulationUtils.class);

  private static List<GroovyAliasable> s_aliases = Lists.newArrayList();

  static {
    //new enums to register with aliases can be added here:
    registerEnumAliases(BucketedShiftType.class);
    registerEnumAliases(CurveShiftType.class);
  }

  private static <T extends Enum<T> & GroovyAliasable> void registerEnumAliases(Class<? extends T> enumClazz) {  // CSIGNORE (CS doesn't support funky syntax here)
    T[] aliases = enumClazz.getEnumConstants();

    for (GroovyAliasable alias : aliases) {
      s_aliases.add(alias);
    }

  }
>>>>>>> 0ec8455a

  private SimulationUtils() {
  }

  /**
   * Returns the ID of the latest version of a view definition.
   * @param viewDefName The view definition name
   * @param configSource A source for looking up the view definition
   * @return The ID of the latest version of the named view definition, not null
   * @throws DataNotFoundException If no view definition is found with the specified name
   */
  public static UniqueId latestViewDefinitionId(String viewDefName, ConfigSource configSource) {
    Collection<ConfigItem<ViewDefinition>> viewDefs =
        configSource.get(ViewDefinition.class, viewDefName, VersionCorrection.LATEST);
    if (viewDefs.isEmpty()) {
      throw new DataNotFoundException("No view definition found with name '" + viewDefName + "'");
    }
    return viewDefs.iterator().next().getValue().getUniqueId();
  }

  /**
   * Runs a Groovy script that defines a {@link Simulation} using the DSL.
   * @param groovyScript  the script location in the filesystem
   * @param parameters  the parameters
   * @return The simulation defined by the script
   */
  public static Simulation createSimulationFromDsl(String groovyScript, Map<String, Object> parameters) {
    try {
      return runGroovyDslScript(new BufferedReader(new FileReader(groovyScript)), Simulation.class, parameters);
    } catch (FileNotFoundException e) {
      throw new OpenGammaRuntimeException("Failed to open script file", e);
    }
  }

  /**
   * Runs a Groovy script that defines a {@link Simulation} using the DSL.
   * @param groovyScript  for reading the DSL script
   * @param parameters  the parameters
   * @return The simulation defined by the script
   */
  public static Simulation createSimulationFromDsl(Reader groovyScript, Map<String, Object> parameters) {
    return runGroovyDslScript(groovyScript, Simulation.class, parameters);
  }

  /**
   * Runs a Groovy script that defines a {@link Scenario} using the DSL.
   * @param groovyScript  the script location in the filesystem
   * @param parameters  the parameters
   * @return The scenario defined by the script
   */
  public static Scenario createScenarioFromDsl(String groovyScript, Map<String, Object> parameters) {
    try {
      return runGroovyDslScript(new BufferedReader(new FileReader(groovyScript)), Scenario.class, parameters);
    } catch (FileNotFoundException e) {
      throw new OpenGammaRuntimeException("Failed to open script file", e);
    }
  }

  /**
   * Runs a Groovy script that defines a {@link Scenario} using the DSL.
   * @param groovyScript  for reading the DSL script
   * @param parameters  the parameters
   * @return The scenario defined by the script
   */
  public static Scenario createScenarioFromDsl(Reader groovyScript, Map<String, Object> parameters) {
    return runGroovyDslScript(groovyScript, Scenario.class, parameters);
  }

  /**
   * Runs a Groovy DSL script and returns the value returned by the script.
   * @param scriptReader For reading the script text
   * @param expectedType The expected type of the return value
   * @param parameters Parameters used by the script, null or empty if the script doesn't need any
   * @param <T> The expected type of the return value
   * @return The return value of the script, not null
   */
  private static <T> T runGroovyDslScript(Reader scriptReader, Class<T> expectedType, Map<String, Object> parameters) {
    Map<String, Object> timeoutArgs = ImmutableMap.<String, Object>of("value", 2);
    ASTTransformationCustomizer customizer = new ASTTransformationCustomizer(timeoutArgs, TimedInterrupt.class);
    CompilerConfiguration config = new CompilerConfiguration();
    config.addCompilationCustomizers(customizer);
    config.setScriptBaseClass(SimulationScript.class.getName());
    Map<String, Object> bindingMap = parameters == null ? Collections.<String, Object>emptyMap() : parameters;
    //copy map to ensure that binding is mutable (for use in registerAliases)
    Binding binding = new Binding(Maps.newHashMap(bindingMap));
    registerAliases(binding);
    GroovyShell shell = new GroovyShell(binding, config);
    Script script = shell.parse(scriptReader);
    Object scriptOutput = script.run();
    if (scriptOutput == null) {
      throw new IllegalArgumentException("Script " + scriptReader + " didn't return an object");
    }
    if (expectedType.isInstance(scriptOutput)) {
      return expectedType.cast(scriptOutput);
    } else {
      throw new IllegalArgumentException("Script '" + scriptReader + "' didn't create an object of the expected type. " +
          "expected type: " + expectedType.getName() + ", " +
          "actual type: " + scriptOutput.getClass().getName() + ", " +
          "actual value: " + scriptOutput);
    }
  }

  /**
   * @param binding 
   */
  private static void registerAliases(Binding binding) {

    for (GroovyAliasable aliasable : s_aliases) {

      String alias = aliasable.getGroovyAlias();
      if (binding.hasVariable(alias)) {
        s_logger.warn("Unable to register default alias {}. Already set in the context as '{}'", alias, binding.getVariable(alias));
        continue;
      }

      binding.setVariable(aliasable.getGroovyAlias(), aliasable);
    }

  }

  /**
   * Creates a regular expression pattern from a simple glob string. The special characters recognized in the glob
   * string are ? (match any character), * (match any number of characters) and % (same as *). The other characters
   * in the glob string are escaped before the pattern is created so it can safely contain regular expression
   * characters. Escaping is not supported in the glob string, i.e. there's no way to match any of the special
   * characters themselves.
   * @param glob The glob string
   * @return A pattern for matching the glob
   */
  /* package */static Pattern patternForGlob(String glob) {
    Map<Character, String> replacements = ImmutableMap.of('?', ".", '*', ".*?", '%', ".*?");
    StringBuilder builder = new StringBuilder();
    StringBuilder tokenBuilder = new StringBuilder();
    for (int i = 0; i < glob.length(); i++) {
      char c = glob.charAt(i);
      if (!replacements.containsKey(c)) {
        tokenBuilder.append(c);
      } else {
        if (tokenBuilder.length() != 0) {
          String quotedToken = Pattern.quote(tokenBuilder.toString());
          builder.append(quotedToken);
          tokenBuilder.setLength(0);
        }
        builder.append(replacements.get(c));
      }
    }
    if (tokenBuilder.length() != 0) {
      builder.append(Pattern.quote(tokenBuilder.toString()));
    }
    return Pattern.compile(builder.toString());
  }
}<|MERGE_RESOLUTION|>--- conflicted
+++ resolved
@@ -40,8 +40,6 @@
  * Utilities for creating and running {@link Simulation}s and {@link Scenario}s.
  */
 public final class SimulationUtils {
-<<<<<<< HEAD
-=======
 
   private static final Logger s_logger = LoggerFactory.getLogger(SimulationUtils.class);
 
@@ -61,7 +59,6 @@
     }
 
   }
->>>>>>> 0ec8455a
 
   private SimulationUtils() {
   }
