--- conflicted
+++ resolved
@@ -83,43 +83,26 @@
   private final HolidayMaster _holidayMaster;
   private final ExchangeMaster _exchangeMaster;
   private final MarketDataSnapshotMaster _snapshotMaster;
-<<<<<<< HEAD
-  private final OrganizationMaster _organizationMaster;
+  private final LegalEntityMaster _legalEntityMaster;
   private final ConventionMaster _conventionMaster;
 
   public DatabaseRestore(String dataDir, SecurityMaster securityMaster, PositionMaster positionMaster, PortfolioMaster portfolioMaster, ConfigMaster configMaster,
-      HistoricalTimeSeriesMaster timeSeriesMaster, HolidayMaster holidayMaster, ExchangeMaster exchangeMaster, MarketDataSnapshotMaster snapshotMaster, OrganizationMaster organizationMaster,
+      HistoricalTimeSeriesMaster timeSeriesMaster, HolidayMaster holidayMaster, ExchangeMaster exchangeMaster, MarketDataSnapshotMaster snapshotMaster, LegalEntityMaster legalEntityMaster,
       ConventionMaster conventionMaster) {
-    this(new File(dataDir), securityMaster, positionMaster, portfolioMaster, configMaster, timeSeriesMaster, holidayMaster, exchangeMaster, snapshotMaster, organizationMaster, conventionMaster);
+    this(new File(dataDir), securityMaster, positionMaster, portfolioMaster, configMaster, timeSeriesMaster, holidayMaster, exchangeMaster, snapshotMaster, legalEntityMaster, conventionMaster);
   }
 
   public DatabaseRestore(File dataDir, SecurityMaster securityMaster, PositionMaster positionMaster, PortfolioMaster portfolioMaster, ConfigMaster configMaster,
-      HistoricalTimeSeriesMaster timeSeriesMaster, HolidayMaster holidayMaster, ExchangeMaster exchangeMaster, MarketDataSnapshotMaster snapshotMaster, OrganizationMaster organizationMaster,
+      HistoricalTimeSeriesMaster timeSeriesMaster, HolidayMaster holidayMaster, ExchangeMaster exchangeMaster, MarketDataSnapshotMaster snapshotMaster, LegalEntityMaster legalEntityMaster,
       ConventionMaster conventionMaster) {
     this(new SubdirsRegressionIO(dataDir, new FudgeXMLFormat(), false), securityMaster, positionMaster, portfolioMaster, configMaster, timeSeriesMaster, holidayMaster, exchangeMaster,
-        snapshotMaster, organizationMaster, conventionMaster);
+        snapshotMaster, legalEntityMaster, conventionMaster);
   }
 
   public DatabaseRestore(RegressionIO io, SecurityMaster securityMaster, PositionMaster positionMaster, PortfolioMaster portfolioMaster, ConfigMaster configMaster,
-      HistoricalTimeSeriesMaster timeSeriesMaster, HolidayMaster holidayMaster, ExchangeMaster exchangeMaster, MarketDataSnapshotMaster snapshotMaster, OrganizationMaster organizationMaster,
+      HistoricalTimeSeriesMaster timeSeriesMaster, HolidayMaster holidayMaster, ExchangeMaster exchangeMaster, MarketDataSnapshotMaster snapshotMaster, LegalEntityMaster legalEntityMaster,
       ConventionMaster conventionMaster) {
     ArgumentChecker.notNull(io, "io");
-=======
-  private final LegalEntityMaster _legalEntityMaster;
-  private final FudgeContext _ctx = new FudgeContext(OpenGammaFudgeContext.getInstance());
-  private final FudgeDeserializer _deserializer = new FudgeDeserializer(OpenGammaFudgeContext.getInstance());
-
-  public DatabaseRestore(File dataDir,
-                         SecurityMaster securityMaster,
-                         PositionMaster positionMaster,
-                         PortfolioMaster portfolioMaster,
-                         ConfigMaster configMaster,
-                         HistoricalTimeSeriesMaster timeSeriesMaster,
-                         HolidayMaster holidayMaster,
-                         ExchangeMaster exchangeMaster,
-                         MarketDataSnapshotMaster snapshotMaster,
-                         LegalEntityMaster legalEntityMaster) {
-    ArgumentChecker.notNull(dataDir, "dataDir");
     ArgumentChecker.notNull(securityMaster, "securityMaster");
     ArgumentChecker.notNull(positionMaster, "positionMaster");
     ArgumentChecker.notNull(portfolioMaster, "portfolioMaster");
@@ -129,6 +112,7 @@
     ArgumentChecker.notNull(exchangeMaster, "exchangeMaster");
     ArgumentChecker.notNull(snapshotMaster, "snapshotMaster");
     ArgumentChecker.notNull(legalEntityMaster, "legalEntityMaster");
+    _io = io;
     _securityMaster = securityMaster;
     _positionMaster = positionMaster;
     _portfolioMaster = portfolioMaster;
@@ -138,51 +122,7 @@
     _exchangeMaster = exchangeMaster;
     _snapshotMaster = snapshotMaster;
     _legalEntityMaster = legalEntityMaster;
-    _dataDir = dataDir;
-  }
-
-  public DatabaseRestore(String dataDir,
-      SecurityMaster securityMaster,
-      PositionMaster positionMaster,
-      PortfolioMaster portfolioMaster,
-      ConfigMaster configMaster,
-      HistoricalTimeSeriesMaster timeSeriesMaster,
-      HolidayMaster holidayMaster,
-      ExchangeMaster exchangeMaster,
-      MarketDataSnapshotMaster snapshotMaster,
-      LegalEntityMaster legalEntityMaster) {
-    ArgumentChecker.notEmpty(dataDir, "dataDir");
->>>>>>> e650bf2c
-    ArgumentChecker.notNull(securityMaster, "securityMaster");
-    ArgumentChecker.notNull(positionMaster, "positionMaster");
-    ArgumentChecker.notNull(portfolioMaster, "portfolioMaster");
-    ArgumentChecker.notNull(configMaster, "configMaster");
-    ArgumentChecker.notNull(timeSeriesMaster, "timeSeriesMaster");
-    ArgumentChecker.notNull(holidayMaster, "holidayMaster");
-    ArgumentChecker.notNull(exchangeMaster, "exchangeMaster");
-    ArgumentChecker.notNull(snapshotMaster, "snapshotMaster");
-<<<<<<< HEAD
-    ArgumentChecker.notNull(organizationMaster, "organizationMaster");
-    _io = io;
-=======
-    ArgumentChecker.notNull(legalEntityMaster, "legalEntityMaster");
->>>>>>> e650bf2c
-    _securityMaster = securityMaster;
-    _positionMaster = positionMaster;
-    _portfolioMaster = portfolioMaster;
-    _configMaster = configMaster;
-    _timeSeriesMaster = timeSeriesMaster;
-    _holidayMaster = holidayMaster;
-    _exchangeMaster = exchangeMaster;
-    _snapshotMaster = snapshotMaster;
-<<<<<<< HEAD
-    _organizationMaster = organizationMaster;
     _conventionMaster = conventionMaster;
-=======
-    _legalEntityMaster = legalEntityMaster;
-    _dataDir = new File(dataDir);
-    // TODO check data dir is an existing directory
->>>>>>> e650bf2c
   }
 
   public static void main(String[] args) throws IOException {
@@ -193,22 +133,9 @@
     String dataDir = args[0];
     String serverUrl = args[1];
     try (RemoteServer server = RemoteServer.create(serverUrl)) {
-<<<<<<< HEAD
       DatabaseRestore databaseRestore = new DatabaseRestore(dataDir, server.getSecurityMaster(), server.getPositionMaster(), server.getPortfolioMaster(), server.getConfigMaster(),
-          server.getHistoricalTimeSeriesMaster(), server.getHolidayMaster(), server.getExchangeMaster(), server.getMarketDataSnapshotMaster(), server.getOrganizationMaster(),
+          server.getHistoricalTimeSeriesMaster(), server.getHolidayMaster(), server.getExchangeMaster(), server.getMarketDataSnapshotMaster(), server.getLegalEntityMaster(),
           server.getConventionMaster());
-=======
-      DatabaseRestore databaseRestore = new DatabaseRestore(dataDir,
-                                                            server.getSecurityMaster(),
-                                                            server.getPositionMaster(),
-                                                            server.getPortfolioMaster(),
-                                                            server.getConfigMaster(),
-                                                            server.getHistoricalTimeSeriesMaster(),
-                                                            server.getHolidayMaster(),
-                                                            server.getExchangeMaster(),
-                                                            server.getMarketDataSnapshotMaster(),
-                                                            server.getLegalEntityMaster());
->>>>>>> e650bf2c
       databaseRestore.restoreDatabase();
     }
   }
@@ -401,18 +328,10 @@
   }
 
   private void loadOrganizations() throws IOException {
-<<<<<<< HEAD
-    List<ManageableOrganization> organizations = readAll(RegressionUtils.ORGANIZATION_MASTER_DATA);
-    for (ManageableOrganization organization : organizations) {
+    List<ManageableLegalEntity> organizations = readAll(RegressionUtils.ORGANIZATION_MASTER_DATA);
+    for (ManageableLegalEntity organization : organizations) {
       organization.setUniqueId(null);
-      _organizationMaster.add(new OrganizationDocument(organization));
-=======
-    List<?> legalEntities = readFromDirectory("legalentities");
-    for (Object o : legalEntities) {
-      ManageableLegalEntity legalEntity = (ManageableLegalEntity) o;
-      legalEntity.setUniqueId(null);
-      _legalEntityMaster.add(new LegalEntityDocument(legalEntity));
->>>>>>> e650bf2c
+      _legalEntityMaster.add(new LegalEntityDocument(organization));
     }
   }
 
