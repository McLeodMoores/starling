/**
 * Copyright (C) 2009 - present by OpenGamma Inc. and the OpenGamma group of companies
 *
 * Please see distribution for license.
 */
package com.opengamma.integration.marketdata.manipulator.dsl;

import static com.opengamma.integration.marketdata.manipulator.dsl.SimulationUtils.bucketedShift;
import static com.opengamma.integration.marketdata.manipulator.dsl.SimulationUtils.pointShift;
import static org.testng.AssertJUnit.assertEquals;
import static org.testng.AssertJUnit.assertTrue;

import org.mockito.Mockito;
import org.testng.annotations.BeforeMethod;
import org.testng.annotations.Test;
import org.threeten.bp.Period;

import com.opengamma.engine.marketdata.manipulator.DistinctMarketDataSelector;
import com.opengamma.engine.marketdata.manipulator.function.StructureManipulator;
import com.opengamma.util.test.TestGroup;

@Test(groups = TestGroup.UNIT)
public class YieldCurveManipulatorBuilderTest {

  private YieldCurveManipulatorBuilder _builder;
  
  private StructureManipulator<?> _manipulatorResult; //added via the scenario
  
  @BeforeMethod
  public void beforeMethod() {
    YieldCurveSelector mockSelector = Mockito.mock(YieldCurveSelector.class);
    //builder which assigns the created manipulator to _manipulatorResult
    _builder = new YieldCurveManipulatorBuilder(mockSelector, new Scenario("test") {

      @Override
      void add(DistinctMarketDataSelector selector, StructureManipulator<?> manipulator) {
        YieldCurveManipulatorBuilderTest.this._manipulatorResult = manipulator;
      }
      
    });
  }
  
  @Test
  public void bucketedShifts() {
<<<<<<< HEAD
    _builder.bucketedShifts(/*BucketedShiftType.FORWARD*/)
      .shift(1, 2, 3, CurveShiftType.ABSOLUTE)
      .apply();
=======
    _builder.bucketedShifts(ScenarioShiftType.ABSOLUTE, bucketedShift(Period.ofYears(1), Period.ofYears(2), 3));
>>>>>>> 6d04230a
    
    YieldCurveBucketedShiftManipulator result = (YieldCurveBucketedShiftManipulator) _manipulatorResult;
    
    assertTrue("One shift expected", 1 == result.getShifts().size());
<<<<<<< HEAD
    //assertEquals(BucketedShiftType.FORWARD, result.getBucketedShiftType());
    
=======

>>>>>>> 6d04230a
    YieldCurveBucketedShift shift = result.getShifts().get(0);
    
    assertEquals(Period.ofYears(1), shift.getStart());
    assertEquals(Period.ofYears(2), shift.getEnd());
    assertEquals(3., shift.getShift());
    
    
  }

  @Test
  public void pointShifts() {
    _builder.pointShifts(ScenarioShiftType.ABSOLUTE, pointShift(Period.ofYears(1), 2));
    
    YieldCurvePointShiftManipulator result = (YieldCurvePointShiftManipulator)_manipulatorResult;
    
    assertTrue("One shift expected", 1 == result.getPointShifts().size());
    
    YieldCurvePointShift shift = result.getPointShifts().get(0);
    
    assertEquals(Period.ofYears(1), shift.getTenor());
    assertEquals(2., shift.getShift());
  }
}<|MERGE_RESOLUTION|>--- conflicted
+++ resolved
@@ -42,23 +42,12 @@
   
   @Test
   public void bucketedShifts() {
-<<<<<<< HEAD
-    _builder.bucketedShifts(/*BucketedShiftType.FORWARD*/)
-      .shift(1, 2, 3, CurveShiftType.ABSOLUTE)
-      .apply();
-=======
     _builder.bucketedShifts(ScenarioShiftType.ABSOLUTE, bucketedShift(Period.ofYears(1), Period.ofYears(2), 3));
->>>>>>> 6d04230a
     
     YieldCurveBucketedShiftManipulator result = (YieldCurveBucketedShiftManipulator) _manipulatorResult;
     
     assertTrue("One shift expected", 1 == result.getShifts().size());
-<<<<<<< HEAD
-    //assertEquals(BucketedShiftType.FORWARD, result.getBucketedShiftType());
-    
-=======
 
->>>>>>> 6d04230a
     YieldCurveBucketedShift shift = result.getShifts().get(0);
     
     assertEquals(Period.ofYears(1), shift.getStart());
