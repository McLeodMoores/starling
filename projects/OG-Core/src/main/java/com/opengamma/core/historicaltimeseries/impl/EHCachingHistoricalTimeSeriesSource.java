/**
 * Copyright (C) 2009 - present by OpenGamma Inc. and the OpenGamma group of companies
 *
 * Please see distribution for license.
 */
package com.opengamma.core.historicaltimeseries.impl;

import java.io.Serializable;
import java.util.HashSet;
import java.util.Map;
import java.util.Set;

import org.apache.commons.lang.ObjectUtils;
import org.slf4j.Logger;
import org.slf4j.LoggerFactory;
import org.threeten.bp.Clock;
import org.threeten.bp.LocalDate;

import com.google.common.collect.Maps;
import com.opengamma.core.change.BasicChangeManager;
import com.opengamma.core.change.ChangeEvent;
import com.opengamma.core.change.ChangeListener;
import com.opengamma.core.change.ChangeManager;
import com.opengamma.core.historicaltimeseries.HistoricalTimeSeries;
import com.opengamma.core.historicaltimeseries.HistoricalTimeSeriesSource;
import com.opengamma.id.ExternalIdBundle;
import com.opengamma.id.ObjectId;
import com.opengamma.id.UniqueId;
import com.opengamma.lambdava.functions.Function0;
import com.opengamma.timeseries.date.localdate.ImmutableLocalDateDoubleTimeSeries;
import com.opengamma.timeseries.date.localdate.LocalDateDoubleTimeSeries;
import com.opengamma.util.ArgumentChecker;
import com.opengamma.util.OpenGammaClock;
import com.opengamma.util.ehcache.EHCacheUtils;
import com.opengamma.util.time.DateUtils;
import com.opengamma.util.tuple.ObjectsPair;
import com.opengamma.util.tuple.Pair;
import com.opengamma.util.tuple.Pairs;

import net.sf.ehcache.CacheManager;

/**
 * A cache decorating a {@code HistoricalTimeSeriesSource}.
 * <p/>
 * The cache is implemented using {@code EHCache}.
 */
public class EHCachingHistoricalTimeSeriesSource implements HistoricalTimeSeriesSource {

  /** Logger. */
  private static final Logger s_logger = LoggerFactory.getLogger(EHCachingHistoricalTimeSeriesSource.class);

  /** The cache prefix. */
  /*package*/static final String CACHE_PREFIX = "HistoricalTimeSeries";

  private final HierarhicalEHCache<Object, HistoricalTimeSeries> _cache;

  /** Id bundle cache name. */
  private static final String ID_BUNDLE_CACHE_NAME = CACHE_PREFIX + "IdBundleCache";

  /** Listens for changes in the underlying security source. */
  private ChangeListener _changeListener;
  /** The local change manager. */
  private final ChangeManager _changeManager;

  @Override
  public ChangeManager changeManager() {
    return _changeManager;
  }

  /** The underlying source. */
  private final HistoricalTimeSeriesSource _underlying;
  /** The identifier bundle cache */
  private final HierarhicalEHCache<UniqueId, ExternalIdBundle> _identifierBundleCache;
  /** The clock. */
  private final Clock _clock = OpenGammaClock.getInstance();

  /**
   * Creates an instance.
   *
   * @param underlying the underlying source, not null
   * @param cacheManager the cache manager, not null
   */
  public EHCachingHistoricalTimeSeriesSource(HistoricalTimeSeriesSource underlying, CacheManager cacheManager) {
    ArgumentChecker.notNull(underlying, "underlying");
    ArgumentChecker.notNull(cacheManager, "Cache Manager");
    _underlying = underlying;

    _cache = new HierarhicalEHCache<Object, HistoricalTimeSeries>(cacheManager) {
      @Override
      String getCachePrefix() {
        return CACHE_PREFIX;
      }

      @Override
      Object extractKey(Object _, HistoricalTimeSeries value) {
        return value.getUniqueId().getObjectId();
      }
    };

    _identifierBundleCache = new HierarhicalEHCache<UniqueId, ExternalIdBundle>(cacheManager) {
      @Override
      String getCachePrefix() {
        return ID_BUNDLE_CACHE_NAME;
      }

      @Override
      Object extractKey(UniqueId key, ExternalIdBundle value) {
        return key.getObjectId();
      }
    };

    EHCacheUtils.addCache(cacheManager, ID_BUNDLE_CACHE_NAME);

    _changeListener = createChangeListener();
    _underlying.changeManager().addChangeListener(_changeListener);
    _changeManager = new BasicChangeManager();
  }

  private ChangeListener createChangeListener() {
    return new ChangeListener() {

      @Override
      public void entityChanged(ChangeEvent event) {
        cleanCaches(event.getObjectId());
        changeManager().entityChanged(event.getType(),
                                      event.getObjectId(),
                                      event.getVersionFrom(),
                                      event.getVersionTo(),
                                      event.getVersionInstant());
      }

    };
  }

<<<<<<< HEAD
  private void cleanCaches(ObjectId _oid) {
    // Only care where the unversioned ID has been cached since it now represents something else
    _dataCache.removeAll();
    _identifierBundleCache.removeAll();
=======
  private void cleanCaches(ObjectId oid) {
    //_uidCache.remove(oid);
    _cache.clear(oid);
    _identifierBundleCache.clear(oid);
>>>>>>> 2b1ed58a
  }

  //-------------------------------------------------------------------------

  /**
   * Gets the underlying source.
   *
   * @return the underlying source, not null
   */
  public HistoricalTimeSeriesSource getUnderlying() {
    return _underlying;
  }

  /**
   * Gets the clock.
   *
   * @return the clock, not null
   */
  public Clock getClock() {
    return _clock;
  }

  //-------------------------------------------------------------------------
  @Override
  public HistoricalTimeSeries getHistoricalTimeSeries(final UniqueId uniqueId) {
    ArgumentChecker.notNull(uniqueId, "uniqueId");

    return _cache.getBySecondKey(uniqueId.getObjectId(), new Function0<HistoricalTimeSeries>() {
      @Override
      public HistoricalTimeSeries execute() {
        return _underlying.getHistoricalTimeSeries(uniqueId);
      }
    });
  }

  @Override
  public HistoricalTimeSeries getHistoricalTimeSeries(
      UniqueId uniqueId, LocalDate start, boolean includeStart, LocalDate end, boolean includeEnd) {
    return doGetHistoricalTimeSeries(uniqueId, start, includeStart, end, includeEnd, null);
  }

  @Override
  public HistoricalTimeSeries getHistoricalTimeSeries(
      UniqueId uniqueId, LocalDate start, boolean includeStart, LocalDate end, boolean includeEnd, int maxPoints) {
    return doGetHistoricalTimeSeries(uniqueId, start, includeStart, end, includeEnd, maxPoints);
  }

  @Override
  public Pair<LocalDate, Double> getLatestDataPoint(UniqueId uniqueId) {
    HistoricalTimeSeries hts = doGetHistoricalTimeSeries(uniqueId, null, true, null, true, -1);
    if (hts == null || hts.getTimeSeries() == null || hts.getTimeSeries().isEmpty()) {
      return null;
    } else {
      return Pairs.of(hts.getTimeSeries().getLatestTime(), hts.getTimeSeries().getLatestValue());
    }
  }

  @Override
  public Pair<LocalDate, Double> getLatestDataPoint(UniqueId uniqueId,
                                                    LocalDate start,
                                                    boolean includeStart,
                                                    LocalDate end,
                                                    boolean includeEnd) {
    HistoricalTimeSeries hts = doGetHistoricalTimeSeries(uniqueId, start, includeStart, end, includeEnd, -1);
    if (hts == null || hts.getTimeSeries() == null || hts.getTimeSeries().isEmpty()) {
      return null;
    } else {
      return Pairs.of(hts.getTimeSeries().getLatestTime(), hts.getTimeSeries().getLatestValue());
    }
  }

  private HistoricalTimeSeries doGetHistoricalTimeSeries(
      final UniqueId uniqueId,
      LocalDate start,
      boolean includeStart,
      LocalDate end,
      boolean includeEnd,
      final Integer maxPoints) {
    final SubSeriesKey subseriesKey = new SubSeriesKey(start, end, maxPoints);
    ObjectsPair<UniqueId, SubSeriesKey> key = ObjectsPair.of(uniqueId, subseriesKey);

    Function0<HistoricalTimeSeries> fetchHts = new Function0<HistoricalTimeSeries>() {
      @Override
      public HistoricalTimeSeries execute() {
        if (maxPoints == null) {
          return _underlying.getHistoricalTimeSeries(uniqueId,
                                                     subseriesKey.getStart(),
                                                     true,
                                                     subseriesKey.getEnd(),
                                                     subseriesKey.getIncludeEnd());
        } else {
          return _underlying.getHistoricalTimeSeries(uniqueId,
                                                     subseriesKey.getStart(),
                                                     true,
                                                     subseriesKey.getEnd(),
                                                     subseriesKey.getIncludeEnd(),
                                                     subseriesKey.getMaxPoints());
        }
      }
    };

    HistoricalTimeSeries hts = _cache.get(key, fetchHts);
    if (hts != null && !subseriesKey.isMatch(start, includeStart, end, includeEnd, maxPoints)) {
      hts = getSubSeries(hts, start, includeStart, end, includeEnd, maxPoints);
    }
    return hts;
  }

  //-------------------------------------------------------------------------

  @Override
  public HistoricalTimeSeries getHistoricalTimeSeries(
      ExternalIdBundle identifiers, String dataSource, String dataProvider, String dataField) {
    return getHistoricalTimeSeries(identifiers, LocalDate.now(getClock()), dataSource, dataProvider, dataField);
  }

  @Override
  public HistoricalTimeSeries getHistoricalTimeSeries(
      final ExternalIdBundle identifiers,
      final LocalDate identifierValidityDate,
      final String dataSource,
      final String dataProvider,
      final String dataField) {
    ArgumentChecker.notNull(identifiers, "identifiers");
    HistoricalTimeSeriesKey key = new HistoricalTimeSeriesKey(null,
                                                              identifierValidityDate,
                                                              identifiers,
                                                              dataSource,
                                                              dataProvider,
                                                              dataField);

    return _cache.get(key, new Function0<HistoricalTimeSeries>() {
      @Override
      public HistoricalTimeSeries execute() {
        return _underlying.getHistoricalTimeSeries(identifiers,
                                                   identifierValidityDate,
                                                   dataSource,
                                                   dataProvider,
                                                   dataField);
      }
    });
  }

  @Override
  public HistoricalTimeSeries getHistoricalTimeSeries(
      ExternalIdBundle identifiers, String dataSource, String dataProvider, String dataField,
      LocalDate start, boolean includeStart, LocalDate end, boolean includeEnd) {
    return getHistoricalTimeSeries(
        identifiers, LocalDate.now(getClock()), dataSource, dataProvider, dataField,
        start, includeStart, end, includeEnd);
  }

  @Override
  public HistoricalTimeSeries getHistoricalTimeSeries(
      ExternalIdBundle identifiers, LocalDate currentDate, String dataSource, String dataProvider, String dataField,
      LocalDate start, boolean includeStart, LocalDate end, boolean includeEnd) {
    return doGetHistoricalTimeSeries(identifiers,
                                     currentDate,
                                     dataSource,
                                     dataProvider,
                                     dataField,
                                     start,
                                     includeStart,
                                     end,
                                     includeEnd,
                                     null);
  }

  @Override
  public HistoricalTimeSeries getHistoricalTimeSeries(
      ExternalIdBundle identifierBundle,
      String dataSource,
      String dataProvider,
      String dataField,
      LocalDate start,
      boolean includeStart,
      LocalDate end,
      boolean includeEnd,
      int maxPoints) {
    return getHistoricalTimeSeries(identifierBundle,
                                   LocalDate.now(getClock()),
                                   dataSource,
                                   dataProvider,
                                   dataField,
                                   start,
                                   includeStart,
                                   end,
                                   includeEnd,
                                   maxPoints);
  }

  @Override
  public HistoricalTimeSeries getHistoricalTimeSeries(
      ExternalIdBundle identifiers, LocalDate currentDate, String dataSource, String dataProvider, String dataField,
      LocalDate start, boolean includeStart, LocalDate end, boolean includeEnd, int maxPoints) {
    return doGetHistoricalTimeSeries(identifiers,
                                     currentDate,
                                     dataSource,
                                     dataProvider,
                                     dataField,
                                     start,
                                     includeStart,
                                     end,
                                     includeEnd,
                                     maxPoints);
  }

  @Override
  public Pair<LocalDate, Double> getLatestDataPoint(
      ExternalIdBundle identifiers, LocalDate currentDate, String dataSource, String dataProvider, String dataField) {
    HistoricalTimeSeries hts = doGetHistoricalTimeSeries(identifiers,
                                                         currentDate,
                                                         dataSource,
                                                         dataProvider,
                                                         dataField,
                                                         null,
                                                         true,
                                                         null,
                                                         true,
                                                         -1);
    if (hts == null || hts.getTimeSeries() == null || hts.getTimeSeries().isEmpty()) {
      return null;
    } else {
      return Pairs.of(hts.getTimeSeries().getLatestTime(), hts.getTimeSeries().getLatestValue());
    }
  }

  @Override
  public Pair<LocalDate, Double> getLatestDataPoint(
      ExternalIdBundle identifiers, LocalDate currentDate, String dataSource, String dataProvider, String dataField,
      LocalDate start, boolean includeStart, LocalDate end, boolean includeEnd) {
    HistoricalTimeSeries hts = doGetHistoricalTimeSeries(identifiers,
                                                         currentDate,
                                                         dataSource,
                                                         dataProvider,
                                                         dataField,
                                                         start,
                                                         includeStart,
                                                         end,
                                                         includeEnd,
                                                         -1);
    if (hts == null || hts.getTimeSeries() == null || hts.getTimeSeries().isEmpty()) {
      return null;
    } else {
      return Pairs.of(hts.getTimeSeries().getLatestTime(), hts.getTimeSeries().getLatestValue());
    }
  }

  @Override
  public Pair<LocalDate, Double> getLatestDataPoint(
      ExternalIdBundle identifierBundle, String dataSource, String dataProvider, String dataField) {
    return getLatestDataPoint(identifierBundle, LocalDate.now(getClock()), dataSource, dataProvider, dataField);
  }

  @Override
  public Pair<LocalDate, Double> getLatestDataPoint(
      ExternalIdBundle identifierBundle, String dataSource, String dataProvider, String dataField,
      LocalDate start, boolean includeStart, LocalDate end, boolean includeEnd) {
    return getLatestDataPoint(identifierBundle, LocalDate.now(getClock()), dataSource, dataProvider, dataField,
                              start, includeStart, end, includeEnd);
  }

  private HistoricalTimeSeries doGetHistoricalTimeSeries(
      final ExternalIdBundle identifiers,
      final LocalDate currentDate,
      final String dataSource,
      final String dataProvider,
      final String dataField,
      LocalDate start,
      boolean includeStart,
      LocalDate end,
      boolean includeEnd,
      final Integer maxPoints) {
    HistoricalTimeSeriesKey seriesKey = new HistoricalTimeSeriesKey(null,
                                                                    currentDate,
                                                                    identifiers,
                                                                    dataSource,
                                                                    dataProvider,
                                                                    dataField);
    final SubSeriesKey subseriesKey = new SubSeriesKey(start, end, maxPoints);
    ObjectsPair<HistoricalTimeSeriesKey, SubSeriesKey> key = ObjectsPair.of(seriesKey, subseriesKey);

    Function0 fetchHts = new Function0<HistoricalTimeSeries>() {
      @Override
      public HistoricalTimeSeries execute() {
        if (maxPoints == null) {
          return _underlying.getHistoricalTimeSeries(identifiers,
                                                     currentDate,
                                                     dataSource,
                                                     dataProvider,
                                                     dataField,
                                                     subseriesKey.getStart(),
                                                     true,
                                                     subseriesKey.getEnd(),
                                                     subseriesKey.getIncludeEnd());
        } else {
          return _underlying.getHistoricalTimeSeries(identifiers,
                                                     currentDate,
                                                     dataSource,
                                                     dataProvider,
                                                     dataField,
                                                     subseriesKey.getStart(),
                                                     true,
                                                     subseriesKey.getEnd(),
                                                     subseriesKey.getIncludeEnd(),
                                                     subseriesKey.getMaxPoints());
        }
      }
    };

    HistoricalTimeSeries hts = _cache.get(key, fetchHts);

    if (hts == null) {
      hts = _cache.get(seriesKey, fetchHts);
    }
    if (hts != null) {
      // Pick out the sub-series requested
      hts = getSubSeries(hts, start, includeStart, end, includeEnd, maxPoints);
    }
    return hts;
  }

  //-------------------------------------------------------------------------
  @Override
  public HistoricalTimeSeries getHistoricalTimeSeries(
      String dataField, ExternalIdBundle identifierBundle, String resolutionKey) {
    return getHistoricalTimeSeries(dataField, identifierBundle, LocalDate.now(getClock()), resolutionKey);
  }

  @Override
  public HistoricalTimeSeries getHistoricalTimeSeries(
      final String dataField,
      final ExternalIdBundle identifierBundle,
      final LocalDate identifierValidityDate,
      final String resolutionKey) {
    ArgumentChecker.notNull(dataField, "dataField");
    ArgumentChecker.notEmpty(identifierBundle, "identifierBundle");
    HistoricalTimeSeriesKey key = new HistoricalTimeSeriesKey(resolutionKey,
                                                              identifierValidityDate,
                                                              identifierBundle,
                                                              null,
                                                              null,
                                                              dataField);

    Function0<HistoricalTimeSeries> fetchHts = new Function0<HistoricalTimeSeries>() {
      @Override
      public HistoricalTimeSeries execute() {
        return _underlying.getHistoricalTimeSeries(dataField, identifierBundle, identifierValidityDate, resolutionKey);
      }
    };

    return _cache.get(key, fetchHts);
  }

  @Override
  public HistoricalTimeSeries getHistoricalTimeSeries(
      String dataField, ExternalIdBundle identifierBundle, String resolutionKey,
      LocalDate start, boolean includeStart, LocalDate end, boolean includeEnd) {
    return doGetHistoricalTimeSeries(
        dataField,
        identifierBundle,
        LocalDate.now(getClock()),
        resolutionKey,
        start,
        includeStart,
        end,
        includeEnd,
        null);
  }

  @Override
  public HistoricalTimeSeries getHistoricalTimeSeries(
      String dataField, ExternalIdBundle identifierBundle, String resolutionKey,
      LocalDate start, boolean includeStart, LocalDate end, boolean includeEnd, int maxPoints) {
    return doGetHistoricalTimeSeries(
        dataField,
        identifierBundle,
        LocalDate.now(getClock()),
        resolutionKey,
        start,
        includeStart,
        end,
        includeEnd,
        maxPoints);
  }

  /*
   * PLAT-1589
   */
  private static final class SubSeriesKey implements Serializable {

    private static final long serialVersionUID = 2L;
    private final LocalDate _start;
    private final LocalDate _end;
    private final Integer _maxPoints;

    public SubSeriesKey(LocalDate start, LocalDate end, Integer maxPoints) {
      super();
      this._start = (start != null) ? start.withDayOfMonth(1).withMonth(1) : null;
      this._end = (end != null) ? end.plusYears(1).withMonth(1).withDayOfMonth(1) : null;
      if (maxPoints != null) {
        int mp = maxPoints;
        if (mp < 0) {
          int amp = -mp;
          if (end != null) {
            amp += DateUtils.getDaysBetween(end, _end);
          }
          this._maxPoints = -(amp + 1024 - (amp & 1023));
        } else if (mp > 0) {
          if (start != null) {
            mp += DateUtils.getDaysBetween(_start, start);
          }
          this._maxPoints = mp + 1024 - (mp & 1023);
        } else {
          this._maxPoints = maxPoints;
        }
      } else {
        this._maxPoints = null;
      }
    }

    public LocalDate getStart() {
      return _start;
    }

    public LocalDate getEnd() {
      return _end;
    }

    public Integer getMaxPoints() {
      return _maxPoints;
    }

    public boolean getIncludeEnd() {
      return getEnd() == null;
    }

    /**
     * Tests whether this key exactly matches the user request, or if it would be a larger time-series that needs to be
     * cut down to match.
     *
     * @param true if an exact match, false if it needs trimming
     */
    public boolean isMatch(final LocalDate start,
                           final boolean includeStart,
                           final LocalDate end,
                           final boolean includeEnd,
                           final Integer maxPoints) {
      return ObjectUtils.equals(start, _start)
          && ObjectUtils.equals(end, _end)
          && includeStart
          && (includeEnd == getIncludeEnd())
          && ObjectUtils.equals(maxPoints, _maxPoints);
    }

    @Override
    public int hashCode() {
      final int prime = 31;
      int result = 1;
      result = prime * result + ObjectUtils.hashCode(_end);
      result = prime * result + ObjectUtils.hashCode(_start);
      result = prime * result + ObjectUtils.hashCode(_maxPoints);
      return result;
    }

    @Override
    public boolean equals(Object obj) {
      if (this == obj) {
        return true;
      }
      if (obj == null) {
        return false;
      }
      SubSeriesKey other = (SubSeriesKey) obj;
      if (!ObjectUtils.equals(_end, other._end)) {
        return false;
      }
      if (!ObjectUtils.equals(_start, other._start)) {
        return false;
      }
      if (!ObjectUtils.equals(_maxPoints, other._maxPoints)) {
        return false;
      }
      return true;
    }
  }

  @Override
  public HistoricalTimeSeries getHistoricalTimeSeries(String dataField,
                                                      ExternalIdBundle identifierBundle,
                                                      LocalDate identifierValidityDate,
                                                      String resolutionKey,
                                                      LocalDate start,
                                                      boolean includeStart,
                                                      LocalDate end,
                                                      boolean includeEnd) {
    return doGetHistoricalTimeSeries(
        dataField, identifierBundle, identifierValidityDate, resolutionKey, start, includeStart, end, includeEnd, null);
  }

  @Override
  public HistoricalTimeSeries getHistoricalTimeSeries(String dataField,
                                                      ExternalIdBundle identifierBundle,
                                                      LocalDate identifierValidityDate,
                                                      String resolutionKey,
                                                      LocalDate start,
                                                      boolean includeStart,
                                                      LocalDate end,
                                                      boolean includeEnd,
                                                      int maxPoints) {
    return doGetHistoricalTimeSeries(
        dataField,
        identifierBundle,
        identifierValidityDate,
        resolutionKey,
        start,
        includeStart,
        end,
        includeEnd,
        maxPoints);
  }

  @Override
  public Pair<LocalDate, Double> getLatestDataPoint(
      String dataField, ExternalIdBundle identifierBundle, String resolutionKey) {
    return getLatestDataPoint(dataField, identifierBundle, LocalDate.now(getClock()), resolutionKey);
  }

  @Override
  public Pair<LocalDate, Double> getLatestDataPoint(
      String dataField, ExternalIdBundle identifierBundle, String resolutionKey,
      LocalDate start, boolean includeStart, LocalDate end, boolean includeEnd) {
    return getLatestDataPoint(dataField, identifierBundle, LocalDate.now(getClock()), resolutionKey,
                              start, includeStart, end, includeEnd);
  }

  @Override
  public Pair<LocalDate, Double> getLatestDataPoint(
      String dataField, ExternalIdBundle identifierBundle, LocalDate identifierValidityDate, String resolutionKey) {
    return getLatestDataPoint(dataField, identifierBundle, identifierValidityDate, resolutionKey,
                              (LocalDate) null, true, (LocalDate) null, true);
  }

  @Override
  public Pair<LocalDate, Double> getLatestDataPoint(
      String dataField, ExternalIdBundle identifierBundle, LocalDate identifierValidityDate, String resolutionKey,
      LocalDate start, boolean includeStart, LocalDate end, boolean includeEnd) {
    HistoricalTimeSeries hts = getHistoricalTimeSeries(
        dataField, identifierBundle, identifierValidityDate, resolutionKey,
        start, includeStart, end, includeEnd, -1);
    if (hts == null || hts.getTimeSeries() == null || hts.getTimeSeries().isEmpty()) {
      return null;
    } else {
      return Pairs.of(hts.getTimeSeries().getLatestTime(), hts.getTimeSeries().getLatestValue());
    }
  }

  private HistoricalTimeSeries doGetHistoricalTimeSeries(final String dataField,
                                                         final ExternalIdBundle identifierBundle,
                                                         final LocalDate identifierValidityDate,
                                                         final String resolutionKey,
                                                         LocalDate start,
                                                         boolean includeStart,
                                                         LocalDate end,
                                                         boolean includeEnd,
                                                         final Integer maxPoints) {
    HistoricalTimeSeriesKey seriesKey = new HistoricalTimeSeriesKey(resolutionKey,
                                                                    identifierValidityDate,
                                                                    identifierBundle,
                                                                    null,
                                                                    null,
                                                                    dataField);
    final SubSeriesKey subseriesKey = new SubSeriesKey(start, end, maxPoints);
    ObjectsPair<HistoricalTimeSeriesKey, SubSeriesKey> key = ObjectsPair.of(seriesKey, subseriesKey);

    Function0 fetchHts = new Function0<HistoricalTimeSeries>() {
      @Override
      public HistoricalTimeSeries execute() {
        if (maxPoints == null) {
          return _underlying.getHistoricalTimeSeries(dataField,
                                                     identifierBundle,
                                                     identifierValidityDate,
                                                     resolutionKey,
                                                     subseriesKey.getStart(),
                                                     true,
                                                     subseriesKey.getEnd(),
                                                     subseriesKey.getIncludeEnd());
        } else {
          return _underlying.getHistoricalTimeSeries(dataField,
                                                     identifierBundle,
                                                     identifierValidityDate,
                                                     resolutionKey,
                                                     subseriesKey.getStart(),
                                                     true,
                                                     subseriesKey.getEnd(),
                                                     subseriesKey.getIncludeEnd(),
                                                     subseriesKey.getMaxPoints());
        }
      }
    };

    HistoricalTimeSeries hts = _cache.get(key, fetchHts);
    if (hts != null && !subseriesKey.isMatch(start, includeStart, end, includeEnd, maxPoints)) {
      hts = getSubSeries(hts, start, includeStart, end, includeEnd, maxPoints);
    }
    return hts;
  }

  //-------------------------------------------------------------------------
  @Override
  public Map<ExternalIdBundle, HistoricalTimeSeries> getHistoricalTimeSeries(
      Set<ExternalIdBundle> identifierSet, String dataSource, String dataProvider, String dataField, LocalDate start,
      boolean includeStart, LocalDate end, boolean includeEnd) {
    ArgumentChecker.notNull(identifierSet, "identifierSet");
    Map<ExternalIdBundle, HistoricalTimeSeries> result = Maps.newHashMap();
    Set<ExternalIdBundle> remainingIds = new HashSet<>();

    for (ExternalIdBundle identifiers : identifierSet) {
      HistoricalTimeSeriesKey key = new HistoricalTimeSeriesKey(null,
                                                                null,
                                                                identifiers,
                                                                dataSource,
                                                                dataProvider,
                                                                dataField);
      HistoricalTimeSeries hts = _cache.get(key, null);
      if (hts == null) {
        //TODO handle misses
        remainingIds.add(identifiers);
      } else {
        result.put(identifiers, hts);
      }
    }
    if (remainingIds.size() > 0) {
      Map<ExternalIdBundle, HistoricalTimeSeries> remainingTsResults =
          _underlying.getHistoricalTimeSeries(remainingIds,
                                              dataSource,
                                              dataProvider,
                                              dataField,
                                              start,
                                              includeStart,
                                              end,
                                              includeEnd);
      for (Map.Entry<ExternalIdBundle, HistoricalTimeSeries> tsResult : remainingTsResults.entrySet()) {
        ExternalIdBundle identifiers = tsResult.getKey();
        HistoricalTimeSeries hts = tsResult.getValue();
        HistoricalTimeSeriesKey key = new HistoricalTimeSeriesKey(null,
                                                                  null,
                                                                  identifiers,
                                                                  dataSource,
                                                                  dataProvider,
                                                                  dataField);
        if (hts != null) {
          s_logger.debug("Caching time-series {}", hts);
          _cache.deepInsert(key, hts.getUniqueId().getObjectId(), hts);
          hts = getSubSeries(hts, start, includeStart, end, includeEnd, null);
        } else {
          s_logger.debug("Caching miss {}", key);
          _cache.markMissed(key);
        }
        result.put(identifiers, hts);
      }
    }
    return result;
  }

  /**
   * Gets a sub-series based on the supplied dates.
   *
   * @param hts the time-series, null returns null
   * @param start the start date, null will load the earliest date
   * @param includeStart whether or not the start date is included in the result
   * @param end the end date, null will load the latest date
   * @param includeEnd whether or not the end date is included in the result
   * @return the historical time-series, null if null input
   */
  private HistoricalTimeSeries getSubSeries(
      HistoricalTimeSeries hts,
      LocalDate start,
      boolean includeStart,
      LocalDate end,
      boolean includeEnd,
      Integer maxPoints) {

    if (hts == null) {
      return null;
    }
    LocalDateDoubleTimeSeries timeSeries = hts.getTimeSeries();
    if (timeSeries == null || timeSeries.isEmpty()) {
      return hts;
    }
    if (start == null) {
      start = timeSeries.getEarliestTime();
    } else {
      if (!includeStart) {
        start = start.plusDays(1);
      }
      if (start.isBefore(timeSeries.getEarliestTime())) {
        start = timeSeries.getEarliestTime();
      }
    }
    if (end == null) {
      end = timeSeries.getLatestTime();
    } else {
      if (!includeEnd) {
        end = end.minusDays(1);
      }
      if (end.isAfter(timeSeries.getLatestTime())) {
        end = timeSeries.getLatestTime();
      }
    }
    if (start.isAfter(timeSeries.getLatestTime()) || end.isBefore(timeSeries.getEarliestTime())) {
      return new SimpleHistoricalTimeSeries(hts.getUniqueId(), ImmutableLocalDateDoubleTimeSeries.EMPTY_SERIES);
    }
    timeSeries = timeSeries.subSeries(start, true, end, true);
    if (((maxPoints != null) && (Math.abs(maxPoints) < timeSeries.size()))) {
      timeSeries = maxPoints >= 0 ? timeSeries.head(maxPoints) : timeSeries.tail(-maxPoints);
    }
    return new SimpleHistoricalTimeSeries(hts.getUniqueId(), timeSeries);
  }

  //-------------------------------------------------------------------------
  @Override
  public String toString() {
    return getClass().getSimpleName() + "[" + getUnderlying() + "]";
  }

  @Override
  public ExternalIdBundle getExternalIdBundle(final UniqueId uniqueId) {

    return _identifierBundleCache.get(uniqueId, new Function0<ExternalIdBundle>() {
      @Override
      public ExternalIdBundle execute() {
        return _underlying.getExternalIdBundle(uniqueId);
      }
    });
  }

  /**
   * Call this at the end of a unit test run to clear the state of EHCache. It should not be part of a generic lifecycle
   * method.
   */
  protected void shutdown() {
    _cache.shutdown();
    _identifierBundleCache.shutdown();
  }

}<|MERGE_RESOLUTION|>--- conflicted
+++ resolved
@@ -132,17 +132,10 @@
     };
   }
 
-<<<<<<< HEAD
-  private void cleanCaches(ObjectId _oid) {
-    // Only care where the unversioned ID has been cached since it now represents something else
-    _dataCache.removeAll();
-    _identifierBundleCache.removeAll();
-=======
   private void cleanCaches(ObjectId oid) {
     //_uidCache.remove(oid);
     _cache.clear(oid);
     _identifierBundleCache.clear(oid);
->>>>>>> 2b1ed58a
   }
 
   //-------------------------------------------------------------------------
