--- conflicted
+++ resolved
@@ -82,12 +82,6 @@
     final Map<String, ConfigSource> delegates = getDelegates();
     ArgumentChecker.notNull(clazz, "clazz");
     ArgumentChecker.notNull(configName, "configName");
-<<<<<<< HEAD
-    for (ConfigSource configSource : delegates.values()) {
-      ConfigItem<R> config = configSource.get(clazz, configName, versionCorrection);
-      if (config != null) {
-        return config;
-=======
     ArgumentChecker.notNull(versionCorrection, "versionCorrection");
     Collection<ConfigItem<R>> results = null;
     boolean alloc = false;
@@ -125,7 +119,6 @@
         newResults.addAll(results);
         newResults.addAll(configs);
         return newResults;
->>>>>>> 97cf6786
       }
     }
   }
