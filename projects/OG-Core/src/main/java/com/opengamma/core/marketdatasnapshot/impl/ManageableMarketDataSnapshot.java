--- conflicted
+++ resolved
@@ -186,11 +186,8 @@
         return getGlobalValues();
       case 119589713:  // yieldCurves
         return getYieldCurves();
-<<<<<<< HEAD
-=======
       case -1349116572:  // curves
         return getCurves();
->>>>>>> bbacd3b1
       case -2137883207:  // volatilityCubes
         return getVolatilityCubes();
       case -1329840981:  // volatilitySurfaces
@@ -218,12 +215,9 @@
       case 119589713:  // yieldCurves
         setYieldCurves((Map<YieldCurveKey, YieldCurveSnapshot>) newValue);
         return;
-<<<<<<< HEAD
-=======
       case -1349116572:  // curves
         setCurves((Map<CurveKey, CurveSnapshot>) newValue);
         return;
->>>>>>> bbacd3b1
       case -2137883207:  // volatilityCubes
         setVolatilityCubes((Map<VolatilityCubeKey, VolatilityCubeSnapshot>) newValue);
         return;
@@ -554,11 +548,8 @@
           return _globalValues;
         case 119589713:  // yieldCurves
           return _yieldCurves;
-<<<<<<< HEAD
-=======
         case -1349116572:  // curves
           return _curves;
->>>>>>> bbacd3b1
         case -2137883207:  // volatilityCubes
           return _volatilityCubes;
         case -1329840981:  // volatilitySurfaces
