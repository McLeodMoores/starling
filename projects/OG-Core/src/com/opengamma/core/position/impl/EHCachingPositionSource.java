/**
 * Copyright (C) 2009 - present by OpenGamma Inc. and the OpenGamma group of companies
 * 
 * Please see distribution for license.
 */
package com.opengamma.core.position.impl;

import net.sf.ehcache.Cache;
import net.sf.ehcache.CacheManager;
import net.sf.ehcache.Element;

import com.opengamma.core.change.BasicChangeManager;
import com.opengamma.core.change.ChangeEvent;
import com.opengamma.core.change.ChangeListener;
import com.opengamma.core.change.ChangeManager;
import com.opengamma.core.position.Portfolio;
import com.opengamma.core.position.PortfolioNode;
import com.opengamma.core.position.Position;
import com.opengamma.core.position.PositionSource;
import com.opengamma.core.position.Trade;
import com.opengamma.id.ObjectId;
import com.opengamma.id.UniqueId;
import com.opengamma.id.VersionCorrection;
import com.opengamma.util.ArgumentChecker;
import com.opengamma.util.ehcache.EHCacheUtils;
import com.opengamma.util.map.Map2;
import com.opengamma.util.map.WeakValueHashMap2;
import com.opengamma.util.tuple.Pair;

/**
 * A cache decorating a {@code PositionSource}.
 * <p>
 * The cache is implemented using {@code EHCache}.
 */
public class EHCachingPositionSource implements PositionSource {

  /**
   * Cache key for portfolios.
   */
  private static final String PORTFOLIO_CACHE = "portfolio";
  /**
   * Cache key for nodes.
   */
  private static final String PORTFOLIONODE_CACHE = "portfolioNode";
  /**
   * Cache key for positions.
   */
  private static final String POSITION_CACHE = "position";
  /**
   * Cache key for trades.
   */
  private static final String TRADE_CACHE = "trade";

  /**
   * The underlying position source.
   */
  private final PositionSource _underlying;
  /**
   * The cache manager.
   */
  private final CacheManager _cacheManager;
  /**
   * The portfolio cache.
   */
  private final Cache _portfolioCache;
  /**
   * The node cache.
   */
  private final Cache _portfolioNodeCache;
  /**
   * The position cache.
   */
  private final Cache _positionCache;
  /**
   * The trade cache.
   */
  private final Cache _tradeCache;
  /**
   * Listens for changes in the underlying position source.
   */
  private final ChangeListener _changeListener;
  /**
   * Local change manager.
   */
  private final ChangeManager _changeManager;

  private final Map2<UniqueId, VersionCorrection, Object> _frontCacheByUID = new WeakValueHashMap2<UniqueId, VersionCorrection, Object>();
  private final Map2<ObjectId, VersionCorrection, Object> _frontCacheByOID = new WeakValueHashMap2<ObjectId, VersionCorrection, Object>();

  /**
   * Creates the cache around an underlying position source.
   * 
   * @param underlying the underlying data, not null
   * @param cacheManager the cache manager, not null
   */
  public EHCachingPositionSource(final PositionSource underlying, final CacheManager cacheManager) {
    ArgumentChecker.notNull(underlying, "underlying");
    ArgumentChecker.notNull(cacheManager, "cacheManager");
    _underlying = underlying;
    _cacheManager = cacheManager;
    EHCacheUtils.addCache(cacheManager, PORTFOLIO_CACHE);
    EHCacheUtils.addCache(cacheManager, PORTFOLIONODE_CACHE);
    EHCacheUtils.addCache(cacheManager, POSITION_CACHE);
    EHCacheUtils.addCache(cacheManager, TRADE_CACHE);
    _portfolioCache = EHCacheUtils.getCacheFromManager(cacheManager, PORTFOLIO_CACHE);
    _portfolioNodeCache = EHCacheUtils.getCacheFromManager(cacheManager, PORTFOLIONODE_CACHE);
    _positionCache = EHCacheUtils.getCacheFromManager(cacheManager, POSITION_CACHE);
    _tradeCache = EHCacheUtils.getCacheFromManager(cacheManager, TRADE_CACHE);
    _changeManager = new BasicChangeManager();
    _changeListener = new ChangeListener() {
      @Override
      public void entityChanged(ChangeEvent event) {
<<<<<<< HEAD
        // Only care where the unversioned ID has been cached since it now represents something else
        UniqueId latestId = null;
        if (event.getBeforeId() != null) {
          latestId = event.getBeforeId().toLatest();
        }
        if (event.getAfterId() != null) {
          latestId = event.getAfterId().toLatest();
        }
        if (latestId != null) {
          cleanCaches(latestId);
        }
        changeManager().entityChanged(event.getType(), event.getBeforeId(), event.getAfterId(), event.getVersionInstant());
=======
        cleanCaches(event.getObjectId());        
        changeManager().entityChanged(event.getType(), event.getObjectId(), event.getVersionFrom(), event.getVersionTo(), event.getVersionInstant());
>>>>>>> 5c8cd6ee
      }
    };
    underlying.changeManager().addChangeListener(_changeListener);
  }

  //-------------------------------------------------------------------------
  /**
   * Gets the underlying source of positions.
   * 
   * @return the underlying source of positions, not null
   */
  protected PositionSource getUnderlying() {
    return _underlying;
  }

  /**
   * Gets the cache manager.
   * 
   * @return the cache manager, not null
   */
  protected CacheManager getCacheManager() {
    return _cacheManager;
  }

  private PortfolioNode addToFrontCache(final PortfolioNode node, final VersionCorrection versionCorrection) {
    Object f = _frontCacheByUID.putIfAbsent(node.getUniqueId(), versionCorrection, node);
    if (f instanceof PortfolioNode) {
      return (PortfolioNode) f;
    } else {
      for (PortfolioNode childNode : node.getChildNodes()) {
        addToFrontCache(childNode, versionCorrection);
      }
      for (Position position : node.getPositions()) {
        f = _frontCacheByUID.putIfAbsent(position.getUniqueId(), VersionCorrection.LATEST, position);
        if (f instanceof Position) {
          position = (Position) f;
        }
        _frontCacheByOID.put(position.getUniqueId().getObjectId(), versionCorrection, position);
      }
      return node;
    }
  }

  @Override
  public Portfolio getPortfolio(final UniqueId uniqueId, final VersionCorrection versionCorrection) {
    Object f = _frontCacheByUID.get(uniqueId, versionCorrection);
    if (f instanceof Portfolio) {
      return (Portfolio) f;
    }
    final Pair<UniqueId, VersionCorrection> key = Pair.of(uniqueId, versionCorrection);
    final Element e = _portfolioCache.get(key);
    if (e != null) {
      final Portfolio portfolio = (Portfolio) e.getObjectValue();
      f = _frontCacheByUID.putIfAbsent(uniqueId, versionCorrection, portfolio);
      if (f instanceof Portfolio) {
        return (Portfolio) f;
      } else {
        addToFrontCache(portfolio.getRootNode(), versionCorrection);
        return portfolio;
      }
    } else {
      final Portfolio portfolio = getUnderlying().getPortfolio(uniqueId, versionCorrection);
      f = _frontCacheByUID.putIfAbsent(uniqueId, versionCorrection, portfolio);
      if (f instanceof Portfolio) {
        return (Portfolio) f;
      } else {
        _portfolioCache.put(new Element(key, portfolio));
        return portfolio;
      }
    }
  }

  @Override
  public Portfolio getPortfolio(final ObjectId objectId, final VersionCorrection versionCorrection) {
    Object f = _frontCacheByOID.get(objectId, versionCorrection);
    if (f instanceof Portfolio) {
      return (Portfolio) f;
    }
    final Pair<ObjectId, VersionCorrection> key = Pair.of(objectId, versionCorrection);
    final Element e = _portfolioCache.get(key);
    if (e != null) {
      final Portfolio portfolio = (Portfolio) e.getObjectValue();
      f = _frontCacheByUID.putIfAbsent(portfolio.getUniqueId(), versionCorrection, portfolio);
      if (f instanceof Portfolio) {
        return (Portfolio) f;
      } else {
        _frontCacheByOID.put(objectId, versionCorrection, portfolio);
        addToFrontCache(portfolio.getRootNode(), versionCorrection);
        return portfolio;
      }
    } else {
      final Portfolio portfolio = getUnderlying().getPortfolio(objectId, versionCorrection);
      f = _frontCacheByUID.putIfAbsent(portfolio.getUniqueId(), versionCorrection, portfolio);
      if (f instanceof Portfolio) {
        return (Portfolio) f;
      } else {
        _frontCacheByOID.put(objectId, versionCorrection, portfolio);
        addToFrontCache(portfolio.getRootNode(), versionCorrection);
        _portfolioCache.put(new Element(key, portfolio));
        return portfolio;
      }
    }
  }

  @Override
  public PortfolioNode getPortfolioNode(final UniqueId uniqueId, final VersionCorrection versionCorrection) {
    Object f = _frontCacheByUID.get(uniqueId, versionCorrection);
    if (f instanceof PortfolioNode) {
      return (PortfolioNode) f;
    }
    final Pair<UniqueId, VersionCorrection> key = Pair.of(uniqueId, versionCorrection);
    final Element e = _portfolioNodeCache.get(key);
    if (e != null) {
      final PortfolioNode node = (PortfolioNode) e.getObjectValue();
      return addToFrontCache(node, versionCorrection);
    } else {
      final PortfolioNode node = getUnderlying().getPortfolioNode(uniqueId, versionCorrection);
      f = addToFrontCache(node, versionCorrection);
      if (f instanceof PortfolioNode) {
        return (PortfolioNode) f;
      } else {
        _portfolioNodeCache.put(new Element(key, node));
        return node;
      }
    }
  }

  @Override
  public Position getPosition(final UniqueId uniqueId) {
    Object f = _frontCacheByUID.get(uniqueId, VersionCorrection.LATEST);
    if (f instanceof Position) {
      return (Position) f;
    }
    final Element e = _positionCache.get(uniqueId);
    if (e != null) {
      final Position position = (Position) e.getObjectValue();
      f = _frontCacheByUID.putIfAbsent(uniqueId, VersionCorrection.LATEST, position);
      if (f instanceof Position) {
        return (Position) f;
      } else {
        return position;
      }
    } else {
      final Position position = getUnderlying().getPosition(uniqueId);
      f = _frontCacheByUID.putIfAbsent(uniqueId, VersionCorrection.LATEST, position);
      if (f instanceof Position) {
        return (Position) f;
      } else {
        _positionCache.put(new Element(uniqueId, position));
        return position;
      }
    }
  }

  @Override
  public Position getPosition(final ObjectId positionId, final VersionCorrection versionCorrection) {
    Object f = _frontCacheByOID.get(positionId, versionCorrection);
    if (f instanceof Position) {
      return (Position) f;
    }
    final Pair<ObjectId, VersionCorrection> key = Pair.of(positionId, versionCorrection);
    final Element e = _positionCache.get(key);
    if (e != null) {
      final Position position = (Position) e.getObjectValue();
      f = _frontCacheByOID.putIfAbsent(positionId, versionCorrection, position);
      if (f instanceof Position) {
        return (Position) f;
      } else {
        return position;
      }
    } else {
      final Position position = getUnderlying().getPosition(positionId, versionCorrection);
      f = _frontCacheByUID.putIfAbsent(position.getUniqueId(), VersionCorrection.LATEST, position);
      if (f instanceof Position) {
        _frontCacheByOID.put(positionId, versionCorrection, f);
        return (Position) f;
      } else {
        _frontCacheByOID.putIfAbsent(positionId, versionCorrection, position);
        _positionCache.put(new Element(key, position));
        return position;
      }
    }
  }

  @Override
  public Trade getTrade(final UniqueId uniqueId) {
    Object f = _frontCacheByUID.get(uniqueId, VersionCorrection.LATEST);
    if (f instanceof Trade) {
      return (Trade) f;
    }
    final Element e = _tradeCache.get(uniqueId);
    if (e != null) {
      final Trade trade = (Trade) e.getObjectValue();
      f = _frontCacheByUID.putIfAbsent(uniqueId, VersionCorrection.LATEST, trade);
      if (f instanceof Trade) {
        return (Trade) f;
      } else {
        return trade;
      }
    } else {
      final Trade trade = getUnderlying().getTrade(uniqueId);
      f = _frontCacheByUID.putIfAbsent(uniqueId, VersionCorrection.LATEST, trade);
      if (f instanceof Trade) {
        return (Trade) f;
      } else {
        _tradeCache.put(new Element(uniqueId, trade));
        return trade;
      }
    }
  }

  @Override
  public ChangeManager changeManager() {
    return _changeManager;
  }

  /**
   * Call this at the end of a unit test run to clear the state of EHCache. It should not be part of a generic lifecycle method.
   */
  protected void shutdown() {
    _underlying.changeManager().removeChangeListener(_changeListener);
    _cacheManager.removeCache(PORTFOLIO_CACHE);
    _cacheManager.removeCache(PORTFOLIONODE_CACHE);
    _cacheManager.removeCache(POSITION_CACHE);
    _cacheManager.removeCache(TRADE_CACHE);
    _frontCacheByUID.clear();
    _frontCacheByOID.clear();
  }

  //-------------------------------------------------------------------------
<<<<<<< HEAD
  private void cleanCaches(UniqueId latestId) {
    _portfolioNodeCache.remove(latestId);
    _portfolioCache.remove(latestId);
    _positionCache.remove(latestId);
    _tradeCache.remove(latestId);
    _frontCacheByUID.removeAllKey1(latestId);
    _frontCacheByOID.removeAllKey1(latestId.getObjectId());
=======
  private void cleanCaches(ObjectId oid) {    
    _portfolioNodeCache.remove(oid);
    _portfolioCache.remove(oid);
    _positionCache.remove(oid);
    _tradeCache.remove(oid);
    _frontCache.remove(oid);
>>>>>>> 5c8cd6ee
  }

  //-------------------------------------------------------------------------
  @Override
  public String toString() {
    return getClass().getSimpleName() + "[" + getUnderlying() + "]";
  }

}<|MERGE_RESOLUTION|>--- conflicted
+++ resolved
@@ -110,23 +110,7 @@
     _changeListener = new ChangeListener() {
       @Override
       public void entityChanged(ChangeEvent event) {
-<<<<<<< HEAD
-        // Only care where the unversioned ID has been cached since it now represents something else
-        UniqueId latestId = null;
-        if (event.getBeforeId() != null) {
-          latestId = event.getBeforeId().toLatest();
-        }
-        if (event.getAfterId() != null) {
-          latestId = event.getAfterId().toLatest();
-        }
-        if (latestId != null) {
-          cleanCaches(latestId);
-        }
-        changeManager().entityChanged(event.getType(), event.getBeforeId(), event.getAfterId(), event.getVersionInstant());
-=======
-        cleanCaches(event.getObjectId());        
         changeManager().entityChanged(event.getType(), event.getObjectId(), event.getVersionFrom(), event.getVersionTo(), event.getVersionInstant());
->>>>>>> 5c8cd6ee
       }
     };
     underlying.changeManager().addChangeListener(_changeListener);
@@ -201,6 +185,9 @@
 
   @Override
   public Portfolio getPortfolio(final ObjectId objectId, final VersionCorrection versionCorrection) {
+    if (versionCorrection.containsLatest()) {
+      return getUnderlying().getPortfolio(objectId, versionCorrection);
+    }
     Object f = _frontCacheByOID.get(objectId, versionCorrection);
     if (f instanceof Portfolio) {
       return (Portfolio) f;
@@ -233,6 +220,9 @@
 
   @Override
   public PortfolioNode getPortfolioNode(final UniqueId uniqueId, final VersionCorrection versionCorrection) {
+    if (versionCorrection.containsLatest()) {
+      return getUnderlying().getPortfolioNode(uniqueId, versionCorrection);
+    }
     Object f = _frontCacheByUID.get(uniqueId, versionCorrection);
     if (f instanceof PortfolioNode) {
       return (PortfolioNode) f;
@@ -283,6 +273,9 @@
 
   @Override
   public Position getPosition(final ObjectId positionId, final VersionCorrection versionCorrection) {
+    if (versionCorrection.containsLatest()) {
+      return getUnderlying().getPosition(positionId, versionCorrection);
+    }
     Object f = _frontCacheByOID.get(positionId, versionCorrection);
     if (f instanceof Position) {
       return (Position) f;
@@ -356,26 +349,6 @@
     _frontCacheByOID.clear();
   }
 
-  //-------------------------------------------------------------------------
-<<<<<<< HEAD
-  private void cleanCaches(UniqueId latestId) {
-    _portfolioNodeCache.remove(latestId);
-    _portfolioCache.remove(latestId);
-    _positionCache.remove(latestId);
-    _tradeCache.remove(latestId);
-    _frontCacheByUID.removeAllKey1(latestId);
-    _frontCacheByOID.removeAllKey1(latestId.getObjectId());
-=======
-  private void cleanCaches(ObjectId oid) {    
-    _portfolioNodeCache.remove(oid);
-    _portfolioCache.remove(oid);
-    _positionCache.remove(oid);
-    _tradeCache.remove(oid);
-    _frontCache.remove(oid);
->>>>>>> 5c8cd6ee
-  }
-
-  //-------------------------------------------------------------------------
   @Override
   public String toString() {
     return getClass().getSimpleName() + "[" + getUnderlying() + "]";
