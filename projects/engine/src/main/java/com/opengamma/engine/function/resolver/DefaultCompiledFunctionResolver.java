/**
 * Copyright (C) 2009 - present by OpenGamma Inc. and the OpenGamma group of companies
 *
 * Please see distribution for license.
 */
package com.opengamma.engine.function.resolver;

import java.util.ArrayList;
import java.util.Arrays;
import java.util.Collection;
import java.util.Collections;
import java.util.Comparator;
import java.util.HashMap;
import java.util.HashSet;
import java.util.Iterator;
import java.util.LinkedList;
import java.util.List;
import java.util.Map;
import java.util.Set;
import java.util.concurrent.ConcurrentMap;
import java.util.function.BiFunction;

import org.slf4j.Logger;
import org.slf4j.LoggerFactory;

import com.google.common.collect.MapMaker;
import com.opengamma.OpenGammaRuntimeException;
import com.opengamma.engine.ComputationTarget;
import com.opengamma.engine.ComputationTargetResolver;
import com.opengamma.engine.ComputationTargetSpecification;
import com.opengamma.engine.MemoryUtils;
import com.opengamma.engine.function.CompiledFunctionDefinition;
import com.opengamma.engine.function.FunctionCompilationContext;
import com.opengamma.engine.function.ParameterizedFunction;
import com.opengamma.engine.function.blacklist.FunctionBlacklistQuery;
import com.opengamma.engine.target.ComputationTargetResolverUtils;
import com.opengamma.engine.target.ComputationTargetType;
import com.opengamma.engine.target.ComputationTargetTypeMap;
import com.opengamma.engine.target.ComputationTargetTypeVisitor;
import com.opengamma.engine.value.ValueProperties;
import com.opengamma.engine.value.ValueSpecification;
import com.opengamma.id.UniqueIdentifiable;
import com.opengamma.util.ArgumentChecker;
import com.opengamma.util.tuple.Pair;
import com.opengamma.util.tuple.Pairs;
import com.opengamma.util.tuple.Triple;

/**
 * Default implementation of the compiled function resolver.
 * <p>
 * The aim of the resolution is to find functions that are capable of satisfying a requirement. In addition, a priority mechanism is used to
 * return functions in priority order from highest to lowest.
 * <p>
 * This class is not thread-safe. It is possible to call {@link #resolveFunction} concurrently from multiple threads, the rule manipulation
 * methods require external locking.
 */
public class DefaultCompiledFunctionResolver implements CompiledFunctionResolver {

  private static final Logger LOGGER = LoggerFactory.getLogger(DefaultCompiledFunctionResolver.class);

  /**
   * Comparator to give a fixed ordering of functions at the same priority so that we at least have deterministic behavior between runs.
   */
  private static final Comparator<ResolutionRule> RULE_COMPARATOR = (o1, o2) -> {
    int c = o1.getParameterizedFunction().getFunction().getFunctionDefinition().getUniqueId().compareTo(
        o2.getParameterizedFunction().getFunction().getFunctionDefinition().getUniqueId());
    if (c != 0) {
      return c;
    }
    // Have the same function, can try and order the "FunctionParameters" as we know it implements a hash code
    c = o1.getParameterizedFunction().getParameters().hashCode() - o2.getParameterizedFunction().getParameters().hashCode();
    if (c != 0) {
      return c;
    }
    throw new OpenGammaRuntimeException("Rule priority conflict - cannot order " + o1 + " against " + o2);
  };

  /**
   * Holds an arbitrary bundle of rules with mixed priorities. Instances can attach to a "parent" bundle to receive copies of those rules.
   * For example a rule that applies to objects of type A must be present in the bundles for objects of sub-types of A.
   */
  private interface ChainedRuleBundle extends Iterable<Collection<ResolutionRule>> {

    /**
     * Groups the rules into priority levels, sorts these and returns a structure that can iterate over them in descending priority order.
     *
     * @return the prioritized rules or null if there are none
     */
    Iterable<Collection<ResolutionRule>> prioritize();

    /**
     * Registers a listening {@link ChainedRuleBundle} with this one. The listener will be immediately notified of any existing rules. When
     * new rules are added, the listener will also be notified.
     */
    void addListener(ChainedRuleBundle listener);

    /**
     * Adds a rule to this bundle and notifies any registered listeners of the rule.
     */
    void addRule(ResolutionRule rule);

  }

  private static final class SimpleChainedRuleBundle implements ChainedRuleBundle {

    /**
     * All of the rules, in an arbitrary order.
     */
    private final LinkedList<ResolutionRule> _rules = new LinkedList<>();
    /**
     * All of the listeners to be notified when a rule is added.
     */
    private ArrayList<ChainedRuleBundle> _listeners;

    @Override
    public Iterable<Collection<ResolutionRule>> prioritize() {
      if (_rules.isEmpty()) {
        return null;
      }
      final Map<Integer, Collection<ResolutionRule>> priorityToRules = new HashMap<>();
      for (final ResolutionRule rule : _rules) {
        Collection<ResolutionRule> rules = priorityToRules.get(rule.getPriority());
        if (rules == null) {
          rules = new LinkedList<>();
          priorityToRules.put(rule.getPriority(), rules);
        }
        rules.add(rule);
      }
      final Integer[] priorities = priorityToRules.keySet().toArray(new Integer[priorityToRules.size()]);
      Arrays.sort(priorities);
      final Collection<Collection<ResolutionRule>> rules = new ArrayList<>(priorities.length);
      for (int i = priorities.length; --i >= 0;) {
        final List<ResolutionRule> list = new ArrayList<>(priorityToRules.get(priorities[i]));
        Collections.sort(list, RULE_COMPARATOR);
        rules.add(list);
      }
      return rules;
    }

    /**
     * Returns an iterator over the rules. The rules are not prioritized and returned as a single chunk.
     */
    @Override
    public Iterator<Collection<ResolutionRule>> iterator() {
      return Collections.<Collection<ResolutionRule>> singleton(_rules).iterator();
    }

    @Override
    public void addListener(final ChainedRuleBundle listener) {
      if (_listeners == null) {
        _listeners = new ArrayList<>();
      }
      _listeners.add(listener);
      for (final ResolutionRule rule : _rules) {
        listener.addRule(rule);
      }
    }

    @Override
    public void addRule(final ResolutionRule rule) {
      _rules.add(rule);
      if (_listeners != null) {
        for (final ChainedRuleBundle listener : _listeners) {
          listener.addRule(rule);
        }
      }
    }

  }

  private static final class FoldedChainedRuleBundle implements ChainedRuleBundle {

    private final Collection<ChainedRuleBundle> _bundles;

    private FoldedChainedRuleBundle(final Collection<ChainedRuleBundle> bundles) {
      _bundles = bundles;
    }

    public static ChainedRuleBundle of(final ChainedRuleBundle a, final ChainedRuleBundle b) {
      if (a instanceof FoldedChainedRuleBundle) {
        final Collection<ChainedRuleBundle> bundles = new ArrayList<>(((FoldedChainedRuleBundle) a)._bundles);
        if (b instanceof FoldedChainedRuleBundle) {
          bundles.addAll(((FoldedChainedRuleBundle) b)._bundles);
        } else {
          bundles.add(b);
        }
        return new FoldedChainedRuleBundle(bundles);
      }
      return new FoldedChainedRuleBundle(Arrays.asList(a, b));
    }

    @Override
    public Iterator<Collection<ResolutionRule>> iterator() {
      // Folding should only occur at a "fetch" so we will not be requesting an iterator
      throw new UnsupportedOperationException();
    }

    @Override
    public Iterable<Collection<ResolutionRule>> prioritize() {
      // Folding should only occur at a "fetch" so we will not be requesting a prioritization
      throw new UnsupportedOperationException();
    }

    @Override
    public void addListener(final ChainedRuleBundle listener) {
      for (final ChainedRuleBundle bundle : _bundles) {
        bundle.addListener(listener);
      }
    }

    @Override
    public void addRule(final ResolutionRule rule) {
      for (final ChainedRuleBundle bundle : _bundles) {
        bundle.addRule(rule);
      }
    }

  }

  private static class FoldedCompiledRuleBundle extends ArrayList<Collection<ResolutionRule>> {

    private static final long serialVersionUID = 1L;

    FoldedCompiledRuleBundle(final Iterable<Collection<ResolutionRule>> a, final Iterable<Collection<ResolutionRule>> b) {
      final Iterator<Collection<ResolutionRule>> aItr = a.iterator();
      Collection<ResolutionRule> aRules = aItr.next();
      final int aPriority = aRules.iterator().next().getPriority();
      final Iterator<Collection<ResolutionRule>> bItr = b.iterator();
      Collection<ResolutionRule> bRules = bItr.next();
      final int bPriority = bRules.iterator().next().getPriority();
      do {
        if (aPriority == bPriority) {
          final Set<ResolutionRule> rules = new HashSet<>(aRules);
          rules.addAll(bRules);
          final List<ResolutionRule> list = new ArrayList<>(rules);
          Collections.sort(list, RULE_COMPARATOR);
          add(list);
          aRules = null;
          bRules = null;
        } else if (aPriority > bPriority) {
          add(aRules);
          aRules = null;
        } else {
          add(bRules);
          bRules = null;
        }
        if (aRules == null) {
          if (aItr.hasNext()) {
            aRules = aItr.next();
          }
        }
        if (bRules == null) {
          if (bItr.hasNext()) {
            bRules = bItr.next();
          }
        }
      } while (aRules != null && bRules != null);
      if (aRules != null) {
        do {
          add(aRules);
          if (aItr.hasNext()) {
            aRules = aItr.next();
          } else {
            break;
          }
        } while (true);
      }
      if (bRules != null) {
        do {
          add(bRules);
          if (bItr.hasNext()) {
            bRules = bItr.next();
          } else {
            break;
          }
        } while (true);
      }
    }

  }

<<<<<<< HEAD
  private static final BiFunction<Iterable<Collection<ResolutionRule>>, Iterable<Collection<ResolutionRule>>, Iterable<Collection<ResolutionRule>>> FOLD_RULES = (
      a, b) -> {
    if (a instanceof ChainedRuleBundle) {
=======
  private static final Function2<Iterable<Collection<ResolutionRule>>, Iterable<Collection<ResolutionRule>>, Iterable<Collection<ResolutionRule>>> FOLD_RULES = new Function2<Iterable<Collection<ResolutionRule>>, Iterable<Collection<ResolutionRule>>, Iterable<Collection<ResolutionRule>>>() {
    @Override
    public Iterable<Collection<ResolutionRule>> execute(final Iterable<Collection<ResolutionRule>> a,
        final Iterable<Collection<ResolutionRule>> b) {
      if (a instanceof ChainedRuleBundle) {
        if (b instanceof ChainedRuleBundle) {
          return FoldedChainedRuleBundle.of((ChainedRuleBundle) a, (ChainedRuleBundle) b);
        }
        throw new IllegalStateException("Rules have been partially compiled");
      }
>>>>>>> f01eb699
      if (b instanceof ChainedRuleBundle) {
        return FoldedChainedRuleBundle.of((ChainedRuleBundle) a, (ChainedRuleBundle) b);
      }
      throw new IllegalStateException("Rules have been partially compiled");
    }
    if (b instanceof ChainedRuleBundle) {
      throw new IllegalStateException("Rules have been partially compiled");
    }
    return new FoldedCompiledRuleBundle(a, b);
  };

  /**
   * The rules by target type. The map values are {@link ChainedRuleBundle} instances during construction, after which return an iterator
   * giving the rules in blocks of descending priority order.
   */
  private final ComputationTargetTypeMap<Iterable<Collection<ResolutionRule>>> _type2Rules = new ComputationTargetTypeMap<>(FOLD_RULES);

  /**
   * The total number of unique rules.
   */
  private int _ruleCount;

  /**
   * The compilation context.
   */
  private final FunctionCompilationContext _functionCompilationContext;

  /**
   * Cache of targets. The values are weak so that when the function iterators drop out of scope as the requirements on the target are
   * resolved the entry can be dropped.
   */
  private final ConcurrentMap<ComputationTargetSpecification, Pair<ResolutionRule[], Collection<ValueSpecification>[]>> _targetCache = new MapMaker()
      .weakValues().makeMap();

  /**
   * Function definition lookup.
   */
  private final Map<String, CompiledFunctionDefinition> _functions = new HashMap<>();

  /**
   * Creates a resolver.
   *
   * @param functionCompilationContext
   *          the context, not null
   */
  public DefaultCompiledFunctionResolver(final FunctionCompilationContext functionCompilationContext) {
    this(functionCompilationContext, Collections.<ResolutionRule> emptyList());
  }

  /**
   * Creates a resolver.
   *
   * @param functionCompilationContext
   *          the context, not null
   * @param resolutionRules
   *          the resolution rules, not null
   */
  public DefaultCompiledFunctionResolver(final FunctionCompilationContext functionCompilationContext,
      final Collection<ResolutionRule> resolutionRules) {
    ArgumentChecker.notNull(functionCompilationContext, "functionCompilationContext");
    ArgumentChecker.notNull(resolutionRules, "resolutionRules");
    _functionCompilationContext = functionCompilationContext;
    addRules(resolutionRules);
  }

<<<<<<< HEAD
  private static final BiFunction<Iterable<Collection<ResolutionRule>>, Iterable<Collection<ResolutionRule>>, Iterable<Collection<ResolutionRule>>> COMBINE_CHAIN_RULE_BUNDLE = (
      a, b) -> {
    if (!(a instanceof ChainedRuleBundle)) {
      throw new IllegalStateException("Rules have already been compiled - can't add new ones");
=======
  private static final Function2<Iterable<Collection<ResolutionRule>>, Iterable<Collection<ResolutionRule>>, Iterable<Collection<ResolutionRule>>> COMBINE_CHAIN_RULE_BUNDLE = new Function2<Iterable<Collection<ResolutionRule>>, Iterable<Collection<ResolutionRule>>, Iterable<Collection<ResolutionRule>>>() {
    @Override
    public Iterable<Collection<ResolutionRule>> execute(final Iterable<Collection<ResolutionRule>> a,
        final Iterable<Collection<ResolutionRule>> b) {
      if (!(a instanceof ChainedRuleBundle)) {
        throw new IllegalStateException("Rules have already been compiled - can't add new ones");
      }
      ((ChainedRuleBundle) a).addListener((ChainedRuleBundle) b);
      return b;
>>>>>>> f01eb699
    }
    ((ChainedRuleBundle) a).addListener((ChainedRuleBundle) b);
    return b;
  };

  private static final ComputationTargetTypeVisitor<DefaultCompiledFunctionResolver, Void> CREATE_CHANGED_RULE_BUNDLE = new ComputationTargetTypeVisitor<DefaultCompiledFunctionResolver, Void>() {

    @Override
    public Void visitMultipleComputationTargetTypes(final Set<ComputationTargetType> types, final DefaultCompiledFunctionResolver self) {
      for (final ComputationTargetType type : types) {
        type.accept(this, self);
      }
      return null;
    }

    @Override
    public Void visitNestedComputationTargetTypes(final List<ComputationTargetType> types, final DefaultCompiledFunctionResolver self) {
      return types.get(types.size() - 1).accept(this, self);
    }

    @Override
    public Void visitNullComputationTargetType(final DefaultCompiledFunctionResolver self) {
      if (self._type2Rules.getDirect(ComputationTargetType.NULL) == null) {
        self._type2Rules.put(ComputationTargetType.NULL, new SimpleChainedRuleBundle());
      }
      return null;
    }

    private void insertBundle(final Class<?> clazz, final DefaultCompiledFunctionResolver self) {
      if (clazz != null && UniqueIdentifiable.class.isAssignableFrom(clazz)) {
        @SuppressWarnings("unchecked")
        final ComputationTargetType type = ComputationTargetType.of((Class<? extends UniqueIdentifiable>) clazz);
        if (self._type2Rules.getDirect(type) == null) {
          for (final Class<?> superClazz : clazz.getInterfaces()) {
            insertBundle(superClazz, self);
          }
          insertBundle(clazz.getSuperclass(), self);
          self._type2Rules.put(type, new SimpleChainedRuleBundle(), COMBINE_CHAIN_RULE_BUNDLE);
        }
      }
    }

    @Override
    public Void visitClassComputationTargetType(final Class<? extends UniqueIdentifiable> type,
        final DefaultCompiledFunctionResolver self) {
      insertBundle(type, self);
      return null;
    }

  };

  /**
   * Adds a single rule to the resolver. Rules must be added before calling {@link #compileRules} to pre-process them into the data
   * structures used for resolution.
   *
   * @param resolutionRule
   *          the rule to add, not null
   */
  public void addRule(final ResolutionRule resolutionRule) {
    final ComputationTargetType type = resolutionRule.getParameterizedFunction().getFunction().getTargetType();
    type.accept(CREATE_CHANGED_RULE_BUNDLE, this);
    final Iterable<Collection<ResolutionRule>> rules = _type2Rules.getDirect(type);
    assert rules != null; // s_createChainedRuleBundle should have done this
    final ChainedRuleBundle bundle;
    if (rules instanceof ChainedRuleBundle) {
      bundle = (ChainedRuleBundle) rules;
    } else {
      throw new IllegalStateException("Rules have already been compiled");
    }
    bundle.addRule(resolutionRule);
    _functions.put(resolutionRule.getParameterizedFunction().getFunctionId(), resolutionRule.getParameterizedFunction().getFunction());
  }

  /**
   * Adds rules to the resolver. Rules must be added before calling {@link #compileRules} to pre-process them into the data structures used
   * for resolution.
   *
   * @param resolutionRules
   *          the rules to add, no nulls, not null
   */
  public void addRules(final Iterable<ResolutionRule> resolutionRules) {
    for (final ResolutionRule resolutionRule : resolutionRules) {
      addRule(resolutionRule);
    }
  }

  /**
   * Processes the rules into data structures used for resolution. After calling this method, no further rules must be added using
   * {@link #addRule} or {@link #addRules}.
   */
  public void compileRules() {
    final Iterator<Map.Entry<ComputationTargetType, Iterable<Collection<ResolutionRule>>>> itr = _type2Rules.entries().iterator();
    int count = 0;
    while (itr.hasNext()) {
      final Map.Entry<ComputationTargetType, Iterable<Collection<ResolutionRule>>> e = itr.next();
      final Iterable<Collection<ResolutionRule>> v = e.getValue();
      if (v instanceof ChainedRuleBundle) {
        final Iterable<Collection<ResolutionRule>> rules = ((ChainedRuleBundle) v).prioritize();
        if (rules != null) {
          e.setValue(rules);
          for (final Collection<ResolutionRule> rule : rules) {
            count += rule.size();
          }
        } else {
          itr.remove();
        }
      }
    }
    _ruleCount = count;
  }

  @Override
  public Collection<ResolutionRule> getAllResolutionRules() {
    final Set<ResolutionRule> rules = new HashSet<>();
    for (final Iterable<Collection<ResolutionRule>> typeRules : _type2Rules.values()) {
      for (final Collection<ResolutionRule> priorityRules : typeRules) {
        rules.addAll(priorityRules);
      }
    }
    return rules;
  }

  /**
   * Gets the function compilation context.
   *
   * @return the context, not null
   */
  protected FunctionCompilationContext getFunctionCompilationContext() {
    return _functionCompilationContext;
  }

  private static ValueSpecification reduceMemory(final ValueSpecification valueSpec,
      final ComputationTargetResolver.AtVersionCorrection resolver) {
    final ComputationTargetSpecification oldTargetSpec = valueSpec.getTargetSpecification();
    final ComputationTargetSpecification newTargetSpec = ComputationTargetResolverUtils.simplifyType(oldTargetSpec, resolver);
    if (newTargetSpec == oldTargetSpec) {
      return MemoryUtils.instance(valueSpec);
    }
    return MemoryUtils.instance(new ValueSpecification(valueSpec.getValueName(), newTargetSpec, valueSpec.getProperties()));
  }

  private static Collection<ValueSpecification> reduceMemory(final Set<ValueSpecification> specifications,
      final ComputationTargetResolver.AtVersionCorrection resolver) {
    if (specifications.size() == 1) {
      final ValueSpecification specification = specifications.iterator().next();
      final ValueSpecification reducedSpecification = reduceMemory(specification, resolver);
      if (specification == reducedSpecification) {
        return specifications;
      }
      return Collections.singleton(reducedSpecification);
    }
    final Collection<ValueSpecification> result = new ArrayList<>(specifications.size());
    for (final ValueSpecification specification : specifications) {
      result.add(reduceMemory(specification, resolver));
    }
    return result;
  }

  @SuppressWarnings("unchecked")
  @Override
  public Iterator<Triple<ParameterizedFunction, ValueSpecification, Collection<ValueSpecification>>> resolveFunction(
      final String valueName, final ComputationTarget target, final ValueProperties constraints) {
    final ComputationTargetResolver.AtVersionCorrection resolver = getFunctionCompilationContext().getComputationTargetResolver();
    // TODO [PLAT-2286] Don't key the cache by target specification as the contexts may vary. E.g. the (PORTFOLIO_NODE/POSITION, node0,
    // pos0) target
    // will have considered all the rules for (POSITION, pos0). We want to share this, not duplicate the effort (and the storage)
    final ComputationTargetSpecification targetSpecification = MemoryUtils
        .instance(ComputationTargetResolverUtils.simplifyType(target.toSpecification(), resolver));
    Pair<ResolutionRule[], Collection<ValueSpecification>[]> cached = _targetCache.get(targetSpecification);
    if (cached == null) {
      int resolutions = 0;
      ResolutionRule[] resolutionRules = new ResolutionRule[_ruleCount];
      Collection<ValueSpecification>[] resolutionResults = new Collection[_ruleCount];
      final Iterable<Collection<ResolutionRule>> typeRules = _type2Rules.get(target.getType());
      if (typeRules != null) {
        try {
          final Map<ComputationTargetType, ComputationTarget> adjusted = new HashMap<>();
          for (final Collection<ResolutionRule> rules : typeRules) {
            assert resolutions + rules.size() <= resolutionRules.length;
            for (final ResolutionRule rule : rules) {
              final ComputationTarget adjustedTarget = rule.adjustTarget(adjusted, target);
              if (adjustedTarget != null) {
                final Set<ValueSpecification> results = rule.getResults(adjustedTarget, getFunctionCompilationContext());
                if (results != null && !results.isEmpty()) {
                  resolutionRules[resolutions] = rule;
                  resolutionResults[resolutions] = reduceMemory(results, resolver);
                  resolutions++;
                }
              }
            }
          }
        } catch (final RuntimeException e) {
          e.printStackTrace(System.err);
          LOGGER.error("Couldn't process rules for {}: {}", target, e.getMessage());
          LOGGER.info("Caught exception", e);
          // Now have an incomplete rule set for the target, possibly even an empty one
        }
      } else {
        LOGGER.warn("No rules for target type {}", target);
      }
      // TODO: the array of rules is probably getting duplicated for each similar target (e.g. all swaps probably use the same rules)
      if (resolutions != resolutionRules.length) {
        resolutionRules = Arrays.copyOf(resolutionRules, resolutions);
        resolutionResults = Arrays.copyOf(resolutionResults, resolutions);
      }
      cached = (Pair<ResolutionRule[], Collection<ValueSpecification>[]>) (Pair<?, ?>) Pairs.of(resolutionRules, resolutionResults);
      final Pair<ResolutionRule[], Collection<ValueSpecification>[]> existing = _targetCache.putIfAbsent(targetSpecification, cached);
      if (existing != null) {
        cached = existing;
      }
    }
    return new It(valueName, targetSpecification, constraints, target, getFunctionCompilationContext(), cached);
  }

  /**
   * Iterator of functions and specifications from a dependency node.
   */
  private static final class It implements Iterator<Triple<ParameterizedFunction, ValueSpecification, Collection<ValueSpecification>>> {

    private final FunctionCompilationContext _context;
    private final ComputationTargetSpecification _target;
    private final String _valueName;
    private final ValueProperties _constraints;
    private final Pair<ResolutionRule[], Collection<ValueSpecification>[]> _values;
    private int _itr;
    private Triple<ParameterizedFunction, ValueSpecification, Collection<ValueSpecification>> _next;

    private It(final String valueName, final ComputationTargetSpecification targetSpecification, final ValueProperties constraints,
        final ComputationTarget target, final FunctionCompilationContext context,
        final Pair<ResolutionRule[], Collection<ValueSpecification>[]> values) {
      _context = context;
      _target = targetSpecification;
      _valueName = valueName;
      _constraints = constraints;
      _values = values;
      findNext(target);
    }

    private void findNext(final ComputationTarget target) {
      final ResolutionRule[] rules = _values.getFirst();
      final Collection<ValueSpecification>[] resultSets = _values.getSecond();
      final FunctionBlacklistQuery blacklist = _context.getGraphBuildingBlacklist();
      while (_itr < rules.length) {
        final ResolutionRule rule = rules[_itr];
        if (!blacklist.isBlacklisted(rule.getParameterizedFunction(), _target)) {
          final ComputationTarget adjustedTarget = rule.adjustTarget(target);
          if (adjustedTarget != null) {
            final Collection<ValueSpecification> resultSet = resultSets[_itr];
            final ValueSpecification result = rule.getResult(_valueName, adjustedTarget, _constraints, resultSet);
            if (result != null) {
              _next = Triple.of(rule.getParameterizedFunction(), result, resultSet);
              _itr++;
              return;
            }
          }
        }
        _itr++;
      }
      _next = null;
    }

    @Override
    public boolean hasNext() {
      if (_next == null) {
        findNext(_context.getComputationTargetResolver().resolve(_target));
      }
      return _next != null;
    }

    @Override
    public Triple<ParameterizedFunction, ValueSpecification, Collection<ValueSpecification>> next() {
      if (_next == null) {
        findNext(_context.getComputationTargetResolver().resolve(_target));
      }
      final Triple<ParameterizedFunction, ValueSpecification, Collection<ValueSpecification>> next = _next;
      _next = null;
      return next;
    }

    @Override
    public void remove() {
      throw new UnsupportedOperationException();
    }
  }

  @Override
  public CompiledFunctionDefinition getFunction(final String uniqueId) {
    return _functions.get(uniqueId);
  }

}<|MERGE_RESOLUTION|>--- conflicted
+++ resolved
@@ -279,22 +279,9 @@
 
   }
 
-<<<<<<< HEAD
   private static final BiFunction<Iterable<Collection<ResolutionRule>>, Iterable<Collection<ResolutionRule>>, Iterable<Collection<ResolutionRule>>> FOLD_RULES = (
       a, b) -> {
     if (a instanceof ChainedRuleBundle) {
-=======
-  private static final Function2<Iterable<Collection<ResolutionRule>>, Iterable<Collection<ResolutionRule>>, Iterable<Collection<ResolutionRule>>> FOLD_RULES = new Function2<Iterable<Collection<ResolutionRule>>, Iterable<Collection<ResolutionRule>>, Iterable<Collection<ResolutionRule>>>() {
-    @Override
-    public Iterable<Collection<ResolutionRule>> execute(final Iterable<Collection<ResolutionRule>> a,
-        final Iterable<Collection<ResolutionRule>> b) {
-      if (a instanceof ChainedRuleBundle) {
-        if (b instanceof ChainedRuleBundle) {
-          return FoldedChainedRuleBundle.of((ChainedRuleBundle) a, (ChainedRuleBundle) b);
-        }
-        throw new IllegalStateException("Rules have been partially compiled");
-      }
->>>>>>> f01eb699
       if (b instanceof ChainedRuleBundle) {
         return FoldedChainedRuleBundle.of((ChainedRuleBundle) a, (ChainedRuleBundle) b);
       }
@@ -360,22 +347,10 @@
     addRules(resolutionRules);
   }
 
-<<<<<<< HEAD
   private static final BiFunction<Iterable<Collection<ResolutionRule>>, Iterable<Collection<ResolutionRule>>, Iterable<Collection<ResolutionRule>>> COMBINE_CHAIN_RULE_BUNDLE = (
       a, b) -> {
     if (!(a instanceof ChainedRuleBundle)) {
       throw new IllegalStateException("Rules have already been compiled - can't add new ones");
-=======
-  private static final Function2<Iterable<Collection<ResolutionRule>>, Iterable<Collection<ResolutionRule>>, Iterable<Collection<ResolutionRule>>> COMBINE_CHAIN_RULE_BUNDLE = new Function2<Iterable<Collection<ResolutionRule>>, Iterable<Collection<ResolutionRule>>, Iterable<Collection<ResolutionRule>>>() {
-    @Override
-    public Iterable<Collection<ResolutionRule>> execute(final Iterable<Collection<ResolutionRule>> a,
-        final Iterable<Collection<ResolutionRule>> b) {
-      if (!(a instanceof ChainedRuleBundle)) {
-        throw new IllegalStateException("Rules have already been compiled - can't add new ones");
-      }
-      ((ChainedRuleBundle) a).addListener((ChainedRuleBundle) b);
-      return b;
->>>>>>> f01eb699
     }
     ((ChainedRuleBundle) a).addListener((ChainedRuleBundle) b);
     return b;
