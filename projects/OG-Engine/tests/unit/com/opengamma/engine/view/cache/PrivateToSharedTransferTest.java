--- conflicted
+++ resolved
@@ -35,13 +35,7 @@
 @Test
 public class PrivateToSharedTransferTest {
 
-<<<<<<< HEAD
-  private static final UniqueIdentifier s_testViewProcessId = UniqueIdentifier.of("Test", "ViewProcess");
-  
-  private ValueSpecification[] createValueSpecifications(final int count) {
-=======
   private static ValueSpecification[] createValueSpecifications(final int count) {
->>>>>>> 8b20af32
     final ValueSpecification[] specs = new ValueSpecification[count];
     for (int i = 0; i < specs.length; i++) {
       specs[i] = new ValueSpecification(new ValueRequirement(Integer.toString(i), "Foo"), "Bar");
@@ -56,14 +50,9 @@
   @Test
   public void testMissingValueLoader_noCallback() {
     final IdentifierMap identifiers = new InMemoryIdentifierMap();
-<<<<<<< HEAD
-    final DefaultViewComputationCacheSource source = new DefaultViewComputationCacheSource(identifiers, FudgeContext.GLOBAL_DEFAULT, new InMemoryBinaryDataStoreFactory());
-    final ViewComputationCache cache = source.getCache(s_testViewProcessId, "Default", System.currentTimeMillis());
-=======
     final DefaultViewComputationCacheSource source = new DefaultViewComputationCacheSource(identifiers,
         FudgeContext.GLOBAL_DEFAULT, createInMemoryFudgeMessageStoreFactory(FudgeContext.GLOBAL_DEFAULT));
     final ViewComputationCache cache = source.getCache("Test View", "Default", System.currentTimeMillis());
->>>>>>> 8b20af32
     final ValueSpecification[] specs = createValueSpecifications(4);
     cache.putPrivateValue(new ComputedValue(specs[0], "Zero"));
     cache.putSharedValue(new ComputedValue(specs[1], "One"));
@@ -87,13 +76,8 @@
     source.setMissingValueLoader(new MissingValueLoader() {
 
       @Override
-<<<<<<< HEAD
-      public byte[] findMissingValue(final ViewComputationCacheKey cache, final long identifier) {
-        assertEquals(s_testViewProcessId, cache.getViewProcessId());
-=======
       public FudgeFieldContainer findMissingValue(final ViewComputationCacheKey cache, final long identifier) {
         assertEquals("Test View", cache.getViewName());
->>>>>>> 8b20af32
         assertEquals("Default", cache.getCalculationConfigurationName());
         final ValueSpecification spec = identifiers.getValueSpecification(identifier);
         int i = Integer.parseInt(spec.getValueName());
