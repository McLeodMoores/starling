--- conflicted
+++ resolved
@@ -96,15 +96,9 @@
     MockPositionSource posSource = new MockPositionSource();
     PortfolioImpl portfolio = new PortfolioImpl(UniqueIdentifier.of("Test", "1"), "Name");
     PositionImpl position = new PositionImpl(UniqueIdentifier.of("Test", "1"), new BigDecimal(1), IdentifierBundle.EMPTY);
-<<<<<<< HEAD
     TradeImpl trade = new TradeImpl(position.getUniqueId(), IdentifierBundle.EMPTY, new BigDecimal(1), new CounterpartyImpl(Identifier.of("CPARTY", "C100")), now.toLocalDate(), now.toOffsetTime());
     trade.setUniqueId(UniqueIdentifier.of("TradeScheme", "1"));
-    position.getTrades().add(trade);
-=======
-    TradeImpl trade = new TradeImpl(position.getUniqueIdentifier(), IdentifierBundle.EMPTY, new BigDecimal(1), new CounterpartyImpl(Identifier.of("CPARTY", "C100")), now.toLocalDate(), now.toOffsetTime());
-    trade.setUniqueIdentifier(UniqueIdentifier.of("TradeScheme", "1"));
     position.addTrade(trade);
->>>>>>> 60303e90
     portfolio.getRootNode().addPosition(position);
     posSource.addPortfolio(portfolio);
     DefaultComputationTargetResolver test = new DefaultComputationTargetResolver(secSource, posSource);
