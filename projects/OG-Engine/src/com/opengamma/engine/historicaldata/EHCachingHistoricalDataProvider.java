--- conflicted
+++ resolved
@@ -15,7 +15,6 @@
 import net.sf.ehcache.event.RegisteredEventListeners;
 import net.sf.ehcache.store.MemoryStoreEvictionPolicy;
 
-import org.apache.commons.lang.ObjectUtils;
 import org.slf4j.Logger;
 import org.slf4j.LoggerFactory;
 
@@ -34,11 +33,7 @@
 public class EHCachingHistoricalDataProvider implements HistoricalDataSource {
   private static final Logger s_logger = LoggerFactory.getLogger(EHCachingHistoricalDataProvider.class);
 
-<<<<<<< HEAD
-=======
   private static final LocalDateDoubleTimeSeries EMPTY_TIMESERIES = new ArrayLocalDateDoubleTimeSeries();
-  private static final boolean INCLUDE_LAST_DAY = true;
->>>>>>> a37de4b7
   private static final String CACHE_NAME = "HistoricalDataCache";
   private final HistoricalDataSource _underlying;
   private final CacheManager _manager;
@@ -78,14 +73,10 @@
   public CacheManager getCacheManager() {
     return _manager;
   }
-
-  @Override
-<<<<<<< HEAD
-  public Pair<UniqueIdentifier, LocalDateDoubleTimeSeries> getHistoricalData(IdentifierBundle identifiers, String dataSource, String dataProvider, String dataField) {
-    return getHistoricalData(identifiers, (LocalDate) null, dataSource, dataProvider, dataField);
-=======
-  public Pair<UniqueIdentifier, LocalDateDoubleTimeSeries> getHistoricalData(IdentifierBundle identifiers, String dataSource, String dataProvider, String field) {
-    MetaDataKey key = new MetaDataKey(identifiers, dataSource, dataProvider, field);
+  
+  @Override
+  public Pair<UniqueIdentifier, LocalDateDoubleTimeSeries> getHistoricalData(IdentifierBundle identifiers, LocalDate currentDate, String dataSource, String dataProvider, String dataField) {
+    MetaDataKey key = new MetaDataKey(currentDate, identifiers, dataSource, dataProvider, dataField);
     Element element = _cache.get(key);
     if (element != null) {
       Serializable value = element.getValue();
@@ -102,7 +93,7 @@
         return Pair.of(null, EMPTY_TIMESERIES);
       }
     } else {
-      Pair<UniqueIdentifier, LocalDateDoubleTimeSeries> tsPair = _underlying.getHistoricalData(identifiers, dataSource, dataProvider, field);
+      Pair<UniqueIdentifier, LocalDateDoubleTimeSeries> tsPair = _underlying.getHistoricalData(identifiers, dataSource, dataProvider, dataField);
       _cache.put(new Element(key, tsPair.getFirst()));
       if (tsPair.getFirst() != null) {
         _cache.put(new Element(tsPair.getFirst(), tsPair.getSecond()));
@@ -112,17 +103,35 @@
   }
 
   @Override
-  public Pair<UniqueIdentifier, LocalDateDoubleTimeSeries> getHistoricalData(IdentifierBundle dsids, String dataSource, String dataProvider, String field, LocalDate start, LocalDate end) {
-    Pair<UniqueIdentifier, LocalDateDoubleTimeSeries> tsPair = getHistoricalData(dsids, dataSource, dataProvider, field);
+  public Pair<UniqueIdentifier, LocalDateDoubleTimeSeries> getHistoricalData(IdentifierBundle identifiers, String dataSource, String dataProvider, String dataField) {
+    return getHistoricalData(identifiers, (LocalDate) null, dataSource, dataProvider, dataField);
+  }
+  
+  @Override
+  public Pair<UniqueIdentifier, LocalDateDoubleTimeSeries> getHistoricalData(IdentifierBundle identifiers, LocalDate currentDate, String dataSource, String dataProvider, String field,
+      LocalDate start, boolean inclusiveStart, LocalDate end, boolean exclusiveEnd) {
+    Pair<UniqueIdentifier, LocalDateDoubleTimeSeries> tsPair = getHistoricalData(identifiers, currentDate, dataSource, dataProvider, field);
+    return getSubseries(start, inclusiveStart, end, exclusiveEnd, tsPair);
+  }
+  
+  @Override
+  public Pair<UniqueIdentifier, LocalDateDoubleTimeSeries> getHistoricalData(IdentifierBundle identifiers, String dataSource, String dataProvider, String field, LocalDate start,
+      boolean inclusiveStart, LocalDate end, boolean exclusiveEnd) {
+    Pair<UniqueIdentifier, LocalDateDoubleTimeSeries> tsPair = getHistoricalData(identifiers, dataSource, dataProvider, field);
+    return getSubseries(start, inclusiveStart, end, exclusiveEnd, tsPair);
+  }
+
+  private Pair<UniqueIdentifier, LocalDateDoubleTimeSeries> getSubseries(LocalDate start, boolean inclusiveStart, LocalDate end, boolean exclusiveEnd,
+      Pair<UniqueIdentifier, LocalDateDoubleTimeSeries> tsPair) {
     if (tsPair != null) {
-      LocalDateDoubleTimeSeries timeSeries = (LocalDateDoubleTimeSeries) tsPair.getSecond().subSeries(start, true, end, INCLUDE_LAST_DAY);
+      LocalDateDoubleTimeSeries timeSeries = (LocalDateDoubleTimeSeries) tsPair.getSecond().subSeries(start, inclusiveStart, end, !exclusiveEnd);
       return Pair.of(tsPair.getKey(), timeSeries);
     } else {
       return Pair.of(null, EMPTY_TIMESERIES);
     }
->>>>>>> a37de4b7
-  }
-
+  }
+  
+ 
   @Override
   public LocalDateDoubleTimeSeries getHistoricalData(UniqueIdentifier uid) {
     Element element = _cache.get(uid);
@@ -144,98 +153,18 @@
   }
 
   @Override
-<<<<<<< HEAD
-  public Pair<UniqueIdentifier, LocalDateDoubleTimeSeries> getHistoricalData(IdentifierBundle identifiers) {
-    return getHistoricalData(identifiers, null, null, null, null);
-=======
-  public LocalDateDoubleTimeSeries getHistoricalData(UniqueIdentifier uid, LocalDate start, LocalDate end) {
-    LocalDateDoubleTimeSeries ts = getHistoricalData(uid);
-    if (ts != null) {
-      return (LocalDateDoubleTimeSeries) ts.subSeries(start, true, end, INCLUDE_LAST_DAY);
-    } else {
-      return EMPTY_TIMESERIES;
-    }
-  }
-
-  private static class MetaDataKey implements Serializable {
-    private final IdentifierBundle _dsids;
-    private final String _dataSource;
-    private final String _dataProvider;
-    private final String _field;
-
-    public MetaDataKey(IdentifierBundle dsids, String dataSource, String dataProvider, String field) {
-      _dsids = dsids;
-      _dataSource = dataSource;
-      _dataProvider = dataProvider;
-      _field = field;
-    }
-
-    @Override
-    public int hashCode() {
-      final int shift = 17;
-      int hc = _dsids.hashCode();
-      hc *= shift;
-      if (_dataSource != null) {
-        hc += _dataSource.hashCode();
-      }
-      hc *= shift;
-      if (_dataProvider != null) {
-        hc += _dataProvider.hashCode();
-      }
-      hc *= shift;
-      if (_field != null) {
-        hc += _field.hashCode();
-      }
-      return hc;
-    }
-
-    @Override
-    public boolean equals(Object obj) {
-      if (this == obj) {
-        return true;
-      }
-      if (obj == null) {
-        return false;
-      }
-      if (!(obj instanceof MetaDataKey)) {
-        return false;
-      }
-      MetaDataKey other = (MetaDataKey) obj;
-      if (_field == null) {
-        if (other._field != null) {
-          return false;
-        }
-      } else if (!_field.equals(other._field)) {
-        return false;
-      }
-      if (_dsids == null) {
-        if (other._dsids != null) {
-          return false;
-        }
-      } else if (!_dsids.equals(other._dsids)) {
-        return false;
-      }
-      if (_dataProvider == null) {
-        if (other._dataProvider != null) {
-          return false;
-        }
-      } else if (!_dataProvider.equals(other._dataProvider)) {
-        return false;
-      }
-      if (_dataSource == null) {
-        if (other._dataSource != null) {
-          return false;
-        }
-      } else if (!_dataSource.equals(other._dataSource)) {
-        return false;
-      }
-      return true;
-    }
-  }
-
-  @Override
-  public Pair<UniqueIdentifier, LocalDateDoubleTimeSeries> getHistoricalData(IdentifierBundle identifiers) {
-    MetaDataKey key = new MetaDataKey(identifiers, null, null, null);
+  public LocalDateDoubleTimeSeries getHistoricalData(UniqueIdentifier uid, LocalDate start, boolean inclusiveStart, LocalDate end, boolean exclusiveEnd) {
+    LocalDateDoubleTimeSeries timeseries = getHistoricalData(uid);
+    if (!timeseries.isEmpty()) {
+      return (LocalDateDoubleTimeSeries) timeseries.subSeries(start, inclusiveStart, end, !exclusiveEnd);
+    } else {
+      return timeseries;
+    }
+  }
+
+  @Override
+  public Pair<UniqueIdentifier, LocalDateDoubleTimeSeries> getHistoricalData(IdentifierBundle identifiers, LocalDate currentDate) {
+    MetaDataKey key = new MetaDataKey(currentDate, identifiers, null, null, null);
     Element element = _cache.get(key);
     if (element != null) {
       Serializable value = element.getValue();
@@ -260,116 +189,23 @@
       return tsPair;
     }
   }
-
-  @Override
-  public Pair<UniqueIdentifier, LocalDateDoubleTimeSeries> getHistoricalData(IdentifierBundle identifiers, LocalDate start, LocalDate end) {
-    Pair<UniqueIdentifier, LocalDateDoubleTimeSeries> tsPair = getHistoricalData(identifiers);
-    if (tsPair != null) {
-      LocalDateDoubleTimeSeries timeSeries = (LocalDateDoubleTimeSeries) tsPair.getSecond().subSeries(start, true, end, INCLUDE_LAST_DAY);
-      return Pair.of(tsPair.getKey(), timeSeries);
-    } else {
-      return Pair.of(null, EMPTY_TIMESERIES);
-    }
->>>>>>> a37de4b7
+  
+  @Override
+  public Pair<UniqueIdentifier, LocalDateDoubleTimeSeries> getHistoricalData(IdentifierBundle identifiers) {
+    return getHistoricalData(identifiers, null);
   }
 
   @Override
   public Pair<UniqueIdentifier, LocalDateDoubleTimeSeries> getHistoricalData(IdentifierBundle identifiers, LocalDate start, boolean inclusiveStart, LocalDate end, boolean exclusiveEnd) {
     Pair<UniqueIdentifier, LocalDateDoubleTimeSeries> tsPair = getHistoricalData(identifiers);
-<<<<<<< HEAD
-    if (tsPair != null && tsPair.getValue() != null) {
-      LocalDateDoubleTimeSeries timeSeries = (LocalDateDoubleTimeSeries) tsPair.getSecond().subSeries(start, inclusiveStart, end, exclusiveEnd);
-=======
-    if (tsPair != null) {
-      LocalDateDoubleTimeSeries timeSeries = (LocalDateDoubleTimeSeries) tsPair.getSecond().subSeries(start, inclusiveStart, end, !exclusiveEnd);
->>>>>>> a37de4b7
-      return Pair.of(tsPair.getKey(), timeSeries);
-    } else {
-      return Pair.of(null, EMPTY_TIMESERIES);
-    }
-  }
-
-  @Override
-  public Pair<UniqueIdentifier, LocalDateDoubleTimeSeries> getHistoricalData(IdentifierBundle identifiers, String dataSource, String dataProvider, String field, LocalDate start,
-      boolean inclusiveStart, LocalDate end, boolean exclusiveEnd) {
-    Pair<UniqueIdentifier, LocalDateDoubleTimeSeries> tsPair = getHistoricalData(identifiers, dataSource, dataProvider, field);
-<<<<<<< HEAD
-    if (tsPair != null && tsPair.getValue() != null) {
-      LocalDateDoubleTimeSeries timeSeries = (LocalDateDoubleTimeSeries) tsPair.getSecond().subSeries(start, inclusiveStart, end, exclusiveEnd);
-=======
-    if (tsPair != null) {
-      LocalDateDoubleTimeSeries timeSeries = (LocalDateDoubleTimeSeries) tsPair.getSecond().subSeries(start, inclusiveStart, end, !exclusiveEnd);
->>>>>>> a37de4b7
-      return Pair.of(tsPair.getKey(), timeSeries);
-    } else {
-      return Pair.of(null, EMPTY_TIMESERIES);
-    }
-  }
-
-  @Override
-  public LocalDateDoubleTimeSeries getHistoricalData(UniqueIdentifier uid, LocalDate start, boolean inclusiveStart, LocalDate end, boolean exclusiveEnd) {
-    LocalDateDoubleTimeSeries timeseries = getHistoricalData(uid);
-<<<<<<< HEAD
-    if (timeseries != null) {
-      return (LocalDateDoubleTimeSeries) timeseries.subSeries(start, inclusiveStart, end, exclusiveEnd);
-=======
-    if (!timeseries.isEmpty()) {
-      return (LocalDateDoubleTimeSeries) timeseries.subSeries(start, inclusiveStart, end, !exclusiveEnd);
->>>>>>> a37de4b7
-    } else {
-      return timeseries;
-    }
-  }
-
-  @Override
-  public Pair<UniqueIdentifier, LocalDateDoubleTimeSeries> getHistoricalData(IdentifierBundle identifiers, LocalDate currentDate, String dataSource, String dataProvider, String dataField) {
-    MetaDataKey key = new MetaDataKey(currentDate, identifiers, dataSource, dataProvider, dataField);
-    Element element = _cache.get(key);
-    if (element != null) {
-      Serializable value = element.getValue();
-      if (value instanceof UniqueIdentifier) {
-        UniqueIdentifier uid = (UniqueIdentifier) value;
-        s_logger.debug("retrieved UID: {} from cache", uid);
-        LocalDateDoubleTimeSeries timeSeries = getHistoricalData(uid);
-        return new ObjectsPair<UniqueIdentifier, LocalDateDoubleTimeSeries>(uid, timeSeries);
-      } else {
-        s_logger.warn("returned object {} from cache, not a UniqueIdentifier", value);
-        return null;
-      }
-    } else {
-      Pair<UniqueIdentifier, LocalDateDoubleTimeSeries> tsPair = _underlying.getHistoricalData(identifiers, dataSource, dataProvider, dataField);
-      _cache.put(new Element(key, tsPair.getFirst()));
-      _cache.put(new Element(tsPair.getFirst(), tsPair.getSecond()));
-      return tsPair;
-    }
-  }
-
-  @Override
-  public Pair<UniqueIdentifier, LocalDateDoubleTimeSeries> getHistoricalData(IdentifierBundle identifiers, LocalDate currentDate, String dataSource, String dataProvider, String field,
-      LocalDate start, boolean inclusiveStart, LocalDate end, boolean exclusiveEnd) {
-    Pair<UniqueIdentifier, LocalDateDoubleTimeSeries> tsPair = getHistoricalData(identifiers, currentDate, dataSource, dataProvider, field);
-    if (tsPair != null && tsPair.getValue() != null) {
-      LocalDateDoubleTimeSeries timeSeries = (LocalDateDoubleTimeSeries) tsPair.getValue().subSeries(start, inclusiveStart, end, exclusiveEnd);
-      return Pair.of(tsPair.getKey(), timeSeries);
-    } else {
-      return null;
-    }
-  }
-
-  @Override
-  public Pair<UniqueIdentifier, LocalDateDoubleTimeSeries> getHistoricalData(IdentifierBundle identifiers, LocalDate currentDate) {
-    return getHistoricalData(identifiers, currentDate, null, null, null);
+    return getSubseries(start, inclusiveStart, end, exclusiveEnd, tsPair);
   }
 
   @Override
   public Pair<UniqueIdentifier, LocalDateDoubleTimeSeries> getHistoricalData(IdentifierBundle identifiers, LocalDate currentDate, LocalDate start, boolean inclusiveStart, LocalDate end,
       boolean exclusiveEnd) {
     Pair<UniqueIdentifier, LocalDateDoubleTimeSeries> tsPair = getHistoricalData(identifiers, currentDate);
-    if (tsPair != null && tsPair.getValue() != null) {
-      LocalDateDoubleTimeSeries timeSeries = (LocalDateDoubleTimeSeries) tsPair.getValue().subSeries(start, inclusiveStart, end, exclusiveEnd);
-      return Pair.of(tsPair.getKey(), timeSeries);
-    } else {
-      return null;
-    }
-  }
+    return getSubseries(start, inclusiveStart, end, exclusiveEnd, tsPair);
+  }
+
 }