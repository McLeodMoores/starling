--- conflicted
+++ resolved
@@ -5,11 +5,13 @@
  */
 package com.opengamma.engine.view;
 
+import java.util.Map;
+import java.util.Set;
 
 import com.opengamma.engine.value.ComputedValue;
+import com.opengamma.engine.value.ValueRequirement;
+import com.opengamma.engine.value.ValueSpecification;
 import com.opengamma.util.PublicAPI;
-
-import java.util.Set;
 
 /**
  * The top-level container for the results of calculations performed when executing one cycle of a
@@ -17,16 +19,8 @@
  */
 @PublicAPI
 public interface ViewComputationResultModel extends ViewResultModel {
-  
+
   /**
-<<<<<<< HEAD
-   * Gets all market data used to calculate this result 
-   * 
-   * @return all market data used to calculate this result 
-   */
-  Set<ComputedValue> getAllMarketData();
-
-=======
    * Gets all market data used to calculate this result.
    *
    * @return all market data used to calculate this result, not null
@@ -40,5 +34,4 @@
    */
   Map<ValueSpecification, Set<ValueRequirement>> getRequirementToSpecificationMapping();
 
->>>>>>> 13ef39fb
 }