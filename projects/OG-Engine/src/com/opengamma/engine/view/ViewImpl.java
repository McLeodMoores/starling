/**
 * Copyright (C) 2009 - 2009 by OpenGamma Inc.
 * 
 * Please see distribution for license.
 */
package com.opengamma.engine.view;

import java.util.ArrayList;
import java.util.Collection;
import java.util.HashSet;
import java.util.Map;
import java.util.Set;
import java.util.Timer;
import java.util.concurrent.ConcurrentHashMap;
import java.util.concurrent.CopyOnWriteArraySet;
import java.util.concurrent.Semaphore;
import java.util.concurrent.atomic.AtomicLong;
import java.util.concurrent.atomic.AtomicReference;

import javax.time.Instant;
import javax.time.InstantProvider;

import org.slf4j.Logger;
import org.slf4j.LoggerFactory;
import org.springframework.context.Lifecycle;

import com.google.common.collect.Sets;
import com.opengamma.OpenGammaRuntimeException;
import com.opengamma.core.position.Portfolio;
import com.opengamma.engine.function.LiveDataSourcingFunction;
import com.opengamma.engine.livedata.LiveDataInjector;
import com.opengamma.engine.livedata.LiveDataSnapshotListener;
import com.opengamma.engine.livedata.LiveDataSnapshotProvider;
import com.opengamma.engine.value.ValueRequirement;
import com.opengamma.engine.value.ValueSpecification;
import com.opengamma.engine.view.calc.SingleComputationCycle;
import com.opengamma.engine.view.calc.ViewRecalculationJob;
import com.opengamma.engine.view.client.ViewClient;
import com.opengamma.engine.view.client.ViewClientImpl;
import com.opengamma.engine.view.client.ViewDeltaResultCalculator;
import com.opengamma.engine.view.compilation.ViewCompilationServices;
import com.opengamma.engine.view.compilation.ViewDefinitionCompiler;
import com.opengamma.engine.view.compilation.ViewEvaluationModel;
import com.opengamma.engine.view.permission.ViewPermission;
import com.opengamma.engine.view.permission.ViewPermissionException;
import com.opengamma.engine.view.permission.ViewPermissionProvider;
import com.opengamma.id.UniqueIdentifier;
import com.opengamma.livedata.LiveDataSpecification;
import com.opengamma.livedata.UserPrincipal;
import com.opengamma.util.ArgumentChecker;
import com.opengamma.util.monitor.OperationTimer;

// REVIEW jonathan 2010-09-13 -- rather than throwing an exception if the view hasn't been initialised when attempting
// an operation that needs it to be, should we just initialise it / tear it down automatically based on clients being
// connected? This is much like kicking off live data processing automatically. One of the reasons for not initialising
// all views immediately is the potential high memory requirement of an entire view processor's collection of
// initialised views. Similarly, we should also tear down views when they are no longer used to avoid the same problem
// occurring over time; this should be done automatically based on some heuristic (0 clients and possibly a timeout).

/**
 * A view represents a {@link ViewDefinition} in the context of a {@link ViewProcessor}; this is everything required
 * to perform computations and listen to the output.
 */
public class ViewImpl implements ViewInternal, Lifecycle, LiveDataSnapshotListener {

  private static final Logger s_logger = LoggerFactory.getLogger(View.class);

  private static final String CLIENT_UID_PREFIX = "Client";

  private final ViewDefinition _definition;
  private final Timer _clientResultTimer;
  private final ViewProcessingContext _processingContext;

  private final String _uidScheme;
  private final AtomicLong _uidCount = new AtomicLong();

  private final Semaphore _viewLock = new Semaphore(1);

  // REVIEW jonathan 2010-09-11 -- using ConcurrentHashMap so that getClient doesn't need to acquire the lock. This
  // will be a frequent call for remote processes where the only reference to the client is its ID. No harm in
  // providing access to a client that's in the middle of shutting down or something; a reference could just as easily
  // have been stored elsewhere for arbitrary access.
  private final Map<UniqueIdentifier, ViewClient> _clientMap = new ConcurrentHashMap<UniqueIdentifier, ViewClient>();

  private final Set<ViewClient> _liveComputationClients = new HashSet<ViewClient>();

  private ViewCalculationState _calculationState = ViewCalculationState.NOT_INITIALIZED;
  private ViewEvaluationModel _viewEvaluationModel;
  private long _functionInitId;
  private volatile ViewRecalculationJob _recalcJob;
  private volatile Thread _recalcThread;

  // REVIEW jonathan 2010-09-11 -- Use an AtomicReference to prevent the need to acquire the lock just to query the
  // latest result.
  private final AtomicReference<ViewComputationResultModel> _latestResult = new AtomicReference<ViewComputationResultModel>();
  private final Set<ComputationResultListener> _resultListeners = new CopyOnWriteArraySet<ComputationResultListener>();
  private final Set<DeltaComputationResultListener> _deltaListeners = new CopyOnWriteArraySet<DeltaComputationResultListener>();
  private volatile boolean _populateResultModel = true;

  /**
   * Constructs an instance.
   * 
   * @param definition  the view definition, not null
   * @param viewProcessingContext  the processing context, a wrapper around the data structures required by the view
   *                               which allows a view to exist without a view processor
   * @param clientResultTimer  a timer for use when rate-limiting is being applied to client results
   */
  public ViewImpl(ViewDefinition definition, ViewProcessingContext viewProcessingContext, Timer clientResultTimer) {
    ArgumentChecker.notNull(definition, "definition");
    ArgumentChecker.notNull(viewProcessingContext, "viewProcessingContext");
    ArgumentChecker.notNull(clientResultTimer, "clientResultTimer");

    _definition = definition;
    _processingContext = viewProcessingContext;
    _clientResultTimer = clientResultTimer;
    _uidScheme = "View-" + definition.getName();
  }

  private void lock() {
    try {
      _viewLock.acquire();
    } catch (InterruptedException e) {
      throw new OpenGammaRuntimeException("Interrupted", e);
    }
  }

  private void unlock() {
    _viewLock.release();
  }

  // -------------------------------------------------------------------------
  @Override
  public void init() {
    // Caller MUST NOT hold the semaphore
    init(Instant.now());
  }

  @Override
  public void init(final InstantProvider initializationInstant) {
    // Caller MUST NOT hold the semaphore
    lock();
    try {
      if (getCalculationState() != ViewCalculationState.NOT_INITIALIZED) {
        // Ignore the repeated call because users of the view might attempt initialization first, just in case it
        // it hasn't already been initialized.
        return;
      }

      // Set to the initialized state because we're holding the lock, so this change is not visible externally, and
      // some steps below call methods which do a general initialization check. We carefully control the order here to
      // ensure that such calls are valid.
      setCalculationState(ViewCalculationState.STOPPED);

      OperationTimer timer = new OperationTimer(s_logger, "Initializing view {}", getDefinition().getName());

<<<<<<< HEAD
      setViewEvaluationModel(ViewDefinitionCompiler.compile(getDefinition(), getProcessingContext().asCompilationServices(), initializationInstant));
=======
      final ViewCompilationServices viewCompilation = getProcessingContext().asCompilationServices();
      setViewEvaluationModel(ViewDefinitionCompiler.compile(getDefinition(), viewCompilation, initializationInstant));
      _functionInitId = viewCompilation.getFunctionCompilationContext().getFunctionInitId();
>>>>>>> b89aa578
      addLiveDataSubscriptions();

      timer.finished();
    } catch (Throwable t) {
      // Reset the state
      setCalculationState(ViewCalculationState.NOT_INITIALIZED);
      setViewEvaluationModel(null);
      s_logger.warn("The view failed to initialise", t);
      throw new OpenGammaRuntimeException("The view failed to initialize", t);
    } finally {
      unlock();
    }
  }

  @Override
  public void reinit() {
    // Caller MUST NOT hold the semaphore
    reinit(Instant.now());
  }

  @Override
  public void reinit(final InstantProvider initializationInstant) {
    // Caller MUST NOT hold the semaphore
    lock();
    try {
      ViewCalculationState calculationState = getCalculationState();
      if (calculationState == ViewCalculationState.NOT_INITIALIZED) {
        s_logger.debug("Skipping reinitialization of view '{}' since it has not been initialized", getName());
        return;
      }

      OperationTimer timer = new OperationTimer(s_logger, "Reinitializing view {}", getDefinition().getName());

      if (calculationState == ViewCalculationState.RUNNING) {
        terminateCalculationJob();
        // Connected clients (and they do exist because we're running) will not receive any further results until a new
        // calculation job is started. This may cause a delay, but the clients will remain connected.
      }

      // Recompile the view definition, replacing old live data subscriptions with new ones (perhaps the functions are
      // now configured different so that different live data is required).
      removeLiveDataSubscriptions();
      final ViewCompilationServices viewCompilation = getProcessingContext().asCompilationServices();
      setViewEvaluationModel(ViewDefinitionCompiler.compile(getDefinition(), viewCompilation, initializationInstant));
      _functionInitId = viewCompilation.getFunctionCompilationContext().getFunctionInitId();
      addLiveDataSubscriptions();

      if (calculationState == ViewCalculationState.RUNNING) {
        // Start the calcluation job again so that results continue without interruption.
        startCalculationJob();
      }

      timer.finished();

    } finally {
      unlock();
    }
  }

  // Lifecycle
  // ------------------------------------------------------------------------
  @Override
  public void start() {
    // Lifecycle method - nothing to start
  }

  /**
   * Terminates the view, which shuts down any existing clients and stops new clients from being created, thus
   * preventing live computations from ever restarting. This should be used only when the view has reached the end of
   * its life, for example because the view processor is shutting down.
   */
  @Override
  public void stop() {
    // Caller MUST NOT hold the semaphore
    lock();
    try {
      Set<ViewClient> currentClients = new HashSet<ViewClient>(_clientMap.values());
      for (ViewClient client : currentClients) {
        client.shutdown();
      }
      // Shutting down every client should have removed all live computation clients and stopped live computation
      setCalculationState(ViewCalculationState.TERMINATED);
      if (getViewEvaluationModel() != null) {
        removeLiveDataSubscriptions();
        setViewEvaluationModel(null);
      }
    } finally {
      unlock();
    }
  }

  @Override
  public boolean isRunning() {
    return getCalculationState() != ViewCalculationState.TERMINATED;
  }

  @Override
  public void suspend() {
    s_logger.info("Suspending view {}", getName());
    lock();
  }

  @Override
  public void resume() {
    s_logger.info("Resuming view {}", getName());
    unlock();
  }

  // View
  // -------------------------------------------------------------------------
  @Override
  public String getName() {
    return getDefinition().getName();
  }

  @Override
  public ViewDefinition getDefinition() {
    // Injected - can access regardless of calculation state
    return _definition;
  }

  @Override
  public Portfolio getPortfolio() {
    assertInitialized();
    return getViewEvaluationModel().getPortfolio();
  }

  @Override
  public ViewClient createClient(UserPrincipal credentials) {
    ArgumentChecker.notNull(credentials, "credentials");
    assertInitialized();
    getProcessingContext().getPermissionProvider().assertPermission(ViewPermission.ACCESS, credentials, this);
    UniqueIdentifier id = generateClientIdentifier();
    ViewClient client = new ViewClientImpl(id, this, credentials, _clientResultTimer);
    _clientMap.put(id, client);
    return client;
  }

  @Override
  public ViewClient getClient(UniqueIdentifier id) {
    return _clientMap.get(id);
  }

  /**
   * Checks that the given user has access to every market data line required to compute the results of the view, and
   * throws an exception if this is not the case.
   * 
   * @param user  the user
   * @throws ViewPermissionException  if any entitlement problems are found
   */
  @Override
  public void assertAccessToLiveDataRequirements(UserPrincipal user) {
    s_logger.info("Checking that {} is entitled to the results of {}", user, this);
    assertInitialized();
    Collection<LiveDataSpecification> requiredLiveData = getRequiredLiveDataSpecifications();
    Map<LiveDataSpecification, Boolean> entitlements = getProcessingContext().getLiveDataEntitlementChecker().isEntitled(user, requiredLiveData);
    ArrayList<LiveDataSpecification> failures = new ArrayList<LiveDataSpecification>();
    for (Map.Entry<LiveDataSpecification, Boolean> entry : entitlements.entrySet()) {
      if (entry.getValue().booleanValue() == false) {
        failures.add(entry.getKey());
      }
    }

    if (!failures.isEmpty()) {
      s_logger.warn("User {} is not entitled to the output of {} because they do not have permission to {}", new Object[] {user, this, failures.get(0)});
      throw new ViewPermissionException(user + " is not entitled to the output of " + this + " because they do not have permissions to " + failures.get(0));
    }
  }

  @Override
  public ViewComputationResultModel getLatestResult() {
    return _latestResult.get();
  }

  @Override
  public Set<ValueRequirement> getRequiredLiveData() {
    assertInitialized();
    ViewEvaluationModel viewEvaluationModel = getViewEvaluationModel();
    Map<ValueRequirement, ValueSpecification> requiredSpecs = viewEvaluationModel.getAllLiveDataRequirements();
    return requiredSpecs.keySet();
  }

  @Override
  public Set<String> getAllSecurityTypes() {
    assertInitialized();
    return getViewEvaluationModel().getAllSecurityTypes();
  }

  @Override
  public void runOneCycle() {
    // Caller MUST NOT hold the semaphore
    lock();
    try {
      assertInitialized();
      long snapshotTime = getProcessingContext().getLiveDataSnapshotProvider().snapshot();
      runOneCycleImpl(snapshotTime);
    } finally {
      unlock();
    }
  }

  private void runOneCycleImpl(long valuationTime) {
    // Caller MUST hold the semaphore
    SingleComputationCycle cycle = createCycleImpl(valuationTime);
    cycle.prepareInputs();
    try {
      cycle.executePlans();
    } catch (InterruptedException e) {
      s_logger.warn("Interrupted while attempting to run a single computation cycle. No results will be output.");
      cycle.releaseResources();
      return;
    }
    if (isPopulateResultModel()) {
      cycle.populateResultModel();
      recalculationPerformed(cycle.getResultModel());
    }
    cycle.releaseResources();
  }

  @Override
  public void runOneCycle(long valuationTime) {
    // Caller MUST NOT hold the semaphore
    lock();
    try {
      assertInitialized();
      runOneCycleImpl(valuationTime);
    } finally {
      unlock();
    }
  }

  @Override
  public LiveDataInjector getLiveDataOverrideInjector() {
    return getProcessingContext().getLiveDataOverrideInjector();
  }

  @Override
  public boolean isLiveComputationRunning() {
    return getCalculationState() == ViewCalculationState.RUNNING;
  }

  // ViewInternal
  // -------------------------------------------------------------------------
  @Override
  public ViewProcessingContext getProcessingContext() {
    // Injected - can access at any time
    return _processingContext;
  }

  @Override
  public ViewEvaluationModel getViewEvaluationModel() {
    assertInitialized();
    return _viewEvaluationModel;
  }

  protected void setViewEvaluationModel(final ViewEvaluationModel viewEvaluationModel) {
    _viewEvaluationModel = viewEvaluationModel;
  }

  @Override
  public void recalculationPerformed(ViewComputationResultModel result) {
    // Caller MUST NOT hold the semaphore
    s_logger.debug("Recalculation Performed called.");

    // REVIEW kirk 2009-09-24 -- We need to consider this method for background execution
    // of some kind. It holds the lock and blocks the recalc thread, so a slow
    // callback implementation (or just the cost of computing the delta model) will
    // be an unnecessary burden. Have to factor in some type of win there.
    lock();
    try {
      // We swap these first so that in the callback the view is consistent.
      ViewResultModel previousResult = _latestResult.get();
      _latestResult.set(result);
      for (ComputationResultListener resultListener : _resultListeners) {
        resultListener.computationResultAvailable(result);
      }
      if (!_deltaListeners.isEmpty()) {
        ViewDeltaResultModel deltaModel = ViewDeltaResultCalculator.computeDeltaModel(getDefinition(), previousResult, result);
        for (DeltaComputationResultListener deltaListener : _deltaListeners) {
          deltaListener.deltaResultAvailable(deltaModel);
        }
      }
    } finally {
      unlock();
    }
  }

  private SingleComputationCycle createCycleImpl(final long valuationTime) {
    // Caller MUST hold the semaphore
    boolean recompile = false;
    long functionInitId = getProcessingContext().getFunctionCompilationService().getFunctionCompilationContext().getFunctionInitId();
    if (functionInitId == _functionInitId) {
      if (getViewEvaluationModel().isValidFor(valuationTime)) {
        s_logger.debug("View {} still valid at {}", getDefinition().getName(), Instant.ofEpochMillis(valuationTime));
        recompile = false;
      } else {
        recompile = true;
      }
    } else {
      _functionInitId = functionInitId;
      recompile = true;
    }
    if (recompile) {
      final OperationTimer timer = new OperationTimer(s_logger, "Re-compiling view {} for {}", getDefinition().getName(), Instant.ofEpochMillis(valuationTime));
      // TODO for "expired" also read "re-initialized"
      // [ENG-253] Incremental compilation - could remove nodes from the dep graph that require "expired" functions and then rebuild to fill in the gaps
      // [ENG-253] Incremental compilation - could at least only rebuild the dep graphs that have "expired" and reuse the others
      final Set<ValueRequirement> previousRequirement = getRequiredLiveData();
      setViewEvaluationModel(ViewDefinitionCompiler.compile(getDefinition(), getProcessingContext().asCompilationServices(), Instant.ofEpochMillis(valuationTime)));
      updateLiveDataSubscriptions(previousRequirement);
      timer.finished();
    }
    SingleComputationCycle cycle = new SingleComputationCycle(this, valuationTime);
    return cycle;
  }

  @Override
  public SingleComputationCycle createCycle(long valuationTime) {
    // Caller MUST NOT hold the semaphore
    lock();
    try {
      return createCycleImpl(valuationTime);
    } finally {
      unlock();
    }
  }

  @Override
  public ViewPermissionProvider getPermissionProvider() {
    assertInitialized();
    return getProcessingContext().getPermissionProvider();
  }

  // -------------------------------------------------------------------------
  @Override
  public String toString() {
    return "View[" + getName() + "]";
  }

  // -------------------------------------------------------------------------
  /**
   * Adds a listener to updates of the full set of computation results.
   * 
   * @param resultListener  the listener to add
   * @return  <code>true</code> if the listener was newly added, or <code>false</code> if the listener was already
   *          present. 
   */
  public boolean addResultListener(ComputationResultListener resultListener) {
    ArgumentChecker.notNull(resultListener, "Result listener");
    if (_resultListeners.contains(resultListener)) {
      // Avoid the permission check
      return false;
    }
    assertInitialized();
    getProcessingContext().getPermissionProvider().assertPermission(ViewPermission.READ_RESULTS, resultListener.getUser(), this);
    return _resultListeners.add(resultListener);
  }

  /**
   * Removes a listener from updates of the full set of computation results.
   * 
   * @param resultListener  the listener to remove
   * @return  <code>true</code> if the listener was removed, or <code>false</code> if the listener was not known.
   */
  public boolean removeResultListener(ComputationResultListener resultListener) {
    ArgumentChecker.notNull(resultListener, "Result listener");
    return _resultListeners.remove(resultListener);
  }

  /**
   * Adds a listener to delta updates of the computation results.
   * 
   * @param deltaListener  the listener to add
   * @return  <code>true</code> if the listener was newly added, or <code>false</code> if the listener was already
   *          present. 
   */
  public boolean addDeltaResultListener(DeltaComputationResultListener deltaListener) {
    ArgumentChecker.notNull(deltaListener, "Delta listener");
    if (_deltaListeners.contains(deltaListener)) {
      // Avoid the permission check
      return false;
    }
    assertInitialized();
    getProcessingContext().getPermissionProvider().assertPermission(ViewPermission.READ_RESULTS, deltaListener.getUser(), this);
    return _deltaListeners.add(deltaListener);
  }

  /**
   * Removes a listener from delta updates of the computation results.
   * 
   * @param deltaListener  the listener to remove
   * @return  <code>true</code> if the listener was removed, or <code>false</code> if the listener was not known.
   */
  public boolean removeDeltaResultListener(DeltaComputationResultListener deltaListener) {
    ArgumentChecker.notNull(deltaListener, "Delta listener");
    return _deltaListeners.remove(deltaListener);
  }

  // -------------------------------------------------------------------------
  /**
   * Part of initialization. Adds live data subscriptions to the view.
   */
  private void addLiveDataSubscriptions() {
    final LiveDataSnapshotProvider snapshotProvider = getProcessingContext().getLiveDataSnapshotProvider();
    snapshotProvider.addListener(this);
    addLiveDataSubscriptions(getRequiredLiveData());
  }

  /**
   * Part of shutdown. Removes live data subscriptions for the view.
   */
  // final LiveDataSnapshotProvider snapshotProvider = getProcessingContext().getLiveDataSnapshotProvider();
  private void removeLiveDataSubscriptions() {
    // [ENG-251] TODO snapshotProvider.removeListener(this);
    removeLiveDataSubscriptions(getRequiredLiveData());
  }

  /**
   * Part of recompilation of functions. Changes live data subscriptions for the view.
   */
  private void updateLiveDataSubscriptions(final Set<ValueRequirement> previousLiveData) {
    final Set<ValueRequirement> newLiveDataRequirements = getRequiredLiveData();
    final Set<ValueRequirement> unusedLiveData = Sets.difference(previousLiveData, newLiveDataRequirements);
    if (!unusedLiveData.isEmpty()) {
      s_logger.debug("{} unused data requirements: {}", unusedLiveData.size(), unusedLiveData);
      removeLiveDataSubscriptions(unusedLiveData);
    }
    final Set<ValueRequirement> newLiveData = Sets.difference(newLiveDataRequirements, previousLiveData);
    if (!newLiveData.isEmpty()) {
      s_logger.debug("{} new live data requirements: {}", newLiveData.size(), newLiveData);
      // [ENG-250] TODO asserting permissions on live subscribers or force them to pause
      addLiveDataSubscriptions(newLiveData);
    }
  }

  private void addLiveDataSubscriptions(final Set<ValueRequirement> requiredLiveData) {
    // Caller MAY hold the semaphore
    final OperationTimer timer = new OperationTimer(s_logger, "Adding {} live data subscriptions for portfolio {}", requiredLiveData.size(), getDefinition().getPortfolioId());
    getProcessingContext().getLiveDataSnapshotProvider().addSubscription(getDefinition().getLiveDataUser(), requiredLiveData);
    timer.finished();
  }

  private void removeLiveDataSubscriptions(final Set<ValueRequirement> requiredLiveData) {
    final OperationTimer timer = new OperationTimer(s_logger, "Removing {} live data subscriptions for portfolio {}", requiredLiveData.size(), getDefinition().getPortfolioId());
    // [ENG-251] TODO getProcessingContext().getLiveDataSnapshotProvider().removeSubscription(getDefinition().getLiveDataUser(), requiredLiveData);
    timer.finished();
  }

  @Override
  public void subscriptionFailed(ValueRequirement requirement, String msg) {
  }

  @Override
  public void subscriptionStopped(ValueRequirement requirement) {
  }

  @Override
  public void subscriptionSucceeded(ValueRequirement requirement) {
  }

  @Override
  public void valueChanged(ValueRequirement value) {
    ValueSpecification valueSpecification = new ValueSpecification(value, LiveDataSourcingFunction.UNIQUE_ID);
    Map<ValueRequirement, ValueSpecification> liveDataRequirements = getViewEvaluationModel().getAllLiveDataRequirements();
    ViewRecalculationJob recalcJob = getRecalcJob();
    if (recalcJob != null && liveDataRequirements.containsKey(valueSpecification)) {
      recalcJob.liveDataChanged();
    }
  }

  // -------------------------------------------------------------------------

  // TODO jonathan 2010-09-11 -- populateResultModel doesn't feel right. Seems like it should be an optional argument
  // to runOneCycle.

  public boolean isPopulateResultModel() {
    return _populateResultModel;
  }

  public void setPopulateResultModel(boolean populateResultModel) {
    _populateResultModel = populateResultModel;
  }

  // -------------------------------------------------------------------------
  /**
   * Gets the current calculation state.
   * 
   * @return the current calculation state
   */
  private ViewCalculationState getCalculationState() {
    return _calculationState;
  }

  /**
   * Sets the current calculation state.
   * 
   * @param calculationState  the new calculation state
   */
  private void setCalculationState(ViewCalculationState calculationState) {
    _calculationState = calculationState;
  }

  /**
   * Sets the current recalculation job.
   * 
   * @return  the current recalculation job
   */
  protected ViewRecalculationJob getRecalcJob() {
    return _recalcJob;
  }

  /**
   * Sets the current recalculation job
   * 
   * @param recalcJob  the current recalculation job
   */
  private void setRecalcJob(ViewRecalculationJob recalcJob) {
    _recalcJob = recalcJob;
  }

  /**
   * Gets the current recalculation thread
   * 
   * @return  the current recalculation thread
   */
  protected Thread getRecalcThread() {
    return _recalcThread;
  }

  /**
   * Sets the current recalculation thread
   * 
   * @param recalcThread  the current recalculation thread
   */
  private void setRecalcThread(Thread recalcThread) {
    _recalcThread = recalcThread;
  }

  // -------------------------------------------------------------------------
  /**
   * Notifies the view that a client expects to receive live computation results. This method ensures that live
   * processing has been started.
   * <p>
   * The method operates with set semantics, so duplicate notifications for the same client have no effect.
   * 
   * @param client  the client expecting to receive live computation results
   */
  public void addLiveComputationClient(ViewClient client) {
    // Caller MUST NOT hold the semaphore
    lock();
    try {
      assertInitialized();
      if (_liveComputationClients.size() == 0) {
        startLiveComputation();
      }
      _liveComputationClients.add(client);
    } finally {
      unlock();
    }
  }

  /**
   * Notifies the view that a client no longer expects to receive live computation results. Removal of the last such
   * client will cause live processing to stop.
   * <p>
   * The method operates with set semantics, so duplicate notifications for the same client have no effect.
   * 
   * @param client  the client no longer expecting live computation results 
   */
  public void removeLiveComputationClient(ViewClient client) {
    // Caller MUST NOT hold the semaphore
    lock();
    try {
      assertInitialized();
      if (_liveComputationClients.remove(client) && _liveComputationClients.size() == 0) {
        stopLiveComputation();
      }
    } finally {
      unlock();
    }
  }

  /**
   * Starts a background job which runs a computation cycle, waits for changes to the dependency graph's inputs, and
   * repeats this task until live computation is stopped. With continuously-changing inputs, computation cycles will
   * run continuously.
   */
  private void startLiveComputation() {
    // Caller MUST hold the semaphore
    s_logger.info("Starting live computation on view {}...", this);
    switch (getCalculationState()) {
      case STOPPED:
        // Normal state of play. Continue as normal.
        break;
      case NOT_INITIALIZED:
        throw new IllegalStateException("Must call init() before starting.");
      case RUNNING:
        throw new IllegalStateException("Already running.");
      case TERMINATED:
        throw new IllegalStateException("A terminated view cannot be used.");
    }
    startCalculationJob();
    s_logger.info("Started.");
  }

  /**
   * Instructs the background computation job to finish. The background job might actually terminate asynchronously,
   * but any outstanding result will be discarded. Live computation may be started again immediately.
   */
  private void stopLiveComputation() {
    // Caller MUST hold the semaphore
    s_logger.info("Stopping live computation on view {}...", this);
    if (getCalculationState() != ViewCalculationState.RUNNING) {
      throw new IllegalStateException("Cannot stop a view that is not running. Currently in state: " + getCalculationState());
    }
    terminateCalculationJob();
    setCalculationState(ViewCalculationState.STOPPED);
    s_logger.info("Stopped.");
  }

  // -------------------------------------------------------------------------
  private Collection<LiveDataSpecification> getRequiredLiveDataSpecifications() {
    Set<LiveDataSpecification> returnValue = new HashSet<LiveDataSpecification>();
    for (ValueRequirement requirement : getRequiredLiveData()) {
      LiveDataSpecification liveDataSpec = requirement.getRequiredLiveData(getProcessingContext().getSecuritySource());
      returnValue.add(liveDataSpec);
    }
    return returnValue;
  }

  private void assertInitialized() {
    ViewCalculationState state = getCalculationState();
    boolean isInitialized = state != ViewCalculationState.NOT_INITIALIZED;
    if (!isInitialized) {
      throw new IllegalStateException("The view has not been initialized");
    }
  }

  private UniqueIdentifier generateClientIdentifier() {
    return UniqueIdentifier.of(_uidScheme, CLIENT_UID_PREFIX + "-" + _uidCount.getAndIncrement());
  }

  private void startCalculationJob() {
    ViewRecalculationJob recalcJob = new ViewRecalculationJob(this);
    Thread recalcThread = new Thread(recalcJob, "Recalc Thread for " + getDefinition().getName());

    setRecalcJob(recalcJob);
    setRecalcThread(recalcThread);
    setCalculationState(ViewCalculationState.RUNNING);
    recalcThread.start();
  }

  private void terminateCalculationJob() {
    if (getRecalcJob() == null) {
      return;
    }

    getRecalcJob().terminate();
    if (getRecalcThread().getState() == Thread.State.TIMED_WAITING) {
      // In this case it might be waiting on a recalculation pass. Interrupt it.
      getRecalcThread().interrupt();
    }

    // Let go of the job/thread and allow it to die on its own. A computation cycle might be taking place on this
    // thread, but it will not update the view with its result because it has been terminated. As far as the view is
    // concerned, live computation has now stopped, and it may be started again immediately in a new thread. There is
    // no need to slow things down by waiting for the thread to die.
    setRecalcJob(null);
    setRecalcThread(null);
  }

}<|MERGE_RESOLUTION|>--- conflicted
+++ resolved
@@ -153,13 +153,9 @@
 
       OperationTimer timer = new OperationTimer(s_logger, "Initializing view {}", getDefinition().getName());
 
-<<<<<<< HEAD
-      setViewEvaluationModel(ViewDefinitionCompiler.compile(getDefinition(), getProcessingContext().asCompilationServices(), initializationInstant));
-=======
       final ViewCompilationServices viewCompilation = getProcessingContext().asCompilationServices();
       setViewEvaluationModel(ViewDefinitionCompiler.compile(getDefinition(), viewCompilation, initializationInstant));
       _functionInitId = viewCompilation.getFunctionCompilationContext().getFunctionInitId();
->>>>>>> b89aa578
       addLiveDataSubscriptions();
 
       timer.finished();
