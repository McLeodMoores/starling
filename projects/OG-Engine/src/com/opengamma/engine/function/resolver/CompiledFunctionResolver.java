/**
 * Copyright (C) 2009 - present by OpenGamma Inc. and the OpenGamma group of companies
 *
 * Please see distribution for license.
 */
package com.opengamma.engine.function.resolver;

import java.util.Collection;
import java.util.Iterator;

import com.opengamma.engine.ComputationTarget;
import com.opengamma.engine.function.ParameterizedFunction;
import com.opengamma.engine.value.ValueRequirement;
import com.opengamma.engine.value.ValueSpecification;
import com.opengamma.util.PublicAPI;
import com.opengamma.util.tuple.Pair;

/**
 * Resolver returned by {@link FunctionResolver} to do the actual resolution for a specific timestamp.
 */
@PublicAPI
public interface CompiledFunctionResolver {

  /**
   * Resolves the requirement for a node to one or more functions.
   * <p>
   * The resolution finds functions that are capable of satisfying the requirement.
   * If multiple functions can satisfy, they should be returned from highest priority
   * to lowest priority.
   * 
<<<<<<< HEAD
   * @param requirement Output requirement to satisfy
   * @param target Target to satisfy the requirement on
   * @return the function(s) found
=======
   * @param requirement   the output requirement to satisfy, not null
   * @param atNode  the node in a dependency graph the function would be assigned to, not null
   * @return one or more matching functions, from highest to lowest priority, not null
   * @throws UnsatisfiableDependencyGraphException if there is a problem
>>>>>>> 9016482e
   */
  Iterator<Pair<ParameterizedFunction, ValueSpecification>> resolveFunction(ValueRequirement requirement, ComputationTarget target);

  /**
   * Gets the full set of resolution rules backing the resolver.
   * 
   * @return the full set of resolution rules, not null
   */
  Collection<ResolutionRule> getAllResolutionRules();

}<|MERGE_RESOLUTION|>--- conflicted
+++ resolved
@@ -28,16 +28,9 @@
    * If multiple functions can satisfy, they should be returned from highest priority
    * to lowest priority.
    * 
-<<<<<<< HEAD
    * @param requirement Output requirement to satisfy
    * @param target Target to satisfy the requirement on
    * @return the function(s) found
-=======
-   * @param requirement   the output requirement to satisfy, not null
-   * @param atNode  the node in a dependency graph the function would be assigned to, not null
-   * @return one or more matching functions, from highest to lowest priority, not null
-   * @throws UnsatisfiableDependencyGraphException if there is a problem
->>>>>>> 9016482e
    */
   Iterator<Pair<ParameterizedFunction, ValueSpecification>> resolveFunction(ValueRequirement requirement, ComputationTarget target);
 
