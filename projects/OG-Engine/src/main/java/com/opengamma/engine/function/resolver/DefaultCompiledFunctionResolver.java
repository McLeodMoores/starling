--- conflicted
+++ resolved
@@ -549,13 +549,8 @@
         s_logger.warn("No rules for target type {}", target);
       }
       // TODO: the array of rules is probably getting duplicated for each similar target (e.g. all swaps probably use the same rules)
-<<<<<<< HEAD
-      cached = (Pair<ResolutionRule[], Collection<ValueSpecification>[]>) (Pair<?, ?>) Pair.of(resolutionRules.toArray(new ResolutionRule[resolutionRules.size()]),
+      cached = (Pair<ResolutionRule[], Collection<ValueSpecification>[]>) (Pair<?, ?>) Pairs.of(resolutionRules.toArray(new ResolutionRule[resolutionRules.size()]),
           resolutionResults.toArray(new Collection[resolutionResults.size()]));
-=======
-      cached = (Pair<ResolutionRule[], Collection<ValueSpecification>[]>) (Pair<?, ?>) Pairs.of(resolutionRules.toArray(new ResolutionRule[resolutionRules.size()]),
-            resolutionResults.toArray(new Collection[resolutionResults.size()]));
->>>>>>> 4d6504e6
       final Pair<ResolutionRule[], Collection<ValueSpecification>[]> existing = _targetCache.putIfAbsent(targetSpecification, cached);
       if (existing != null) {
         cached = existing;
