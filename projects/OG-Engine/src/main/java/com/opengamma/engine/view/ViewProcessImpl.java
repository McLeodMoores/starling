--- conflicted
+++ resolved
@@ -7,12 +7,6 @@
 
 import java.util.HashSet;
 import java.util.Set;
-<<<<<<< HEAD
-import java.util.concurrent.ConcurrentHashMap;
-=======
-import java.util.concurrent.ExecutorService;
-import java.util.concurrent.Executors;
->>>>>>> 33740b5b
 import java.util.concurrent.Semaphore;
 import java.util.concurrent.atomic.AtomicLong;
 import java.util.concurrent.atomic.AtomicReference;
@@ -73,13 +67,8 @@
 
   private volatile ViewComputationJob _computationJob;
   private volatile Thread _computationThread;
-<<<<<<< HEAD
-
-  private final Map<ValueSpecification, Integer> _elevatedResultSpecs = new ConcurrentHashMap<ValueSpecification, Integer>();
-=======
-  
+
   private final ExecutionLogModeSource _executionLogModeSource = new ExecutionLogModeSource();
->>>>>>> 33740b5b
 
   private final AtomicReference<Pair<CompiledViewDefinitionWithGraphsImpl, MarketDataPermissionProvider>> _latestCompiledViewDefinition =
       new AtomicReference<Pair<CompiledViewDefinitionWithGraphsImpl, MarketDataPermissionProvider>>();
@@ -240,69 +229,12 @@
 
   //-------------------------------------------------------------------------
   /**
-<<<<<<< HEAD
-   * Ensures at least a minimum level of logging output is present in the results for the given value specifications. Changes will take effect from the next computation cycle.
-   * <p>
-   * Each call to elevate the minimum level of logging output for a result must be paired with exactly one call to reduce the level of logging output, if required.
-   *
-   * @param minimumLogMode the minimum log mode to ensure, not null
-   * @param resultSpecifications the result specifications affected, not null or empty
-   */
-  public void setMinimumLogMode(final ExecutionLogMode minimumLogMode, final Set<ValueSpecification> resultSpecifications) {
-    // Synchronization ensures only one writer, while getExecutionLogMode is allowed to read from the ConcurrentHashMap
-    // without further locking.
-    switch (minimumLogMode) {
-      case INDICATORS:
-        for (final ValueSpecification valueSpec : resultSpecifications) {
-          synchronized (_elevatedResultSpecs) {
-            final Integer value = _elevatedResultSpecs.get(valueSpec);
-            if (value == null) {
-              continue;
-            }
-            if (value == 1) {
-              _elevatedResultSpecs.remove(valueSpec);
-            } else {
-              _elevatedResultSpecs.put(valueSpec, value - 1);
-            }
-          }
-        }
-        break;
-      case FULL:
-        for (final ValueSpecification valueSpec : resultSpecifications) {
-          synchronized (_elevatedResultSpecs) {
-            final Integer value = _elevatedResultSpecs.get(valueSpec);
-            if (value == null) {
-              _elevatedResultSpecs.put(valueSpec, 1);
-            } else {
-              _elevatedResultSpecs.put(valueSpec, value + 1);
-            }
-          }
-        }
-        break;
-    }
-  }
-
-  @Override
-  public ExecutionLogMode getLogMode(final ValueSpecification valueSpec) {
-    return _elevatedResultSpecs.containsKey(valueSpec) ? ExecutionLogMode.FULL : ExecutionLogMode.INDICATORS;
-  }
-
-  @Override
-  public ExecutionLogMode getLogMode(final Set<ValueSpecification> valueSpecs) {
-    for (final ValueSpecification valueSpec : valueSpecs) {
-      if (getLogMode(valueSpec) == ExecutionLogMode.FULL) {
-        return ExecutionLogMode.FULL;
-      }
-    }
-    return ExecutionLogMode.INDICATORS;
-=======
    * Gets the execution log mode source.
-   * 
+   *
    * @return the execution log mode source, not null
    */
   public ExecutionLogModeSource getExecutionLogModeSource() {
     return _executionLogModeSource;
->>>>>>> 33740b5b
   }
 
   //-------------------------------------------------------------------------
@@ -317,21 +249,7 @@
     lock();
     try {
       _latestCompiledViewDefinition.set(Pair.of(compiledViewDefinition, permissionProvider));
-<<<<<<< HEAD
-      listeners = _listeners.toArray(new ViewResultListener[_listeners.size()]);
-=======
-      final Set<ValueRequirement> marketDataRequirements = compiledViewDefinition.getMarketDataRequirements().keySet();
-      for (ViewResultListener listener : _listeners) {
-        try {
-          UserPrincipal listenerUser = listener.getUser();
-          boolean hasMarketDataPermissions = listenerUser != null ? permissionProvider.checkMarketDataPermissions(listenerUser, marketDataRequirements).isEmpty() : true;
-          listener.viewDefinitionCompiled(compiledViewDefinition, hasMarketDataPermissions);
-        } catch (Exception e) {
-          logListenerError(listener, e);
-        }
-      }
-      _executionLogModeSource.viewDefinitionCompiled(compiledViewDefinition);
->>>>>>> 33740b5b
+      listeners = _listeners.toArray(new ViewResultListener[_listeners.size()]);
     } finally {
       unlock();
     }
@@ -348,6 +266,7 @@
         logListenerError(listener, e);
       }
     }
+    _executionLogModeSource.viewDefinitionCompiled(compiledViewDefinition);
   }
 
   public void viewDefinitionCompilationFailed(final Instant valuationTime, final Exception exception) {
