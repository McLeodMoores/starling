--- conflicted
+++ resolved
@@ -54,22 +54,10 @@
   }
 
   @Override
-<<<<<<< HEAD
-  public ComputedValueResult buildObject(FudgeDeserializer deserializer, FudgeMsg msg) {
-    ValueSpecification valueSpec = ComputedValueFudgeBuilder.getValueSpecification(deserializer, msg);
-    Object valueObject = ComputedValueFudgeBuilder.getValueObject(deserializer, msg);
-    AggregatedExecutionLog aggregatedExecutionLog = deserializer.fieldValueToObject(DefaultAggregatedExecutionLog.class, msg.getByName(AGGREGATED_EXECUTION_LOG_FIELD));
-    String computeNodeId = msg.getString(COMPUTE_NODE_ID_FIELD);
-    FudgeField missingInputsField = msg.getByName(MISSING_INPUTS_FIELD_NAME);
-    Set<ValueSpecification> missingInputs = missingInputsField != null ? deserializer.fieldValueToObject(Set.class, missingInputsField) : null;
-    String invocationResultName = msg.getString(INVOCATION_RESULT_FIELD_NAME);
-    InvocationResult invocationResult = invocationResultName != null ? InvocationResult.valueOf(invocationResultName) : null;
-    return new ComputedValueResult(valueSpec, valueObject, aggregatedExecutionLog, computeNodeId, missingInputs, invocationResult);
-=======
   public ComputedValueResult buildObject(final FudgeDeserializer deserializer, final FudgeMsg msg) {
     final ValueSpecification valueSpec = ComputedValueFudgeBuilder.getValueSpecification(deserializer, msg);
     final Object valueObject = ComputedValueFudgeBuilder.getValueObject(deserializer, msg);
-    final ExecutionLog executionLog = deserializer.fieldValueToObject(ExecutionLog.class, msg.getByName(EXECUTION_LOG_FIELD));
+    final AggregatedExecutionLog aggregatedExecutionLog = deserializer.fieldValueToObject(DefaultAggregatedExecutionLog.class, msg.getByName(AGGREGATED_EXECUTION_LOG_FIELD));
     final String computeNodeId = msg.getString(COMPUTE_NODE_ID_FIELD);
     final FudgeMsg missingInputsMsg = msg.getMessage(MISSING_INPUTS_FIELD_NAME);
     final Set<ValueSpecification> missingInputs;
@@ -83,8 +71,7 @@
     }
     final String invocationResultName = msg.getString(INVOCATION_RESULT_FIELD_NAME);
     final InvocationResult invocationResult = invocationResultName != null ? InvocationResult.valueOf(invocationResultName) : null;
-    return new ComputedValueResult(valueSpec, valueObject, executionLog, computeNodeId, missingInputs, invocationResult);
->>>>>>> 97cf6786
+    return new ComputedValueResult(valueSpec, valueObject, aggregatedExecutionLog, computeNodeId, missingInputs, invocationResult);
   }
 
 }