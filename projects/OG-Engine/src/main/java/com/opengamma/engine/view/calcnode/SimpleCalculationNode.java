/**
 * Copyright (C) 2009 - present by OpenGamma Inc. and the OpenGamma group of companies
 * 
 * Please see distribution for license.
 */
package com.opengamma.engine.view.calcnode;

import java.util.ArrayList;
import java.util.Collection;
import java.util.HashSet;
import java.util.Iterator;
import java.util.List;
import java.util.Set;
import java.util.concurrent.Callable;
import java.util.concurrent.ConcurrentMap;
import java.util.concurrent.ExecutorService;
import java.util.concurrent.Future;

import org.slf4j.Logger;
import org.slf4j.LoggerFactory;

import com.google.common.collect.MapMaker;
import com.google.common.collect.Sets;
import com.opengamma.engine.ComputationTarget;
import com.opengamma.engine.ComputationTargetResolver;
import com.opengamma.engine.ComputationTargetSpecification;
import com.opengamma.engine.function.CompiledFunctionService;
import com.opengamma.engine.function.FunctionExecutionContext;
import com.opengamma.engine.function.FunctionInputs;
import com.opengamma.engine.function.FunctionInputsImpl;
import com.opengamma.engine.function.FunctionInvoker;
import com.opengamma.engine.function.blacklist.DummyFunctionBlacklistMaintainer;
import com.opengamma.engine.function.blacklist.DummyFunctionBlacklistQuery;
import com.opengamma.engine.function.blacklist.FunctionBlacklistMaintainer;
import com.opengamma.engine.function.blacklist.FunctionBlacklistQuery;
import com.opengamma.engine.function.blacklist.FunctionBlacklistedException;
import com.opengamma.engine.target.ComputationTargetResolverUtils;
import com.opengamma.engine.target.lazy.LazyComputationTargetResolver;
import com.opengamma.engine.value.ComputedValue;
import com.opengamma.engine.value.ValueRequirement;
import com.opengamma.engine.value.ValueSpecification;
import com.opengamma.engine.view.ViewProcessor;
import com.opengamma.engine.view.cache.DeferredViewComputationCache;
import com.opengamma.engine.view.cache.DirectWriteViewComputationCache;
import com.opengamma.engine.view.cache.NotCalculatedSentinel;
import com.opengamma.engine.view.cache.ViewComputationCache;
import com.opengamma.engine.view.cache.ViewComputationCacheSource;
import com.opengamma.engine.view.cache.WriteBehindViewComputationCache;
import com.opengamma.engine.view.calcnode.stats.FunctionInvocationStatisticsGatherer;
import com.opengamma.util.ArgumentChecker;
import com.opengamma.util.InetAddressUtils;
import com.opengamma.util.async.AsynchronousExecution;
import com.opengamma.util.async.AsynchronousHandle;
import com.opengamma.util.async.AsynchronousHandleExecution;
import com.opengamma.util.async.AsynchronousHandleOperation;
import com.opengamma.util.async.AsynchronousOperation;
import com.opengamma.util.async.AsynchronousResult;
import com.opengamma.util.async.ResultListener;
import com.opengamma.util.time.DateUtils;
import com.opengamma.util.tuple.Pair;

/**
 * A calculation node implementation. The node can only be used by one thread - i.e. executeJob cannot be called concurrently to do multiple jobs. To execute multiple jobs concurrently separate
 * calculation nodes must be used.
 * <p>
 * The function repository (and anything else) must be properly initialized and ready for use by the node when it receives its first job. Responsibility for initialization should therefore lie with
 * whatever will logically be dispatching jobs. This is typically a {@link ViewProcessor} for local nodes or a {@link RemoteNodeClient} for remote nodes.
 */
public class SimpleCalculationNode extends SimpleCalculationNodeState implements CalculationNode {

  private static final String ERROR_CANT_RESOLVE = "com.opengamma.engine.view.calcnode.InvalidTargetException";
  private static final String ERROR_BAD_FUNCTION = "com.opengamma.engine.view.calcnode.InvalidFunctionException";
  private static final String ERROR_INVOKING = "com.opengamma.engine.view.calcnode.InvalidInvocationException";

  private static final Logger s_logger = LoggerFactory.getLogger(SimpleCalculationNode.class);
  private static int s_nodeUniqueID;

  /**
   * The deferred caches for performing write-behind and late write completion (asynchronous flush) to the value cache. The map contains weak values so that entries can be cleared when the deferred
   * cache is dead (i.e. no calculation node is currently using it and its writer is not running).
   */
  private static final ConcurrentMap<ViewComputationCache, DeferredViewComputationCache> s_deferredCaches = new MapMaker().weakValues().makeMap();

  private final ViewComputationCacheSource _cacheSource;
  private final CompiledFunctionService _functionCompilationService;
  private final ViewProcessorQuerySender _viewProcessorQuerySender;
  private final FunctionInvocationStatisticsGatherer _functionInvocationStatistics;
  private final String _nodeId;
  private final ExecutorService _executorService;
  private final CalculationNodeLogEventListener _logListener;
  private boolean _writeBehindSharedCache;
  private boolean _writeBehindPrivateCache;
  private boolean _asynchronousTargetResolve;
  private FunctionBlacklistQuery _blacklistQuery = new DummyFunctionBlacklistQuery();
  private FunctionBlacklistMaintainer _blacklistUpdate = new DummyFunctionBlacklistMaintainer();
  private MaximumJobItemExecutionWatchdog _maxJobItemExecution = new MaximumJobItemExecutionWatchdog();

  public SimpleCalculationNode(ViewComputationCacheSource cacheSource, CompiledFunctionService functionCompilationService,
<<<<<<< HEAD
      FunctionExecutionContext functionExecutionContext, ViewProcessorQuerySender calcNodeQuerySender, String nodeId,
      ExecutorService executorService, FunctionInvocationStatisticsGatherer functionInvocationStatistics) {
=======
      FunctionExecutionContext functionExecutionContext, ComputationTargetResolver targetResolver, ViewProcessorQuerySender calcNodeQuerySender, String nodeId,
      ExecutorService executorService, FunctionInvocationStatisticsGatherer functionInvocationStatistics, CalculationNodeLogEventListener logListener) {
>>>>>>> ec428cd4
    super(functionExecutionContext);
    ArgumentChecker.notNull(cacheSource, "cacheSource");
    ArgumentChecker.notNull(functionCompilationService, "functionCompilationService");
    ArgumentChecker.notNull(functionExecutionContext, "functionExecutionContext");
    ArgumentChecker.notNull(calcNodeQuerySender, "calcNodeQuerySender");
    ArgumentChecker.notNull(nodeId, "nodeId");
    ArgumentChecker.notNull(functionInvocationStatistics, "functionInvocationStatistics");
    ArgumentChecker.notNull(logListener, "logListener");
    _cacheSource = cacheSource;
    _functionCompilationService = functionCompilationService;
    _viewProcessorQuerySender = calcNodeQuerySender;
    _nodeId = nodeId;
    _executorService = executorService;
    _functionInvocationStatistics = functionInvocationStatistics;
    _logListener = logListener;
  }

  //-------------------------------------------------------------------------
  public ViewComputationCacheSource getCacheSource() {
    return _cacheSource;
  }

  public CompiledFunctionService getFunctionCompilationService() {
    return _functionCompilationService;
  }

  public ComputationTargetResolver getTargetResolver() {
    return getFunctionCompilationService().getFunctionCompilationContext().getRawComputationTargetResolver();
  }

  public ViewProcessorQuerySender getViewProcessorQuerySender() {
    return _viewProcessorQuerySender;
  }

  public boolean isUseWriteBehindSharedCache() {
    return _writeBehindSharedCache;
  }

  public boolean isUseWriteBehindPrivateCache() {
    return _writeBehindPrivateCache;
  }

  /**
   * Sets whether to use a write-behind strategy when writing to the shared value cache. Write-behind can work well if the cost of writing is high (e.g. network overhead). If the write is cheap (e.g.
   * to an in-process, in-memory store) then the overheads of the write-behind become a burden. An executor service must be available if this is selected.
   * 
   * @param writeBehind true to use write-behind on the shared value cache, false not to
   */
  public void setUseWriteBehindSharedCache(final boolean writeBehind) {
    if (writeBehind) {
      if (getExecutorService() == null) {
        throw new IllegalArgumentException("Can't use write behind cache without an executor service");
      }
    }
    _writeBehindSharedCache = writeBehind;
  }

  /**
   * Sets whether to use a write-behind strategy when writing to the private value cache. Write-behind can work well if the cost of writing is high (e.g. disk overhead). If the write is cheap (e.g. to
   * an in-process, in-memory store) then the overheads of the write-behind become a burden. An executor service must be available if this is selected.
   * 
   * @param writeBehind true to use write-behind on the private value cache, false not to
   */
  public void setUseWriteBehindPrivateCache(final boolean writeBehind) {
    if (writeBehind) {
      if (getExecutorService() == null) {
        throw new IllegalArgumentException("Can't use write behind cache without an executor service");
      }
    }
    _writeBehindPrivateCache = writeBehind;
  }

  public boolean isUseAsynchronousTargetResolve() {
    return _asynchronousTargetResolve;
  }

  public void setUseAsynchronousTargetResolve(final boolean asynchronousTargetResolve) {
    if (asynchronousTargetResolve) {
      if (getExecutorService() == null) {
        throw new IllegalArgumentException("Can't use asynchronous target resolution without an executor service");
      }
    }
    _asynchronousTargetResolve = asynchronousTargetResolve;
  }

  public ExecutorService getExecutorService() {
    return _executorService;
  }

  public FunctionInvocationStatisticsGatherer getFunctionInvocationStatistics() {
    return _functionInvocationStatistics;
  }

  /**
   * Sets a function blacklist to use for checking each job invocation. The blacklist(s) used may suppress particular functions on this node, the logical group of nodes or at all nodes.
   * 
   * @param query the blacklist to query against, not null
   */
  public void setFunctionBlacklistQuery(final FunctionBlacklistQuery query) {
    ArgumentChecker.notNull(query, "query");
    _blacklistQuery = query;
  }

  /**
   * Returns the function blacklist used for checking each job invocation.
   * 
   * @return the blacklist queried, not null
   */
  public FunctionBlacklistQuery getFunctionBlacklistQuery() {
    return _blacklistQuery;
  }

  /**
   * Sets a maintenance policy for updating one or more blacklist(s) when a job item throws an exception. The application of a policy at this point will depend on the nature of the function library.
   * Issuing updates from the function's {@link FunctionInvoker} can allow more specific control over how a function failure should be reported.
   * 
   * @param update the maintainer to notify of a job item that threw an exception
   */
  public void setFunctionBlacklistUpdate(final FunctionBlacklistMaintainer update) {
    ArgumentChecker.notNull(update, "update");
    _blacklistUpdate = update;
  }

  public FunctionBlacklistMaintainer getFunctionBlacklistUpdate() {
    return _blacklistUpdate;
  }

  public void setMaxJobItemExecution(final MaximumJobItemExecutionWatchdog maxJobItemExecution) {
    ArgumentChecker.notNull(maxJobItemExecution, "maxJobItemExecution");
    _maxJobItemExecution = maxJobItemExecution;
  }

  public MaximumJobItemExecutionWatchdog getMaxJobItemExecution() {
    return _maxJobItemExecution;
  }
  
  public CalculationNodeLogEventListener getLogListener() {
    return _logListener;
  }

  @Override
  public String getNodeId() {
    return _nodeId;
  }

  public static synchronized String createNodeId() {
    final StringBuilder sb = new StringBuilder();
    sb.append(InetAddressUtils.getLocalHostName());
    sb.append('/');
    sb.append(System.getProperty("opengamma.node.id", "0"));
    sb.append('/');
    sb.append(++s_nodeUniqueID);
    return sb.toString();
  }

  //-------------------------------------------------------------------------
  private CalculationJobResult executeJobResult(final List<CalculationJobResultItem> resultItems) throws AsynchronousExecution {
    if (resultItems == null) {
      return null;
    }
    final long executionTime = System.nanoTime() - getExecutionStartTime();
    final CalculationJobResult jobResult = new CalculationJobResult(getJob().getSpecification(), executionTime, resultItems, getNodeId());
    s_logger.info("Executed {} in {}ns", getJob(), executionTime);
    try {
      getCache().flush();
    } catch (AsynchronousExecution e) {
      final AsynchronousOperation<CalculationJobResult> async = new AsynchronousOperation<CalculationJobResult>();
      e.setResultListener(new ResultListener<Void>() {
        @Override
        public void operationComplete(final AsynchronousResult<Void> result) {
          try {
            result.getResult();
            async.getCallback().setResult(jobResult);
          } catch (RuntimeException e) {
            async.getCallback().setException(e);
          }
        }
      });
      return async.getResult();
    }
    return jobResult;
  }

  /**
   * Invokes all of the items from a calculation job on this node. If asynchronous execution occurs, the {@link AsynchronousHandleExecution} will report a handle so that it can be resumed when the job
   * next becomes runnable. If the write behind cache is being used then the {@link AsynchronousExecution} will contain the deferred completion job. This is to allow tail job executions on the local
   * nodes to start immediately but block the central dispatcher until the cache has been flushed.
   * 
   * @param job the job to execute
   * @return the job result
   * @throws AsynchronousHandleExecution if the job is completing asynchronously
   */
  public CalculationJobResult executeJob(final CalculationJob job) throws AsynchronousHandleExecution, AsynchronousExecution {
    s_logger.info("Executing {} on {}", job, _nodeId);
    setJob(job);
    final CalculationJobSpecification spec = job.getSpecification();
    getFunctionExecutionContext().setViewProcessorQuery(new ViewProcessorQuery(getViewProcessorQuerySender(), spec));
    getFunctionExecutionContext().setValuationTime(spec.getValuationTime());
    getFunctionExecutionContext().setValuationClock(DateUtils.fixedClockUTC(spec.getValuationTime()));
    setFunctions(getFunctionCompilationService().compileFunctionRepository(spec.getValuationTime()));
    setCache(getDeferredViewComputationCache(getCache(spec)));
    setExecutionStartTime(System.nanoTime());
    setConfiguration(spec.getCalcConfigName());
    List<CalculationJobResultItem> jobItems; 
    try {
      jobItems = executeJobItems();
    } catch (AsynchronousHandleExecution ex) {
      return executeJobAsyncResult(ex);
    }
    return executeJobResult(jobItems);
  }
  
  private CalculationJobResult executeJobAsyncResult(final AsynchronousHandleExecution ex) throws AsynchronousHandleExecution {
    final AsynchronousHandleOperation<CalculationJobResult> async = new AsynchronousHandleOperation<CalculationJobResult>();
    ex.setResultHandleListener(new ResultListener<AsynchronousHandle<List<CalculationJobResultItem>>>() {
      @Override
      public void operationComplete(final AsynchronousResult<AsynchronousHandle<List<CalculationJobResultItem>>> result) {
        try {
          final AsynchronousHandle<List<CalculationJobResultItem>> resultHandle = result.getResult();
          async.getCallback().setResult(new AsynchronousHandle<CalculationJobResult>() {
            @Override
            public CalculationJobResult get() throws AsynchronousHandleExecution {
              try {
                return executeJobResult(resultHandle.get());
              } catch (AsynchronousHandleExecution e) {
                return executeJobAsyncResult(e);
              } catch (AsynchronousExecution e) {
                return AsynchronousOperation.getResult(e);
              }
            }
          });
        } catch (RuntimeException e) {
          async.getCallback().setException(e);
        }
      }
    });
    return async.getHandleResult();
  }

  //-------------------------------------------------------------------------
  private void postEvaluationErrors(final Set<ValueSpecification> outputs, final NotCalculatedSentinel type) {
    final Collection<ComputedValue> results = new ArrayList<ComputedValue>(outputs.size());
    for (ValueSpecification output : outputs) {
      results.add(new ComputedValue(output, type));
    }
    getCache().putValues(results, getJob().getCacheSelectHint());
  }

  private void invocationBlacklisted(final CalculationJobItem jobItem, final CalculationJobResultItemBuilder resultItemBuilder) {
    final Set<ValueSpecification> outputs = jobItem.getOutputs();
    postEvaluationErrors(outputs, NotCalculatedSentinel.SUPPRESSED);
    resultItemBuilder.withSuppression();
  }

  private void invocationFailure(final Throwable t, final CalculationJobItem jobItem, final CalculationJobResultItemBuilder resultItemBuilder) {
    s_logger.error("Caught exception", t);
    getFunctionBlacklistUpdate().failedJobItem(jobItem);
    final Set<ValueSpecification> outputs = jobItem.getOutputs();
    postEvaluationErrors(outputs, NotCalculatedSentinel.EVALUATION_ERROR);
    resultItemBuilder.withException(t);
  }
  
  //-------------------------------------------------------------------------
  private void attachLog(MutableExecutionLog log) {
    getLogListener().attach(log);
  }
  
  private void detachLog() {
    getLogListener().detach();
  }

  //-------------------------------------------------------------------------
  private List<CalculationJobResultItem> executeJobItems(final Iterator<CalculationJobItem> jobItemItr, final List<CalculationJobResultItem> resultItems) throws AsynchronousHandleExecution {
    final ComputationTargetResolver.AtVersionCorrection resolver = getTargetResolver().atVersionCorrection(getJob().getResolverVersionCorrection());
    while (jobItemItr.hasNext()) {
      if (getJob().isCancelled()) {
        return null;
      }
      final CalculationJobItem jobItem = jobItemItr.next();
      // TODO: start resolving the next target while this item executes -- can we "poll" an iterator?
      final MutableExecutionLog executionLog = new MutableExecutionLog(jobItem.getLogMode());
      final CalculationJobResultItemBuilder resultItemBuilder = CalculationJobResultItemBuilder.of(executionLog);
      if (getFunctionBlacklistQuery().isBlacklisted(jobItem)) {
        invocationBlacklisted(jobItem, resultItemBuilder);
      } else {
        getMaxJobItemExecution().jobExecutionStarted(jobItem);
        try {
<<<<<<< HEAD
          resultItem = invoke(resolver, jobItem, new DeferredInvocationStatistics(getFunctionInvocationStatistics(), getConfiguration()));
=======
          // Can only use this thread's logs during the synchronous attempt
          attachLog(executionLog);
          try {
            invoke(jobItem, new DeferredInvocationStatistics(getFunctionInvocationStatistics(), getConfiguration()), resultItemBuilder);
          } finally {
            detachLog();
          }
>>>>>>> ec428cd4
        } catch (AsynchronousExecution e) {
          final AsynchronousHandleOperation<List<CalculationJobResultItem>> async = new AsynchronousHandleOperation<List<CalculationJobResultItem>>();
          e.setResultListener(new ResultListener<Void>() {
            @Override
            public void operationComplete(final AsynchronousResult<Void> result) {
              try {
                result.getResult();
              } catch (Throwable t) {
                invocationFailure(t, jobItem, resultItemBuilder);
              }
              resultItems.add(resultItemBuilder.toResultItem());
              async.getCallback().setResult(new AsynchronousHandle<List<CalculationJobResultItem>>() {
                @Override
                public List<CalculationJobResultItem> get() throws AsynchronousHandleExecution {
                  return executeJobItems(jobItemItr, resultItems);
                }
              });
            }
          });
          // Discard the handle -- it contains the same state that this loop already has
          async.getResultHandle();
          // Completed successfully so result item would have been added in the callback
          continue;
        } catch (Throwable t) {
          invocationFailure(t, jobItem, resultItemBuilder);
        } finally {
          getMaxJobItemExecution().jobExecutionStopped();
        }
      }
      resultItems.add(resultItemBuilder.toResultItem());
    }
    return resultItems;
  }

  private List<CalculationJobResultItem> executeJobItems() throws AsynchronousHandleExecution {
    return executeJobItems(getJob().getJobItems().iterator(), new ArrayList<CalculationJobResultItem>());
  }

  private DeferredViewComputationCache getDeferredViewComputationCache(final ViewComputationCache cache) {
    DeferredViewComputationCache deferred = s_deferredCaches.get(cache);
    if (deferred == null) {
      if (isUseWriteBehindSharedCache() || isUseWriteBehindPrivateCache()) {
        deferred = new WriteBehindViewComputationCache(cache, getExecutorService(), isUseWriteBehindSharedCache(), isUseWriteBehindPrivateCache());
      } else {
        deferred = new DirectWriteViewComputationCache(cache);
      }
      final DeferredViewComputationCache existing = s_deferredCaches.putIfAbsent(cache, deferred);
      if (existing != null) {
        return existing;
      }
    }
    return deferred;
  }

  @Override
  public ViewComputationCache getCache(CalculationJobSpecification spec) {
    ViewComputationCache cache = getCacheSource().getCache(spec.getViewCycleId(), spec.getCalcConfigName());
    return cache;
  }

  private static Set<ValueRequirement> plat2290(final Set<ValueSpecification> outputs) {
    final Set<ValueRequirement> result = Sets.newHashSetWithExpectedSize(outputs.size());
    for (ValueSpecification output : outputs) {
      result.add(output.toRequirementSpecification());
    }
    return result;
  }

  private void invokeResult(FunctionInvoker invoker, DeferredInvocationStatistics statistics,
      Set<ValueSpecification> missing, Set<ValueSpecification> outputs, Collection<ComputedValue> results, CalculationJobResultItemBuilder resultItemBuilder) {
    if (results == null) {
      postEvaluationErrors(outputs, NotCalculatedSentinel.EVALUATION_ERROR);
      resultItemBuilder.withException(ERROR_INVOKING, "No results returned by invoker " + invoker);
      return;
    }
    statistics.endInvocation();
    statistics.setExpectedDataOutputSamples(results.size());
    // store results
    missing.clear();
    missing.addAll(outputs);
    final Collection<ComputedValue> newResults = new ArrayList<ComputedValue>(outputs.size());
    for (ComputedValue result : results) {
      ValueSpecification resultSpec = result.getSpecification();
      final ComputationTargetSpecification targetSpec = ComputationTargetResolverUtils.simplifyType(resultSpec.getTargetSpecification(), getTargetResolver());
      if (targetSpec != resultSpec.getTargetSpecification()) {
        resultSpec = new ValueSpecification(resultSpec.getValueName(), targetSpec, resultSpec.getProperties());
        result = new ComputedValue(resultSpec, result.getValue());
      }
      if (missing.remove(resultSpec)) {
        newResults.add(result);
      } else {
        s_logger.debug("Function {} produced non-requested result {}", invoker, resultSpec);
      }
    }
    if (!missing.isEmpty()) {
      for (ValueSpecification output : missing) {
        s_logger.debug("Function {} didn't produce required result {}", invoker, output);
        newResults.add(new ComputedValue(output, NotCalculatedSentinel.EVALUATION_ERROR));
      }
<<<<<<< HEAD
      itemResult = itemResult.withMissingOutputs(missing);
    }
    getCache().putValues(newResults, getJob().getCacheSelectHint(), statistics);
    return itemResult;
  }

  private CalculationJobResultItem invoke(final ComputationTargetResolver.AtVersionCorrection resolver, final CalculationJobItem jobItem,
      final DeferredInvocationStatistics statistics) throws AsynchronousExecution {
=======
      results = newResults;
      resultItemBuilder.withMissingOutputs(missing);
    }
    getCache().putValues(results, getJob().getCacheSelectHint(), statistics);
  }

  private void invoke(final CalculationJobItem jobItem, final DeferredInvocationStatistics statistics,
      final CalculationJobResultItemBuilder resultItemBuilder) throws AsynchronousExecution {
>>>>>>> ec428cd4
    final String functionUniqueId = jobItem.getFunctionUniqueIdentifier();
    Future<ComputationTarget> targetFuture = null;
    ComputationTarget target = null;
    if (isUseAsynchronousTargetResolve()) {
      targetFuture = getExecutorService().submit(new Callable<ComputationTarget>() {
        @Override
        public ComputationTarget call() {
          return resolver.resolve(jobItem.getComputationTargetSpecification());
        }
      });
    } else {
      target = LazyComputationTargetResolver.resolve(resolver, jobItem.getComputationTargetSpecification());
      if (target == null) {
        resultItemBuilder.withException(ERROR_CANT_RESOLVE, "Unable to resolve target " + jobItem.getComputationTargetSpecification());
        return;
      }
    }
    final FunctionInvoker invoker = getFunctions().getInvoker(functionUniqueId);
    if (invoker == null) {
      resultItemBuilder.withException(ERROR_BAD_FUNCTION, "Unable to locate " + functionUniqueId + " in function repository");
      return;
    }
    // set parameters
    getFunctionExecutionContext().setFunctionParameters(jobItem.getFunctionParameters());
    // assemble inputs
    final Collection<ComputedValue> inputs = new HashSet<ComputedValue>();
    final Set<ValueSpecification> missing = new HashSet<ValueSpecification>();
    int inputBytes = 0;
    int inputSamples = 0;
    final DeferredViewComputationCache cache = getCache();
    for (Pair<ValueSpecification, Object> input : cache.getValues(jobItem.getInputs(), getJob().getCacheSelectHint())) {
      if ((input.getValue() == null) || (input.getValue() instanceof MissingInput)) {
        missing.add(input.getKey());
      } else {
        final ComputedValue value = new ComputedValue(input.getKey(), input.getValue());
        inputs.add(value);
        final Integer bytes = cache.estimateValueSize(value);
        if (bytes != null) {
          inputBytes += bytes;
          inputSamples++;
        }
      }
    }
    statistics.setDataInputBytes(inputBytes, inputSamples);
    if (!missing.isEmpty()) {
      if (invoker.canHandleMissingInputs()) {
        s_logger.debug("Executing even with missing inputs {}", missing);
        resultItemBuilder.withPartialInputs(new HashSet<ValueSpecification>(missing));
      } else {
        s_logger.info("Not able to execute as missing inputs {}", missing);
        if (targetFuture != null) {
          // Cancelling doesn't do anything so we have to block and clear the result
          try {
            targetFuture.get();
          } catch (Throwable t) {
            s_logger.warn("Error resolving target", t);
            resultItemBuilder.withException(t);
            return;
          }
        }
        postEvaluationErrors(jobItem.getOutputs(), NotCalculatedSentinel.MISSING_INPUTS);
        resultItemBuilder.withMissingInputs(missing);
        return;
      }
    }
    final FunctionInputs functionInputs = new FunctionInputsImpl(resolver.getSpecificationResolver(), inputs, missing);
    if (target == null) {
      try {
        target = targetFuture.get();
      } catch (Throwable t) {
        s_logger.warn("Error resolving target", t);
        resultItemBuilder.withException(t);
        return;
      }
      if (target == null) {
        resultItemBuilder.withException(ERROR_CANT_RESOLVE, "Unable to resolve target " + jobItem.getComputationTargetSpecification());
        return;
      }
    }
    // Execute
    statistics.beginInvocation(functionUniqueId);
    final Set<ValueSpecification> outputs = jobItem.getOutputs();
    try {
      invokeResult(invoker, statistics, missing, outputs, invoker.execute(getFunctionExecutionContext(), functionInputs, target, plat2290(outputs)), resultItemBuilder);
    } catch (AsynchronousExecution e) {
      e.setResultListener(new ResultListener<Set<ComputedValue>>() {
        @Override
        public void operationComplete(final AsynchronousResult<Set<ComputedValue>> result) {
          try {
            invokeResult(invoker, statistics, missing, outputs, result.getResult(), resultItemBuilder);
          } catch (FunctionBlacklistedException e) {
            invocationBlacklisted(jobItem, resultItemBuilder);
          } catch (RuntimeException e) {
            resultItemBuilder.withException(e);
          }
        }
      });
    } catch (FunctionBlacklistedException e) {
      invocationBlacklisted(jobItem, resultItemBuilder);
    } catch (Throwable t) {
      s_logger.error("Invocation error: {}", t.getMessage());
      s_logger.warn("Caught exception", t);
      postEvaluationErrors(outputs, NotCalculatedSentinel.EVALUATION_ERROR);
      resultItemBuilder.withException(t);
    }
  }
}<|MERGE_RESOLUTION|>--- conflicted
+++ resolved
@@ -1,6 +1,6 @@
 /**
  * Copyright (C) 2009 - present by OpenGamma Inc. and the OpenGamma group of companies
- * 
+ *
  * Please see distribution for license.
  */
 package com.opengamma.engine.view.calcnode;
@@ -95,14 +95,9 @@
   private FunctionBlacklistMaintainer _blacklistUpdate = new DummyFunctionBlacklistMaintainer();
   private MaximumJobItemExecutionWatchdog _maxJobItemExecution = new MaximumJobItemExecutionWatchdog();
 
-  public SimpleCalculationNode(ViewComputationCacheSource cacheSource, CompiledFunctionService functionCompilationService,
-<<<<<<< HEAD
-      FunctionExecutionContext functionExecutionContext, ViewProcessorQuerySender calcNodeQuerySender, String nodeId,
-      ExecutorService executorService, FunctionInvocationStatisticsGatherer functionInvocationStatistics) {
-=======
-      FunctionExecutionContext functionExecutionContext, ComputationTargetResolver targetResolver, ViewProcessorQuerySender calcNodeQuerySender, String nodeId,
-      ExecutorService executorService, FunctionInvocationStatisticsGatherer functionInvocationStatistics, CalculationNodeLogEventListener logListener) {
->>>>>>> ec428cd4
+  public SimpleCalculationNode(final ViewComputationCacheSource cacheSource, final CompiledFunctionService functionCompilationService,
+      final FunctionExecutionContext functionExecutionContext, final ViewProcessorQuerySender calcNodeQuerySender, final String nodeId,
+      final ExecutorService executorService, final FunctionInvocationStatisticsGatherer functionInvocationStatistics, final CalculationNodeLogEventListener logListener) {
     super(functionExecutionContext);
     ArgumentChecker.notNull(cacheSource, "cacheSource");
     ArgumentChecker.notNull(functionCompilationService, "functionCompilationService");
@@ -148,7 +143,7 @@
   /**
    * Sets whether to use a write-behind strategy when writing to the shared value cache. Write-behind can work well if the cost of writing is high (e.g. network overhead). If the write is cheap (e.g.
    * to an in-process, in-memory store) then the overheads of the write-behind become a burden. An executor service must be available if this is selected.
-   * 
+   *
    * @param writeBehind true to use write-behind on the shared value cache, false not to
    */
   public void setUseWriteBehindSharedCache(final boolean writeBehind) {
@@ -163,7 +158,7 @@
   /**
    * Sets whether to use a write-behind strategy when writing to the private value cache. Write-behind can work well if the cost of writing is high (e.g. disk overhead). If the write is cheap (e.g. to
    * an in-process, in-memory store) then the overheads of the write-behind become a burden. An executor service must be available if this is selected.
-   * 
+   *
    * @param writeBehind true to use write-behind on the private value cache, false not to
    */
   public void setUseWriteBehindPrivateCache(final boolean writeBehind) {
@@ -198,7 +193,7 @@
 
   /**
    * Sets a function blacklist to use for checking each job invocation. The blacklist(s) used may suppress particular functions on this node, the logical group of nodes or at all nodes.
-   * 
+   *
    * @param query the blacklist to query against, not null
    */
   public void setFunctionBlacklistQuery(final FunctionBlacklistQuery query) {
@@ -208,7 +203,7 @@
 
   /**
    * Returns the function blacklist used for checking each job invocation.
-   * 
+   *
    * @return the blacklist queried, not null
    */
   public FunctionBlacklistQuery getFunctionBlacklistQuery() {
@@ -218,7 +213,7 @@
   /**
    * Sets a maintenance policy for updating one or more blacklist(s) when a job item throws an exception. The application of a policy at this point will depend on the nature of the function library.
    * Issuing updates from the function's {@link FunctionInvoker} can allow more specific control over how a function failure should be reported.
-   * 
+   *
    * @param update the maintainer to notify of a job item that threw an exception
    */
   public void setFunctionBlacklistUpdate(final FunctionBlacklistMaintainer update) {
@@ -238,7 +233,7 @@
   public MaximumJobItemExecutionWatchdog getMaxJobItemExecution() {
     return _maxJobItemExecution;
   }
-  
+
   public CalculationNodeLogEventListener getLogListener() {
     return _logListener;
   }
@@ -268,7 +263,7 @@
     s_logger.info("Executed {} in {}ns", getJob(), executionTime);
     try {
       getCache().flush();
-    } catch (AsynchronousExecution e) {
+    } catch (final AsynchronousExecution e) {
       final AsynchronousOperation<CalculationJobResult> async = new AsynchronousOperation<CalculationJobResult>();
       e.setResultListener(new ResultListener<Void>() {
         @Override
@@ -276,7 +271,7 @@
           try {
             result.getResult();
             async.getCallback().setResult(jobResult);
-          } catch (RuntimeException e) {
+          } catch (final RuntimeException e) {
             async.getCallback().setException(e);
           }
         }
@@ -290,7 +285,7 @@
    * Invokes all of the items from a calculation job on this node. If asynchronous execution occurs, the {@link AsynchronousHandleExecution} will report a handle so that it can be resumed when the job
    * next becomes runnable. If the write behind cache is being used then the {@link AsynchronousExecution} will contain the deferred completion job. This is to allow tail job executions on the local
    * nodes to start immediately but block the central dispatcher until the cache has been flushed.
-   * 
+   *
    * @param job the job to execute
    * @return the job result
    * @throws AsynchronousHandleExecution if the job is completing asynchronously
@@ -306,15 +301,15 @@
     setCache(getDeferredViewComputationCache(getCache(spec)));
     setExecutionStartTime(System.nanoTime());
     setConfiguration(spec.getCalcConfigName());
-    List<CalculationJobResultItem> jobItems; 
+    List<CalculationJobResultItem> jobItems;
     try {
       jobItems = executeJobItems();
-    } catch (AsynchronousHandleExecution ex) {
+    } catch (final AsynchronousHandleExecution ex) {
       return executeJobAsyncResult(ex);
     }
     return executeJobResult(jobItems);
   }
-  
+
   private CalculationJobResult executeJobAsyncResult(final AsynchronousHandleExecution ex) throws AsynchronousHandleExecution {
     final AsynchronousHandleOperation<CalculationJobResult> async = new AsynchronousHandleOperation<CalculationJobResult>();
     ex.setResultHandleListener(new ResultListener<AsynchronousHandle<List<CalculationJobResultItem>>>() {
@@ -327,14 +322,14 @@
             public CalculationJobResult get() throws AsynchronousHandleExecution {
               try {
                 return executeJobResult(resultHandle.get());
-              } catch (AsynchronousHandleExecution e) {
+              } catch (final AsynchronousHandleExecution e) {
                 return executeJobAsyncResult(e);
-              } catch (AsynchronousExecution e) {
+              } catch (final AsynchronousExecution e) {
                 return AsynchronousOperation.getResult(e);
               }
             }
           });
-        } catch (RuntimeException e) {
+        } catch (final RuntimeException e) {
           async.getCallback().setException(e);
         }
       }
@@ -345,7 +340,7 @@
   //-------------------------------------------------------------------------
   private void postEvaluationErrors(final Set<ValueSpecification> outputs, final NotCalculatedSentinel type) {
     final Collection<ComputedValue> results = new ArrayList<ComputedValue>(outputs.size());
-    for (ValueSpecification output : outputs) {
+    for (final ValueSpecification output : outputs) {
       results.add(new ComputedValue(output, type));
     }
     getCache().putValues(results, getJob().getCacheSelectHint());
@@ -364,12 +359,12 @@
     postEvaluationErrors(outputs, NotCalculatedSentinel.EVALUATION_ERROR);
     resultItemBuilder.withException(t);
   }
-  
+
   //-------------------------------------------------------------------------
-  private void attachLog(MutableExecutionLog log) {
+  private void attachLog(final MutableExecutionLog log) {
     getLogListener().attach(log);
   }
-  
+
   private void detachLog() {
     getLogListener().detach();
   }
@@ -390,25 +385,21 @@
       } else {
         getMaxJobItemExecution().jobExecutionStarted(jobItem);
         try {
-<<<<<<< HEAD
-          resultItem = invoke(resolver, jobItem, new DeferredInvocationStatistics(getFunctionInvocationStatistics(), getConfiguration()));
-=======
           // Can only use this thread's logs during the synchronous attempt
           attachLog(executionLog);
           try {
-            invoke(jobItem, new DeferredInvocationStatistics(getFunctionInvocationStatistics(), getConfiguration()), resultItemBuilder);
+            invoke(resolver, jobItem, new DeferredInvocationStatistics(getFunctionInvocationStatistics(), getConfiguration()), resultItemBuilder);
           } finally {
             detachLog();
           }
->>>>>>> ec428cd4
-        } catch (AsynchronousExecution e) {
+        } catch (final AsynchronousExecution e) {
           final AsynchronousHandleOperation<List<CalculationJobResultItem>> async = new AsynchronousHandleOperation<List<CalculationJobResultItem>>();
           e.setResultListener(new ResultListener<Void>() {
             @Override
             public void operationComplete(final AsynchronousResult<Void> result) {
               try {
                 result.getResult();
-              } catch (Throwable t) {
+              } catch (final Throwable t) {
                 invocationFailure(t, jobItem, resultItemBuilder);
               }
               resultItems.add(resultItemBuilder.toResultItem());
@@ -424,7 +415,7 @@
           async.getResultHandle();
           // Completed successfully so result item would have been added in the callback
           continue;
-        } catch (Throwable t) {
+        } catch (final Throwable t) {
           invocationFailure(t, jobItem, resultItemBuilder);
         } finally {
           getMaxJobItemExecution().jobExecutionStopped();
@@ -456,21 +447,21 @@
   }
 
   @Override
-  public ViewComputationCache getCache(CalculationJobSpecification spec) {
-    ViewComputationCache cache = getCacheSource().getCache(spec.getViewCycleId(), spec.getCalcConfigName());
+  public ViewComputationCache getCache(final CalculationJobSpecification spec) {
+    final ViewComputationCache cache = getCacheSource().getCache(spec.getViewCycleId(), spec.getCalcConfigName());
     return cache;
   }
 
   private static Set<ValueRequirement> plat2290(final Set<ValueSpecification> outputs) {
     final Set<ValueRequirement> result = Sets.newHashSetWithExpectedSize(outputs.size());
-    for (ValueSpecification output : outputs) {
+    for (final ValueSpecification output : outputs) {
       result.add(output.toRequirementSpecification());
     }
     return result;
   }
 
-  private void invokeResult(FunctionInvoker invoker, DeferredInvocationStatistics statistics,
-      Set<ValueSpecification> missing, Set<ValueSpecification> outputs, Collection<ComputedValue> results, CalculationJobResultItemBuilder resultItemBuilder) {
+  private void invokeResult(final FunctionInvoker invoker, final DeferredInvocationStatistics statistics,
+      final Set<ValueSpecification> missing, final Set<ValueSpecification> outputs, Collection<ComputedValue> results, final CalculationJobResultItemBuilder resultItemBuilder) {
     if (results == null) {
       postEvaluationErrors(outputs, NotCalculatedSentinel.EVALUATION_ERROR);
       resultItemBuilder.withException(ERROR_INVOKING, "No results returned by invoker " + invoker);
@@ -496,29 +487,18 @@
       }
     }
     if (!missing.isEmpty()) {
-      for (ValueSpecification output : missing) {
+      for (final ValueSpecification output : missing) {
         s_logger.debug("Function {} didn't produce required result {}", invoker, output);
         newResults.add(new ComputedValue(output, NotCalculatedSentinel.EVALUATION_ERROR));
       }
-<<<<<<< HEAD
-      itemResult = itemResult.withMissingOutputs(missing);
-    }
-    getCache().putValues(newResults, getJob().getCacheSelectHint(), statistics);
-    return itemResult;
-  }
-
-  private CalculationJobResultItem invoke(final ComputationTargetResolver.AtVersionCorrection resolver, final CalculationJobItem jobItem,
-      final DeferredInvocationStatistics statistics) throws AsynchronousExecution {
-=======
       results = newResults;
       resultItemBuilder.withMissingOutputs(missing);
     }
     getCache().putValues(results, getJob().getCacheSelectHint(), statistics);
   }
 
-  private void invoke(final CalculationJobItem jobItem, final DeferredInvocationStatistics statistics,
+  private void invoke(final ComputationTargetResolver.AtVersionCorrection resolver, final CalculationJobItem jobItem, final DeferredInvocationStatistics statistics,
       final CalculationJobResultItemBuilder resultItemBuilder) throws AsynchronousExecution {
->>>>>>> ec428cd4
     final String functionUniqueId = jobItem.getFunctionUniqueIdentifier();
     Future<ComputationTarget> targetFuture = null;
     ComputationTarget target = null;
@@ -549,7 +529,7 @@
     int inputBytes = 0;
     int inputSamples = 0;
     final DeferredViewComputationCache cache = getCache();
-    for (Pair<ValueSpecification, Object> input : cache.getValues(jobItem.getInputs(), getJob().getCacheSelectHint())) {
+    for (final Pair<ValueSpecification, Object> input : cache.getValues(jobItem.getInputs(), getJob().getCacheSelectHint())) {
       if ((input.getValue() == null) || (input.getValue() instanceof MissingInput)) {
         missing.add(input.getKey());
       } else {
@@ -573,7 +553,7 @@
           // Cancelling doesn't do anything so we have to block and clear the result
           try {
             targetFuture.get();
-          } catch (Throwable t) {
+          } catch (final Throwable t) {
             s_logger.warn("Error resolving target", t);
             resultItemBuilder.withException(t);
             return;
@@ -588,7 +568,7 @@
     if (target == null) {
       try {
         target = targetFuture.get();
-      } catch (Throwable t) {
+      } catch (final Throwable t) {
         s_logger.warn("Error resolving target", t);
         resultItemBuilder.withException(t);
         return;
@@ -603,22 +583,22 @@
     final Set<ValueSpecification> outputs = jobItem.getOutputs();
     try {
       invokeResult(invoker, statistics, missing, outputs, invoker.execute(getFunctionExecutionContext(), functionInputs, target, plat2290(outputs)), resultItemBuilder);
-    } catch (AsynchronousExecution e) {
+    } catch (final AsynchronousExecution e) {
       e.setResultListener(new ResultListener<Set<ComputedValue>>() {
         @Override
         public void operationComplete(final AsynchronousResult<Set<ComputedValue>> result) {
           try {
             invokeResult(invoker, statistics, missing, outputs, result.getResult(), resultItemBuilder);
-          } catch (FunctionBlacklistedException e) {
+          } catch (final FunctionBlacklistedException e) {
             invocationBlacklisted(jobItem, resultItemBuilder);
-          } catch (RuntimeException e) {
+          } catch (final RuntimeException e) {
             resultItemBuilder.withException(e);
           }
         }
       });
-    } catch (FunctionBlacklistedException e) {
+    } catch (final FunctionBlacklistedException e) {
       invocationBlacklisted(jobItem, resultItemBuilder);
-    } catch (Throwable t) {
+    } catch (final Throwable t) {
       s_logger.error("Invocation error: {}", t.getMessage());
       s_logger.warn("Caught exception", t);
       postEvaluationErrors(outputs, NotCalculatedSentinel.EVALUATION_ERROR);
