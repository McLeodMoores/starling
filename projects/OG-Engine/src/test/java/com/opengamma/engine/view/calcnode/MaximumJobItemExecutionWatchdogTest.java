--- conflicted
+++ resolved
@@ -31,13 +31,8 @@
 @Test
 public class MaximumJobItemExecutionWatchdogTest {
 
-<<<<<<< HEAD
   private final CalculationJobItem JOB = new CalculationJobItem("", new EmptyFunctionParameters(), ComputationTargetSpecification.NULL,
-      Collections.<ValueSpecification>emptySet(), Collections.<ValueSpecification>emptySet());
-=======
-  private final CalculationJobItem JOB = new CalculationJobItem("", new EmptyFunctionParameters(), new ComputationTargetSpecification(""),
       Collections.<ValueSpecification>emptySet(), Collections.<ValueSpecification>emptySet(), ExecutionLogMode.INDICATORS);
->>>>>>> ec428cd4
 
   public void testNoAlert() throws Exception {
     final ScheduledExecutorService scheduler = Executors.newSingleThreadScheduledExecutor();
@@ -57,7 +52,7 @@
             barrier.await(Timeout.standardTimeoutMillis() * 2, TimeUnit.MILLISECONDS);
             watchdog.jobExecutionStarted(JOB);
             watchdog.jobExecutionStopped();
-          } catch (Exception e) {
+          } catch (final Exception e) {
             throw new OpenGammaRuntimeException("exception", e);
           }
         }
@@ -90,9 +85,9 @@
             watchdog.jobExecutionStarted(JOB);
             barrier.await(Timeout.standardTimeoutMillis(), TimeUnit.MILLISECONDS);
             Thread.sleep(Timeout.standardTimeoutMillis() * 3);
-          } catch (InterruptedException e) {
+          } catch (final InterruptedException e) {
             caught.set(e);
-          } catch (Exception e) {
+          } catch (final Exception e) {
             throw new OpenGammaRuntimeException("exception", e);
           }
         }
