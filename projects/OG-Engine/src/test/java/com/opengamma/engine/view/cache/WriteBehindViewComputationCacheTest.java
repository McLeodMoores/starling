--- conflicted
+++ resolved
@@ -233,8 +233,6 @@
     assertEquals(valueSpec, _underlying._getValues);
   }
 
-<<<<<<< HEAD
-=======
   private static final long PAUSE = 10;
 
   private void pause() {
@@ -244,7 +242,6 @@
     }
   }
 
->>>>>>> 77912cad
   @Test
   public void putValueDirectWrite() throws InterruptedException {
     _underlying._allowPutValue.countDown();
@@ -311,12 +308,7 @@
       }
       Thread.sleep(10);
     }
-<<<<<<< HEAD
-    assertEquals(value0, _underlying._putValue);
-    Collection<ComputedValue> values = _underlying._putValues;
-=======
     final Collection<ComputedValue> values = _underlying._putValues;
->>>>>>> 77912cad
     assertEquals(3, values.size());
     assertTrue(values.containsAll(values1));
     assertTrue(values.containsAll(values2));
