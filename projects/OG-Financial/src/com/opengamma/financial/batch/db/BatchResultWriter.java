/**
 * Copyright (C) 2009 - 2010 by OpenGamma Inc.
 *
 * Please see distribution for license.
 */
package com.opengamma.financial.batch.db;

import java.io.Serializable;
import java.util.ArrayList;
import java.util.Collections;
import java.util.Date;
import java.util.HashMap;
import java.util.HashSet;
import java.util.List;
import java.util.Map;
import java.util.Set;
import java.util.concurrent.Callable;
import java.util.concurrent.ExecutionException;
import java.util.concurrent.ExecutorService;
import java.util.concurrent.Executors;
import java.util.concurrent.Future;

import org.hibernate.SessionFactory;
import org.hibernate.engine.SessionFactoryImplementor;
import org.hibernate.id.IdentifierGenerator;
import org.hibernate.id.enhanced.SequenceStyleGenerator;
import org.hibernate.impl.StatelessSessionImpl;
import org.slf4j.Logger;
import org.slf4j.LoggerFactory;
import org.springframework.dao.DataAccessException;
import org.springframework.dao.IncorrectResultSizeDataAccessException;
import org.springframework.jdbc.core.namedparam.MapSqlParameterSource;
import org.springframework.jdbc.core.namedparam.SqlParameterSource;
import org.springframework.jdbc.core.simple.SimpleJdbcTemplate;
import org.springframework.transaction.PlatformTransactionManager;
import org.springframework.transaction.TransactionStatus;
import org.springframework.transaction.support.DefaultTransactionDefinition;

import com.opengamma.engine.ComputationTargetSpecification;
import com.opengamma.engine.depgraph.DependencyGraph;
import com.opengamma.engine.depgraph.DependencyNode;
import com.opengamma.engine.depgraph.DependencyNodeFilter;
import com.opengamma.engine.value.ComputedValue;
import com.opengamma.engine.value.ValueSpecification;
import com.opengamma.engine.view.ResultModelDefinition;
import com.opengamma.engine.view.ResultOutputMode;
import com.opengamma.engine.view.cache.ViewComputationCache;
import com.opengamma.engine.view.calc.DependencyGraphExecutor;
import com.opengamma.engine.view.calc.stats.GraphExecutorStatisticsGatherer;
import com.opengamma.engine.view.calcnode.CalculationJobResult;
import com.opengamma.engine.view.calcnode.CalculationJobResultItem;
import com.opengamma.engine.view.calcnode.CalculationJobSpecification;
import com.opengamma.engine.view.calcnode.InvocationResult;
import com.opengamma.engine.view.calcnode.MissingInput;
import com.opengamma.financial.conversion.ResultConverter;
import com.opengamma.financial.conversion.ResultConverterCache;
import com.opengamma.util.ArgumentChecker;
import com.opengamma.util.db.DbSource;
import com.opengamma.util.tuple.Pair;

/**
 * Writes risk into the OpenGamma batch risk database.
 * <p>
 * This result writer MUST be configured together with a dependency graph executor
 * that partitions the dependency graph by computation target and sends all
 * nodes related to a single target down to the grid in a single batch.
 * <p> 
 * For the database structure and tables, see create-db-batch.sql.   
 */
public class BatchResultWriter implements DependencyGraphExecutor<Object> {
  
  private static final Logger s_logger = LoggerFactory.getLogger(BatchResultWriter.class);
  
  private final DependencyGraphExecutor<CalculationJobResult> _delegate;
  private final ExecutorService _executor;
  private final ResultModelDefinition _resultModelDefinition;
  private final Map<String, ViewComputationCache> _cachesByCalculationConfiguration;
  
  /**
   * DB configuration
   */
  private final DbSource _dbSource;
  
  /**
   * References rsk_run(id)
   */
  private final Integer _riskRunId;
 
  /**
   * Used to determine whether it's worth checking the status
   * table for already-executed entries. If this is the first
   * time we're running the batch, there won't be anything in 
   * the status table, so it's not necessary to make queries
   * against it.
   */
  private volatile boolean _isRestart;
  
  /**
   * -> references rsk_computation_target(id)   
   */
  private final Map<ComputationTargetSpecification, Integer> _computationTarget2Id = new HashMap<ComputationTargetSpecification, Integer>();
  
  /**
   * -> references rsk_calculation_configuration(id)
   */
  private final Map<String, Integer> _calculationConfiguration2Id = new HashMap<String, Integer>();
  
  /**
   * -> references rsk_value_name(id)
   */
  private final Map<String, Integer> _riskValueName2Id = new HashMap<String, Integer>();
  
  /**
   * -> references rsk_compute_node(id)
   */
  private final Map<String, Integer> _computeNodeId2Id = 
    Collections.synchronizedMap(new HashMap<String, Integer>());
  
  /**
   * Key is {@link StatusEntry} {_calculationConfigurationId, _computationTargetId}.
   * 
   * null value is possible, it means no status entry in DB.
   */
  private final Map<Pair<Integer, Integer>, StatusEntry> _searchKey2StatusEntry = 
    Collections.synchronizedMap(new HashMap<Pair<Integer, Integer>, StatusEntry>());
  
  /**
   * We cache compute failures for performance, so that we 
   * don't always need to hit the database to find out the primary key
   * of a compute failure.
   */
  private final Map<ComputeFailureKey, ComputeFailure> _key2ComputeFailure = 
    Collections.synchronizedMap(new HashMap<ComputeFailureKey, ComputeFailure>());
  
  /**
   * It is possible to disable writing errors into
   * 
   * rsk_compute_failure  
   * rsk_failure 
   * rsk_failure_reason
   * 
   * by setting this to false.
   * 
   */
  private final boolean _writeErrors = true;
  
  /**
   * Used to write non-Double results into database
   */
  private final ResultConverterCache _resultConverterCache;
  
  // Variables set in initialize()
  
  /**
   * We use Hibernate to generate unique IDs
   */
  private transient SequenceStyleGenerator _idGenerator;
  
  /**
   * We use Hibernate to generate unique IDs
   */
  private transient StatelessSessionImpl _session;
  
  /**
   * Have DB connections been set up successfully?
   */
  private transient boolean _initialized; // = false;
  
  public BatchResultWriter(DbSource dbSource,
      DependencyGraphExecutor<CalculationJobResult> delegate,
      ResultModelDefinition resultModelDefinition,
      Map<String, ViewComputationCache> cachesByCalculationConfiguration,
      Set<ComputationTarget> computationTargets,
      RiskRun riskRun,
      Set<RiskValueName> valueNames) {
    this(dbSource,
        delegate, 
        Executors.newSingleThreadExecutor(), 
        resultModelDefinition,
        cachesByCalculationConfiguration,
        computationTargets,
        riskRun,
        valueNames,
        new ResultConverterCache());
  }
  
  public BatchResultWriter(
      DbSource dbSource,
      DependencyGraphExecutor<CalculationJobResult> delegate, 
      ExecutorService executor,
      ResultModelDefinition resultModelDefinition,
      Map<String, ViewComputationCache> cachesByCalculationConfiguration,
      Set<ComputationTarget> computationTargets,
      RiskRun riskRun,
      Set<RiskValueName> valueNames,
      ResultConverterCache resultConverterCache) {
    ArgumentChecker.notNull(dbSource, "dbSource");
    ArgumentChecker.notNull(delegate, "Dep graph executor");
    ArgumentChecker.notNull(executor, "Task executor");
    ArgumentChecker.notNull(resultModelDefinition, "Result model definition");
    ArgumentChecker.notNull(cachesByCalculationConfiguration, "Caches by calculation configuration");
    ArgumentChecker.notNull(computationTargets, "Computation targets");
    ArgumentChecker.notNull(riskRun, "Risk run");
    ArgumentChecker.notNull(valueNames, "Value names");
    ArgumentChecker.notNull(resultConverterCache, "resultConverterCache");
    
    _dbSource = dbSource;
    _delegate = delegate;
    _executor = executor;
    _resultModelDefinition = resultModelDefinition;
    _cachesByCalculationConfiguration = cachesByCalculationConfiguration;
    _resultConverterCache = resultConverterCache;
    
    for (ComputationTarget target : computationTargets) {
      int id = target.getId();
      if (id == -1) {
        throw new IllegalArgumentException(target + " is not initialized");
      }
      _computationTarget2Id.put(target.toNormalizedSpec(), id);      
    }
    
    _riskRunId = riskRun.getId();
    setRestart(riskRun.isRestart());
    
    for (CalculationConfiguration cc : riskRun.getCalculationConfigurations()) {
      int id = cc.getId();
      if (id == -1) {
        throw new IllegalArgumentException(cc + " is not initialized");
      }
      _calculationConfiguration2Id.put(cc.getName(), id);
    }
    
    for (RiskValueName valueName : valueNames) {
      _riskValueName2Id.put(valueName.getName(), valueName.getId());
    }
  }
  
  public void initialize() {
    SessionFactoryImplementor implementor = (SessionFactoryImplementor) getSessionFactory();
    IdentifierGenerator idGenerator = implementor.getIdentifierGenerator(RiskValue.class.getName());
    if (idGenerator == null || !(idGenerator instanceof SequenceStyleGenerator)) {
      throw new IllegalArgumentException("The given SessionFactory must contain a RiskValue mapping with a SequenceStyleGenerator");      
    }

    _idGenerator = (SequenceStyleGenerator) idGenerator;
    
    _initialized = true;
  }
  
  public boolean isInitialized() {
    return _initialized;
  }
  
  /*package*/ void openSession() {
    _session = (StatelessSessionImpl) getSessionFactory().openStatelessSession();
  }
  
  /*package*/ void closeSession() {
    _session.close();
    _session = null;
  }
  
  public SessionFactory getSessionFactory() {
    return _dbSource.getHibernateSessionFactory();
  }

  public PlatformTransactionManager getTransactionManager() {
    return _dbSource.getTransactionManager();
  }
  
  public SimpleJdbcTemplate getJdbcTemplate() {
    return _dbSource.getJdbcTemplate();
  }

  public boolean isWriteErrors() {
    return _writeErrors;
  }

  public void ensureInitialized() {
    if (!isInitialized()) {
      throw new IllegalStateException("Db context has not been initialized yet");
    }
  }

  public long generateUniqueId() {
    Serializable generatedId = _idGenerator.generate(_session, null);
    if (!(generatedId instanceof Long)) {
      throw new IllegalStateException("Got ID of type " + generatedId.getClass());
    }
    return ((Long) generatedId).longValue();
  }

  public int getCalculationConfigurationId(String calcConfName) {
    ArgumentChecker.notNull(calcConfName, "Calc conf name");
    
    Number confId = _calculationConfiguration2Id.get(calcConfName);
    if (confId == null) {
      throw new IllegalArgumentException("Calculation configuration " + calcConfName + " is not in the database");
    }
    return confId.intValue();
  }

  public int getComputationTargetId(ComputationTargetSpecification spec) {
    ArgumentChecker.notNull(spec, "Computation target");
    
    Integer specId = _computationTarget2Id.get(ComputationTarget.toNormalizedSpec(spec));
    if (specId == null) {
      throw new IllegalArgumentException(spec + " is not in the database");
    }
    return specId.intValue();
  }

  public Integer getComputeNodeId(String nodeId) {
    ArgumentChecker.notNull(nodeId, "nodeId");
    
    Integer dbId = _computeNodeId2Id.get(nodeId);
    if (dbId != null) {
      return dbId;
    }

    BatchDbManagerImpl dbManager = new BatchDbManagerImpl();
    dbManager.setDbSource(_dbSource);
    
    // try twice to handle situation where two threads contend to insert
    RuntimeException lastException = null;
    for (int i = 0; i < 2; i++) {
      try {
        getSessionFactory().getCurrentSession().beginTransaction();
        dbId = dbManager.getComputeNode(nodeId).getId();
        getSessionFactory().getCurrentSession().getTransaction().commit();
        lastException = null;
        break;
      } catch (RuntimeException e) {
        getSessionFactory().getCurrentSession().getTransaction().rollback();
        lastException = e;
      }
    }
    if (lastException != null) {
      throw lastException;
    }
    _computeNodeId2Id.put(nodeId, dbId);
    return dbId;
  }
  
  public int getValueNameId(String name) {
    ArgumentChecker.notNull(name, "Risk value name");
    
    Integer dbId = _riskValueName2Id.get(name);
    if (dbId != null) {
      return dbId;
    }

    BatchDbManagerImpl dbManager = new BatchDbManagerImpl();
    dbManager.setDbSource(_dbSource);
    
    // try twice to handle situation where two threads contend to insert
    RuntimeException lastException = null;
    for (int i = 0; i < 2; i++) {
      try {
        getSessionFactory().getCurrentSession().beginTransaction();
        dbId = dbManager.getRiskValueName(name).getId();
        getSessionFactory().getCurrentSession().getTransaction().commit();
        lastException = null;
        break;
      } catch (RuntimeException e) {
        getSessionFactory().getCurrentSession().getTransaction().rollback();
        lastException = e;
      }
    }
    if (lastException != null) {
      throw lastException;
    }
    _riskValueName2Id.put(name, dbId);
    return dbId;
  }

  public Integer getRiskRunId() {
    return _riskRunId;
  }
  
  public boolean isRestart() {
    return _isRestart;
  }
  
  public void setRestart(boolean isRestart) {
    _isRestart = isRestart;
  }

  // --------------------------------------------------------------------------
  
  public Map<ComputationTargetSpecification, Integer> getComputationTarget2Id() {
    return _computationTarget2Id;
  }

  public Map<String, Integer> getCalculationConfiguration2Id() {
    return _calculationConfiguration2Id;
  }

  public Map<String, Integer> getRiskValueName2Id() {
    return _riskValueName2Id;
  }

  // --------------------------------------------------------------------------

  public void jobExecuted(CalculationJobResult result, DependencyGraph depGraph) {
    ArgumentChecker.notNull(result, "The result to write");
    
    if (result.getResultItems().isEmpty()) {
      s_logger.info("{}: Nothing to insert into DB", result);
      return;
    }
    
    synchronized (this) {
      if (!isInitialized()) {
        initialize();
      }
    }
    
    ViewComputationCache cache = getCache(result);

    openSession();
    try {
      write(cache, result, depGraph);
    } finally {
      closeSession();
    }
  }
  
  private void write(ViewComputationCache cache, CalculationJobResult result, DependencyGraph depGraph) {
    
    // STAGE 1. Populate error information in the shared computation cache.
    // This is done for all items and will populate table rsk_compute_failure. 
    for (CalculationJobResultItem item : result.getResultItems()) {
      populateErrorCache(cache, item);
    }
    
    // STAGE 2. Work out which targets:
    // 1) succeeded and should be written into rsk_value (because ALL items for that target succeeded)
    // 2) failed and should be written into rsk_failure (because AT LEAST ONE item for that target failed)
    
    Set<ComputationTargetSpecification> successfulTargets = new HashSet<ComputationTargetSpecification>();
    Set<ComputationTargetSpecification> failedTargets = new HashSet<ComputationTargetSpecification>();
    
    for (CalculationJobResultItem item : result.getResultItems()) {
      ResultOutputMode targetOutputMode = _resultModelDefinition.getOutputMode(item.getComputationTargetSpecification().getType());
      if (targetOutputMode == ResultOutputMode.NONE) {
        // Any sort of output is disabled for this target type
        continue;
      }

      ComputationTargetSpecification target = item.getComputationTargetSpecification();
      
      boolean success; 
      
      if (item.getResult() == InvocationResult.SUCCESS) {
        success = !failedTargets.contains(target);
        
        if (success) {
          // also check output types
          for (ValueSpecification output : item.getOutputs()) {
            Object value = cache.getValue(output);
            if (value == null) {
              s_logger.error("Cache not populated for item " + item 
                  + ", output " + output);
              success = false;
              break;
            }
            
            try {
              _resultConverterCache.getConverter(value);
            } catch (IllegalArgumentException e) {
              s_logger.error("Cannot insert value of type " + value.getClass() + " for " + item, e);
              success = false;
              break;
            }
          }
        }
      } else {
        success = false;
      }
      
      if (success) {
        successfulTargets.add(target);        
      } else {
        successfulTargets.remove(target);
        failedTargets.add(target);
      }
    
    }
    
    List<SqlParameterSource> successes = new ArrayList<SqlParameterSource>();
    List<SqlParameterSource> failures = new ArrayList<SqlParameterSource>();
    List<SqlParameterSource> failureReasons = new ArrayList<SqlParameterSource>();
    
    int riskRunId = getRiskRunId();
    int calcConfId = getCalculationConfigurationId(result.getSpecification().getCalcConfigName());
    int computeNodeId = getComputeNodeId(result.getComputeNodeId());
    
    Date evalInstant = new Date();
    
    // STAGE 3. Based on the results of stage 2, work out 
    // SQL statements to write risk into rsk_value and rsk_failure (& rsk_failure_reason)
    
    for (CalculationJobResultItem item : result.getResultItems()) {
      ResultOutputMode targetOutputMode = _resultModelDefinition.getOutputMode(item.getComputationTargetSpecification().getType());
      
      if (successfulTargets.contains(item.getComputationTargetSpecification())) {
        
        // make sure the values are not already in db, don't want to insert twice
        StatusEntry.Status status = getStatus(
            result.getSpecification().getCalcConfigName(), 
            item.getComputationTargetSpecification());
        if (status == StatusEntry.Status.SUCCESS) {
          continue;
        }
        
        for (ValueSpecification output : item.getOutputs()) {
          if (!targetOutputMode.shouldOutputResult(output, depGraph)) {
            continue;
          }
          
          Object outputValue = cache.getValue(output);
          ResultConverter<Object> resultConverter = (ResultConverter<Object>) _resultConverterCache.getConverter(outputValue);
          Map<String, Double> valuesAsDoubles = resultConverter.convert(output.getRequirementSpecification().getValueName(), outputValue);
  
<<<<<<< HEAD
          int computationTargetId = getComputationTargetId(output.getRequirementSpecification().getTargetSpecification());
=======
          int valueNameId = getValueNameId(output.getValueName());
          int computationTargetId = getComputationTargetId(output.getTargetSpecification());
>>>>>>> 8defd2d0
          
          for (Map.Entry<String, Double> riskValueEntry : valuesAsDoubles.entrySet()) {
            int valueNameId = getValueNameId(riskValueEntry.getKey());

            RiskValue riskValue = new RiskValue();
            riskValue.setId(generateUniqueId());
            riskValue.setCalculationConfigurationId(calcConfId);
            riskValue.setValueNameId(valueNameId);
            riskValue.setComputationTargetId(computationTargetId);
            riskValue.setRunId(riskRunId);
            riskValue.setValue(riskValueEntry.getValue());
            riskValue.setEvalInstant(evalInstant);
            riskValue.setComputeNodeId(computeNodeId);
            successes.add(riskValue.toSqlParameterSource());
          }
        }
        
      // the check below ensures that
      // if there is a partial failure (some successes, some failures) for a target, 
      // only the failures will be written out in the database
      } else if (failedTargets.contains(item.getComputationTargetSpecification())) {
          
        if (!isWriteErrors()) {
          continue;
        }
        
        for (ValueSpecification outputValue : item.getOutputs()) {
          
          int valueNameId = getValueNameId(outputValue.getValueName());
          int computationTargetId = getComputationTargetId(outputValue.getTargetSpecification());
        
          RiskFailure failure = new RiskFailure();
          failure.setId(generateUniqueId());
          failure.setCalculationConfigurationId(calcConfId);
          failure.setValueNameId(valueNameId);
          failure.setComputationTargetId(computationTargetId);
          failure.setRunId(riskRunId);
          failure.setEvalInstant(evalInstant);
          failure.setComputeNodeId(computeNodeId);
          failures.add(failure.toSqlParameterSource());
          
          switch (item.getResult()) {

            case MISSING_INPUTS:
            case FUNCTION_THREW_EXCEPTION:
            
              BatchResultWriterFailure cachedFailure = (BatchResultWriterFailure) cache.getValue(outputValue);
              if (cachedFailure != null) {
                for (Number computeFailureId : cachedFailure.getComputeFailureIds()) {
                  FailureReason reason = new FailureReason();
                  reason.setId(generateUniqueId());
                  reason.setRiskFailure(failure);
                  reason.setComputeFailureId(computeFailureId.longValue());
                  failureReasons.add(reason.toSqlParameterSource());
                }
              }
                            
              break;
              
            case SUCCESS:
            
              // maybe this output succeeded, but some other outputs for the same target failed.
              s_logger.debug("Not adding any failure reasons for partial failures / unsupported outputs for now");
              break;
              
            default:
              throw new RuntimeException("Should not get here");
          }
        }
          
      } else {
        // probably a PRIMITIVE target. See targetOutputMode == ResultOutputMode.NONE check above.
        s_logger.debug("Not writing anything for target {}", item.getComputationTargetSpecification());
      }
    }
    
    // STAGE 4. Actually execute the statements worked out in stage 3.
    
    if (successes.isEmpty() 
        && failures.isEmpty() 
        && failureReasons.isEmpty() 
        && successfulTargets.isEmpty() 
        && failedTargets.isEmpty()) {
      s_logger.debug("Nothing to write to DB for {}", result);
      return;
    }
    
    TransactionStatus transaction = getTransactionManager().getTransaction(new DefaultTransactionDefinition());
    try {
      
      insertRows("risk", RiskValue.sqlInsertRisk(), successes);
      insertRows("risk failure", RiskFailure.sqlInsertRiskFailure(), failures);
      insertRows("risk failure reason", FailureReason.sqlInsertRiskFailureReason(), failureReasons);
      
      upsertStatusEntries(result.getSpecification(), StatusEntry.Status.SUCCESS, successfulTargets);
      upsertStatusEntries(result.getSpecification(), StatusEntry.Status.FAILURE, failedTargets);
      
      getTransactionManager().commit(transaction);
    } catch (RuntimeException e) {
      getTransactionManager().rollback(transaction);
      throw e;
    }
  }

  private void populateErrorCache(ViewComputationCache cache, CalculationJobResultItem item) {
    BatchResultWriterFailure cachedFailure = new BatchResultWriterFailure();
    
    switch (item.getResult()) {

      case FUNCTION_THREW_EXCEPTION:
      
        // an "original" failure
        //
        // There will only be 1 failure reason.
        
        ComputeFailure computeFailure = getComputeFailureFromDb(item);
        cachedFailure.addComputeFailureId(computeFailure.getId());
        
        break;
      
      case MISSING_INPUTS:
        
        // There may be 1-N failure reasons - one for each failed
        // function in the subtree below this node. (This
        // only includes "original", i.e., lowest-level, failures.)
        
        for (ValueSpecification missingInput : item.getMissingInputs()) {
          BatchResultWriterFailure inputFailure = (BatchResultWriterFailure) cache.getValue(missingInput);
          
          if (inputFailure == null) {

            ComputeFailureKey computeFailureKey = new ComputeFailureKey(
                missingInput.getFunctionUniqueId(),
                "N/A",
                "Missing input " + missingInput,
                "N/A");
            computeFailure = getComputeFailureFromDb(computeFailureKey);
            cachedFailure.addComputeFailureId(computeFailure.getId());

          } else {
            
            cachedFailure.addComputeFailureIds(inputFailure.getComputeFailureIds());
          
          }
        }
        
        break;
    }
    
    if (!cachedFailure.getComputeFailureIds().isEmpty()) {
      for (ValueSpecification outputValue : item.getOutputs()) {
        cache.putSharedValue(new ComputedValue(outputValue, cachedFailure));
      }
    }
  }
  
  /*package*/ ComputeFailure getComputeFailureFromDb(CalculationJobResultItem item) {
    if (item.getResult() != InvocationResult.FUNCTION_THREW_EXCEPTION) {
      throw new IllegalArgumentException("Please give a failed item");       
    }
    
    ComputeFailureKey computeFailureKey = new ComputeFailureKey(
        item.getItem().getFunctionUniqueIdentifier(),
        item.getExceptionClass(),
        item.getExceptionMsg(),
        item.getStackTrace());
    return getComputeFailureFromDb(computeFailureKey);
  }

  private ComputeFailure getComputeFailureFromDb(ComputeFailureKey computeFailureKey) {
    ComputeFailure computeFailure = _key2ComputeFailure.get(computeFailureKey);
    if (computeFailure != null) {
      return computeFailure;
    }
    
    try {
      computeFailure = saveComputeFailure(computeFailureKey);
      return computeFailure;
      
    } catch (DataAccessException e) {
      // maybe the row was already there
      s_logger.debug("Failed to save compute failure", e);
    }
    
    try {
      int id = getJdbcTemplate().queryForInt(ComputeFailure.sqlGet(), computeFailureKey.toSqlParameterSource());
      
      computeFailure = new ComputeFailure();
      computeFailure.setId(id);
      computeFailure.setFunctionId(computeFailureKey.getFunctionId());
      computeFailure.setExceptionClass(computeFailureKey.getExceptionClass());
      computeFailure.setExceptionMsg(computeFailureKey.getExceptionMsg());
      computeFailure.setStackTrace(computeFailureKey.getStackTrace());

      _key2ComputeFailure.put(computeFailureKey, computeFailure);
      return computeFailure;

    } catch (IncorrectResultSizeDataAccessException e) {
      s_logger.error("Cannot get {} from db", computeFailureKey);
      throw new RuntimeException("Cannot get " + computeFailureKey + " from db", e);
    }
  }

  /*package*/ ComputeFailure saveComputeFailure(ComputeFailureKey computeFailureKey) {
    ComputeFailure computeFailure;
    computeFailure = new ComputeFailure();
    computeFailure.setId(generateUniqueId());
    computeFailure.setFunctionId(computeFailureKey.getFunctionId());
    computeFailure.setExceptionClass(computeFailureKey.getExceptionClass());
    computeFailure.setExceptionMsg(computeFailureKey.getExceptionMsg());
    computeFailure.setStackTrace(computeFailureKey.getStackTrace());
    
    int rowCount = getJdbcTemplate().update(ComputeFailure.sqlInsert(), computeFailure.toSqlParameterSource());
    if (rowCount == 1) {
      _key2ComputeFailure.put(computeFailureKey, computeFailure);
      return computeFailure;
    }
    return computeFailure;
  }
  
  private void insertRows(String rowType, String sql, List<SqlParameterSource> rows) {
    if (rows.isEmpty()) {
      s_logger.info("No {} rows to insert", rowType);
      return;
    }
    
    s_logger.info("Inserting {} {} rows into DB", rows.size(), rowType);
    
    SqlParameterSource[] batchArgsArray = rows.toArray(new SqlParameterSource[0]);

    int[] counts = getJdbcTemplate().batchUpdate(sql, batchArgsArray);

    checkCount(rowType, batchArgsArray, counts);
    s_logger.info("Inserted {} {} rows into DB", rows.size(), rowType);
  }

  private int checkCount(String rowType, SqlParameterSource[] batchArgsArray, int[] counts) {
    int totalCount = 0;
    for (int count : counts) {
      totalCount += count;
    }
    if (totalCount != batchArgsArray.length) {
      throw new RuntimeException(rowType + " insert count is wrong: expected = " + 
          batchArgsArray.length + " actual = " + totalCount);      
    }
    return totalCount;
  }
  
  /*package*/ void upsertStatusEntries(
      CalculationJobSpecification job,
      StatusEntry.Status status, 
      Set<ComputationTargetSpecification> targets) {
    
    Integer calcConfId = getCalculationConfigurationId(job.getCalcConfigName());
    
    List<SqlParameterSource> inserts = new ArrayList<SqlParameterSource>();
    List<SqlParameterSource> updates = new ArrayList<SqlParameterSource>();
    
    for (ComputationTargetSpecification target : targets) {
      Integer computationTargetId = getComputationTargetId(target);
      
      MapSqlParameterSource params = new MapSqlParameterSource();
      
      // this assumes that _searchKey2StatusEntry has already been populated
      // in getStatus()
      Pair<Integer, Integer> key = Pair.of(calcConfId, computationTargetId);
      StatusEntry statusEntry = _searchKey2StatusEntry.get(key);
      if (statusEntry != null) {
        statusEntry.setStatus(status);
        params.addValue("id", statusEntry.getId());        
        params.addValue("status", statusEntry.getStatus().ordinal());
        updates.add(params);
      } else {
        long uniqueId = generateUniqueId();
        statusEntry = new StatusEntry();
        statusEntry.setId(uniqueId);
        statusEntry.setStatus(status);
        statusEntry.setCalculationConfigurationId(calcConfId);
        statusEntry.setComputationTargetId(computationTargetId);
        _searchKey2StatusEntry.put(key, statusEntry);
        
        params.addValue("id", uniqueId);        
        params.addValue("calculation_configuration_id", calcConfId);
        params.addValue("computation_target_id", computationTargetId);
        params.addValue("status", statusEntry.getStatus().ordinal());
        inserts.add(params);
      }
    }
    
    s_logger.info("Inserting {} and updating {} {} status entries", 
        new Object[] {inserts.size(), updates.size(), status});
    
    SqlParameterSource[] batchArgsArray = inserts.toArray(new SqlParameterSource[0]);
    int[] counts = getJdbcTemplate().batchUpdate(StatusEntry.sqlInsert(), batchArgsArray);
    checkCount(status + " insert", batchArgsArray, counts);
    
    batchArgsArray = updates.toArray(new SqlParameterSource[0]);
    counts = getJdbcTemplate().batchUpdate(StatusEntry.sqlUpdate(), batchArgsArray);
    checkCount(status + " update", batchArgsArray, counts);
    
    s_logger.info("Inserted {} and updated {} {} status entries", 
        new Object[] {inserts.size(), updates.size(), status});
  }
  
  /**
   * Instances of this class are saved in the computation cache for each
   * failure (whether the failure is 'original' or due to missing inputs).
   * The set of Longs is a set of compute failure IDs (referencing
   * rsk_compute_failure(id)). The set is built bottom up. 
   * For example, if A has two children, B and C, and B has failed
   * due to error 12, and C has failed due to errors 15 and 16, then
   * A has failed due to errors 12, 15, and 16.
   */
  public static class BatchResultWriterFailure implements MissingInput, Serializable {
    private Set<Number> _computeFailureIds = new HashSet<Number>();

    public Set<Number> getComputeFailureIds() {
      return Collections.unmodifiableSet(_computeFailureIds);
    }
    
    public void setComputeFailureIds(Set<Number> computeFailureIds) {
      _computeFailureIds = computeFailureIds;
    }

    public void addComputeFailureId(Number computeFailureId) {
      addComputeFailureIds(Collections.singleton(computeFailureId));
    }

    public void addComputeFailureIds(Set<? extends Number> computeFailureIds) {
      _computeFailureIds.addAll(computeFailureIds);
    }
  }
  
  public ViewComputationCache getCache(String calcConf) {
    ViewComputationCache cache = _cachesByCalculationConfiguration.get(calcConf);
    if (cache == null) {
      throw new IllegalArgumentException("There is no cache for calc conf " + calcConf);
    }
    return cache;
  }
  
  public ViewComputationCache getCache(CalculationJobResult result) {
    return getCache(result.getSpecification().getCalcConfigName());
  }

  @Override
  public Future<Object> execute(DependencyGraph graph, final GraphExecutorStatisticsGatherer statistics) {
    BatchResultWriterCallable runnable = new BatchResultWriterCallable(graph, statistics);
    return _executor.submit(runnable);
  }
  
  public boolean shouldExecute(DependencyGraph graph, DependencyNode node) {
    if (!isRestart()) {
      // First time around, always execute everything.
      return true;      
    }
    
    // The batch has been restarted. Figure out from the status table and the computation
    // cache what needs to be recomputed.
    
    ViewComputationCache cache = getCache(graph.getCalcConfName());
     
    if (_resultModelDefinition.shouldOutputFromNode(node)) {
      // e.g., POSITIONS and PORTFOLIOS
      StatusEntry.Status status = getStatus(graph.getCalcConfName(), node.getComputationTarget().toSpecification());
      switch (status) {
        case SUCCESS:
          if (allOutputsInCache(node, cache)) {
            return false;
          } else {
            return true;
          }

        case NOT_RUNNING:
        case RUNNING:
        case FAILURE:
          return true;
        
        default:
          throw new RuntimeException("Unexpected status " + status);
      }
    } else {
      // e.g., PRIMITIVES. If the computation cache has been re-started along with the 
      // batch, it is necessary to re-evaluate the item, but not otherwise.
      if (allOutputsInCache(node, cache)) {
        return false; 
      } else {
        return true;
      }
    }
  }
  
  private class BatchResultWriterCallable implements Callable<Object> {
    private final DependencyGraph _graph;
    private final GraphExecutorStatisticsGatherer _statistics;
    
    public BatchResultWriterCallable(DependencyGraph graph, final GraphExecutorStatisticsGatherer statistics) {
      ArgumentChecker.notNull(graph, "Graph");
      _graph = graph;
      _statistics = statistics;
    }

    @Override
    public Object call() {
      DependencyGraph subGraph = getGraphToExecute(_graph);
      
      Future<CalculationJobResult> future = _delegate.execute(subGraph, _statistics);
      
      CalculationJobResult result;
      try {
        result = future.get();
      } catch (InterruptedException e) {
        Thread.interrupted();
        throw new RuntimeException("Should not have been interrupted");
      } catch (ExecutionException e) {
        throw new RuntimeException("Execution of dependent job failed", e);
      }

      jobExecuted(result, subGraph);
      return null;
    }
  }
  
  DependencyGraph getGraphToExecute(final DependencyGraph graph) {
    DependencyGraph subGraph = graph.subGraph(new DependencyNodeFilter() {
      @Override
      public boolean accept(DependencyNode node) {
        return shouldExecute(graph, node);
      }
    });
    return subGraph;
  }

  private boolean allOutputsInCache(DependencyNode node, ViewComputationCache cache) {
    boolean allOutputsInCache = true;
    
    for (ValueSpecification output : node.getOutputValues()) {
      if (cache.getValue(output) == null) {
        allOutputsInCache = false;
        break;
      }
    }
    
    return allOutputsInCache;
  }
  
  private StatusEntry.Status getStatus(String calcConfName, ComputationTargetSpecification ct) {
    Integer calcConfId = getCalculationConfigurationId(calcConfName);
    Integer computationTargetId = getComputationTargetId(ct);
    
    // first check to see if this status has already been queried for
    // and if the answer could therefore be found in the cache
    
    Pair<Integer, Integer> key = Pair.of(calcConfId, computationTargetId);
    if (_searchKey2StatusEntry.containsKey(key)) {
      StatusEntry existingStatusEntryInDb = _searchKey2StatusEntry.get(key);
      if (existingStatusEntryInDb != null) {
        // status entry in db.
        return existingStatusEntryInDb.getStatus();
      } else {
        // no status entry in db.
        return StatusEntry.Status.NOT_RUNNING;
      }
    }
    
    MapSqlParameterSource args = new MapSqlParameterSource();
    args.addValue("calculation_configuration_id", calcConfId);
    args.addValue("computation_target_id", computationTargetId);
    
    try {
      StatusEntry statusEntry = getJdbcTemplate().queryForObject(
          StatusEntry.sqlGet(),
          StatusEntry.ROW_MAPPER,
          args);

      // status entry in db found.
      _searchKey2StatusEntry.put(key, statusEntry);
      
      return statusEntry.getStatus();

    } catch (IncorrectResultSizeDataAccessException e) {
      // no status entry in the db. 
      _searchKey2StatusEntry.put(key, null);
      return StatusEntry.Status.NOT_RUNNING;
    }
  }
  
  /**
   * Useful in tests
   * @return Number of successful risk values in the database
   */
  public int getNumRiskRows() {
    return getJdbcTemplate().queryForInt(RiskValue.sqlCount());
  }
  
  /**
   * Useful in tests
   * @return Number of risk failures in the database
   */
  public int getNumRiskFailureRows() {
    return getJdbcTemplate().queryForInt(RiskFailure.sqlCount());
  }
  
  /**
   * Useful in tests
   * @return Number of risk failure reasons in the database
   */
  public int getNumRiskFailureReasonRows() {
    return getJdbcTemplate().queryForInt(FailureReason.sqlCount());
  }
  
  /**
   * Useful in tests
   * @return Number of risk compute failures in the database
   */
  public int getNumRiskComputeFailureRows() {
    return getJdbcTemplate().queryForInt(ComputeFailure.sqlCount());
  }
  
  
  /**
   * Useful in tests
   * 
   * @param calcConfName Calc conf name
   * @param valueName Value name
   * @param ct Computation target
   * @return Value for this target, null if does not exist
   */
  public RiskValue getValue(String calcConfName, String valueName, ComputationTargetSpecification ct) {
    Integer calcConfId = getCalculationConfigurationId(calcConfName);
    Integer valueId = getValueNameId(valueName);
    Integer computationTargetId = getComputationTargetId(ct);
    
    MapSqlParameterSource params = new MapSqlParameterSource();
    params.addValue("calculation_configuration_id", calcConfId);
    params.addValue("value_name_id", valueId);
    params.addValue("computation_target_id", computationTargetId);
    
    try {
      return (RiskValue) getJdbcTemplate().queryForObject(RiskValue.sqlGet(),
          RiskValue.ROW_MAPPER,
          params);
    } catch (IncorrectResultSizeDataAccessException e) {
      return null;
    }
  }
  
}<|MERGE_RESOLUTION|>--- conflicted
+++ resolved
@@ -523,12 +523,7 @@
           ResultConverter<Object> resultConverter = (ResultConverter<Object>) _resultConverterCache.getConverter(outputValue);
           Map<String, Double> valuesAsDoubles = resultConverter.convert(output.getRequirementSpecification().getValueName(), outputValue);
   
-<<<<<<< HEAD
           int computationTargetId = getComputationTargetId(output.getRequirementSpecification().getTargetSpecification());
-=======
-          int valueNameId = getValueNameId(output.getValueName());
-          int computationTargetId = getComputationTargetId(output.getTargetSpecification());
->>>>>>> 8defd2d0
           
           for (Map.Entry<String, Double> riskValueEntry : valuesAsDoubles.entrySet()) {
             int valueNameId = getValueNameId(riskValueEntry.getKey());
