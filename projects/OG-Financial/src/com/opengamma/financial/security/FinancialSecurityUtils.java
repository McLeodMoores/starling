/**
 * Copyright (C) 2009 - present by OpenGamma Inc. and the OpenGamma group of companies
 *
 * Please see distribution for license.
 */
package com.opengamma.financial.security;

import com.opengamma.core.security.Security;
import com.opengamma.engine.ComputationTarget;
import com.opengamma.engine.value.ValueProperties;
import com.opengamma.engine.value.ValuePropertyNames;
import com.opengamma.financial.security.bond.BondSecurity;
import com.opengamma.financial.security.cash.CashSecurity;
import com.opengamma.financial.security.equity.EquitySecurity;
import com.opengamma.financial.security.fra.FRASecurity;
import com.opengamma.financial.security.future.FutureSecurity;
import com.opengamma.financial.security.option.EquityIndexOptionSecurity;
import com.opengamma.financial.security.option.EquityOptionSecurity;
import com.opengamma.financial.security.option.FXBarrierOptionSecurity;
import com.opengamma.financial.security.option.FXOptionSecurity;
import com.opengamma.financial.security.option.IRFutureOptionSecurity;
import com.opengamma.financial.security.option.SwaptionSecurity;
import com.opengamma.financial.security.swap.InterestRateNotional;
import com.opengamma.financial.security.swap.SwapSecurity;
import com.opengamma.id.UniqueIdentifier;
import com.opengamma.util.money.Currency;

/**
 * General utility method applying to Financial Securities
 */
public class FinancialSecurityUtils {

  /**
   * 
   * @param target the computation target being examined.
   * @return ValueProperties containing a constraint of the CurrencyUnit or empty if not possible
   */
  public static ValueProperties getCurrencyConstraint(final ComputationTarget target) {
    switch (target.getType()) {
      case PORTFOLIO_NODE:
        break;
      case POSITION: {
        final Security security = target.getPosition().getSecurity();
        final Currency ccy = getCurrency(security);
        if (ccy != null) {
          return ValueProperties.with(ValuePropertyNames.CURRENCY, ccy.getCode()).get();
        }
      }
        break;
      case PRIMITIVE: {
        final UniqueIdentifier uid = target.getUniqueId();
        if (uid.getScheme().equals(Currency.OBJECT_IDENTIFIER_SCHEME)) {
          return ValueProperties.with(ValuePropertyNames.CURRENCY, uid.getValue()).get();
        }
      }
        break;
      case SECURITY: {
        final Security security = target.getSecurity();
        final Currency ccy = getCurrency(security);
        if (ccy != null) {
          return ValueProperties.with(ValuePropertyNames.CURRENCY, ccy.getCode()).get();
        }
      }
        break;
      case TRADE: {
        final Security security = target.getTrade().getSecurity();
        final Currency ccy = getCurrency(security);
        if (ccy != null) {
          return ValueProperties.with(ValuePropertyNames.CURRENCY, ccy.getCode()).get();
        }
      }
        break;
    }
    return ValueProperties.none();
  }

  /**
   * @param security the security to be examined.
   * @return a Currency, where it is possible to determine a single Currency association, null otherwise.
   */
  public static Currency getCurrency(final Security security) {
    if (security instanceof FinancialSecurity) {
      final FinancialSecurity finSec = (FinancialSecurity) security;
      final Currency ccy = finSec.accept(new FinancialSecurityVisitor<Currency>() {
        @Override
        public Currency visitBondSecurity(final BondSecurity security) {
          return security.getCurrency();
        }

        @Override
        public Currency visitCashSecurity(final CashSecurity security) {
          return security.getCurrency();
        }

        @Override
        public Currency visitEquitySecurity(final EquitySecurity security) {
          return security.getCurrency();
        }

        @Override
        public Currency visitFRASecurity(final FRASecurity security) {
          return security.getCurrency();
        }

        @Override
        public Currency visitFutureSecurity(final FutureSecurity security) {
          return security.getCurrency();
        }

        @Override
        public Currency visitSwapSecurity(final SwapSecurity security) {
          if (security.getPayLeg().getNotional() instanceof InterestRateNotional && security.getReceiveLeg().getNotional() instanceof InterestRateNotional) {
            final InterestRateNotional payLeg = (InterestRateNotional) security.getPayLeg().getNotional();
            final InterestRateNotional receiveLeg = (InterestRateNotional) security.getReceiveLeg().getNotional();
            if (payLeg.getCurrency().equals(receiveLeg.getCurrency())) {
              return payLeg.getCurrency();
            }
          }
          return null;
        }

        @Override
        public Currency visitEquityIndexOptionSecurity(final EquityIndexOptionSecurity security) {
          return security.getCurrency();
        }

        @Override
        public Currency visitEquityOptionSecurity(final EquityOptionSecurity security) {
          return security.getCurrency();
        }

        @Override
<<<<<<< HEAD
        public Currency visitFXOptionSecurity(final FXOptionSecurity security) {
          return null;
        }

        @Override
        public Currency visitSwaptionSecurity(final SwaptionSecurity security) {
=======
        public Currency visitFXOptionSecurity(FXOptionSecurity security) {
          return security.getCallCurrency();
        }

        @Override
        public Currency visitSwaptionSecurity(SwaptionSecurity security) {
>>>>>>> 14a744bc
          return security.getCurrency();
        }

        @Override
        public Currency visitIRFutureOptionSecurity(final IRFutureOptionSecurity security) {
          return security.getCurrency();
        }

        @Override
<<<<<<< HEAD
        public Currency visitFXBarrierOptionSecurity(final FXBarrierOptionSecurity security) {
          return null;
=======
        public Currency visitFXBarrierOptionSecurity(FXBarrierOptionSecurity security) {
          return security.getCallCurrency();
>>>>>>> 14a744bc
        }
      });
      return ccy;
    }
    return null;
  }
}<|MERGE_RESOLUTION|>--- conflicted
+++ resolved
@@ -130,21 +130,12 @@
         }
 
         @Override
-<<<<<<< HEAD
         public Currency visitFXOptionSecurity(final FXOptionSecurity security) {
           return null;
         }
 
         @Override
         public Currency visitSwaptionSecurity(final SwaptionSecurity security) {
-=======
-        public Currency visitFXOptionSecurity(FXOptionSecurity security) {
-          return security.getCallCurrency();
-        }
-
-        @Override
-        public Currency visitSwaptionSecurity(SwaptionSecurity security) {
->>>>>>> 14a744bc
           return security.getCurrency();
         }
 
@@ -154,13 +145,8 @@
         }
 
         @Override
-<<<<<<< HEAD
         public Currency visitFXBarrierOptionSecurity(final FXBarrierOptionSecurity security) {
-          return null;
-=======
-        public Currency visitFXBarrierOptionSecurity(FXBarrierOptionSecurity security) {
           return security.getCallCurrency();
->>>>>>> 14a744bc
         }
       });
       return ccy;
