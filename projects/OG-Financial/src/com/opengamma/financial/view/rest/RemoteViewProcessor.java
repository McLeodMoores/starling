/**
 * Copyright (C) 2009 - present by OpenGamma Inc. and the OpenGamma group of companies
 *
 * Please see distribution for license.
 */
package com.opengamma.financial.view.rest;

import java.net.URI;
import java.util.concurrent.ScheduledExecutorService;

import javax.ws.rs.core.Response.Status;
import javax.ws.rs.core.UriBuilder;

import com.opengamma.OpenGammaRuntimeException;
import com.opengamma.engine.marketdata.LiveMarketDataSourceRegistry;
import com.opengamma.engine.view.ViewDefinitionRepository;
import com.opengamma.engine.view.ViewProcess;
import com.opengamma.engine.view.ViewProcessor;
import com.opengamma.engine.view.calc.EngineResourceManager;
import com.opengamma.engine.view.calc.ViewCycle;
import com.opengamma.engine.view.client.ViewClient;
import com.opengamma.id.UniqueId;
import com.opengamma.livedata.UserPrincipal;
import com.opengamma.util.fudgemsg.OpenGammaFudgeContext;
import com.opengamma.util.jms.JmsConnector;
import com.opengamma.util.rest.FudgeRestClient;
import com.sun.jersey.api.client.ClientResponse;

/**
 * Provides access to a remote {@link ViewProcessor}.
 */
public class RemoteViewProcessor implements ViewProcessor {

  private final URI _baseUri;
  private final ScheduledExecutorService _heartbeatScheduler;
  private final FudgeRestClient _client;
<<<<<<< HEAD
  private final ConnectionFactory _connectionFactory;
  
  /**
   * Constructs an instance.
   * 
   * @param baseUri  the base URI of the remote view processor
   * @param connectionFactory  the JMS connection factory
   * @param heartbeatScheduler  the scheduler to be used to send heartbeats to the remote view processor
   */
  public RemoteViewProcessor(URI baseUri, ConnectionFactory connectionFactory, ScheduledExecutorService heartbeatScheduler) {
=======
  private final JmsConnector _jmsConnector;

  public RemoteViewProcessor(URI baseUri, JmsConnector jmsConnector, ScheduledExecutorService scheduler) {
>>>>>>> 1f0cd754
    _baseUri = baseUri;
    _heartbeatScheduler = heartbeatScheduler;
    _client = FudgeRestClient.create();
    _jmsConnector = jmsConnector;
  }

  @Override
  public UniqueId getUniqueId() {
    URI uri = UriBuilder.fromUri(_baseUri).path(DataViewProcessorResource.PATH_UNIQUE_ID).build();
    return _client.access(uri).get(UniqueId.class);
  }

  @Override
  public ViewDefinitionRepository getViewDefinitionRepository() {
    URI uri = UriBuilder.fromUri(_baseUri).path(DataViewProcessorResource.PATH_DEFINITION_REPOSITORY).build();
    return new RemoteViewDefinitionRepository(uri);
  }

  @Override
  public LiveMarketDataSourceRegistry getLiveMarketDataSourceRegistry() {
    URI uri = UriBuilder.fromUri(_baseUri).path(DataViewProcessorResource.PATH_LIVE_DATA_SOURCE_REGISTRY).build();
    return new RemoteLiveMarketDataSourceRegistry(uri);
  }
  
  //-------------------------------------------------------------------------
  @Override
  public ViewProcess getViewProcess(UniqueId viewProcessId) {
    URI uri = DataViewProcessorResource.uriViewProcess(_baseUri, viewProcessId);
    return new RemoteViewProcess(uri);
  }

  //-------------------------------------------------------------------------
  @Override
  public RemoteViewClient createViewClient(UserPrincipal clientUser) {
    URI uri = UriBuilder.fromUri(_baseUri).path(DataViewProcessorResource.PATH_CLIENTS).build();
    ClientResponse response = _client.access(uri).post(ClientResponse.class, clientUser);
    if (response.getStatus() != Status.CREATED.getStatusCode()) {
      throw new OpenGammaRuntimeException("Could not create view client: " + response);
    }
    URI clientLocation = response.getLocation();
<<<<<<< HEAD
    return new RemoteViewClient(this, clientLocation, OpenGammaFudgeContext.getInstance(), _connectionFactory, _heartbeatScheduler);
=======
    return new RemoteViewClient(this, clientLocation, OpenGammaFudgeContext.getInstance(), _jmsConnector, _scheduler);
>>>>>>> 1f0cd754
  }

  @Override
  public ViewClient getViewClient(UniqueId clientId) {
    URI clientsBaseUri = UriBuilder.fromUri(_baseUri).path(DataViewProcessorResource.PATH_CLIENTS).build();
    URI clientUri = DataViewProcessorResource.uriClient(clientsBaseUri, clientId);
<<<<<<< HEAD
    return new RemoteViewClient(this, clientUri, OpenGammaFudgeContext.getInstance(), _connectionFactory, _heartbeatScheduler);
=======
    return new RemoteViewClient(this, clientUri, OpenGammaFudgeContext.getInstance(), _jmsConnector, _scheduler);
>>>>>>> 1f0cd754
  }

  //-------------------------------------------------------------------------
  @Override
  public EngineResourceManager<ViewCycle> getViewCycleManager() {
    URI uri = UriBuilder.fromUri(_baseUri).path(DataViewProcessorResource.PATH_CYCLES).build();
    return new RemoteViewCycleManager(uri, _heartbeatScheduler);
  }

}<|MERGE_RESOLUTION|>--- conflicted
+++ resolved
@@ -34,22 +34,16 @@
   private final URI _baseUri;
   private final ScheduledExecutorService _heartbeatScheduler;
   private final FudgeRestClient _client;
-<<<<<<< HEAD
-  private final ConnectionFactory _connectionFactory;
+  private final JmsConnector _jmsConnector;
   
   /**
    * Constructs an instance.
    * 
    * @param baseUri  the base URI of the remote view processor
-   * @param connectionFactory  the JMS connection factory
+   * @param jmsConnector  the JMS connector
    * @param heartbeatScheduler  the scheduler to be used to send heartbeats to the remote view processor
    */
-  public RemoteViewProcessor(URI baseUri, ConnectionFactory connectionFactory, ScheduledExecutorService heartbeatScheduler) {
-=======
-  private final JmsConnector _jmsConnector;
-
-  public RemoteViewProcessor(URI baseUri, JmsConnector jmsConnector, ScheduledExecutorService scheduler) {
->>>>>>> 1f0cd754
+  public RemoteViewProcessor(URI baseUri, JmsConnector jmsConnector, ScheduledExecutorService heartbeatScheduler) {
     _baseUri = baseUri;
     _heartbeatScheduler = heartbeatScheduler;
     _client = FudgeRestClient.create();
@@ -90,22 +84,14 @@
       throw new OpenGammaRuntimeException("Could not create view client: " + response);
     }
     URI clientLocation = response.getLocation();
-<<<<<<< HEAD
-    return new RemoteViewClient(this, clientLocation, OpenGammaFudgeContext.getInstance(), _connectionFactory, _heartbeatScheduler);
-=======
-    return new RemoteViewClient(this, clientLocation, OpenGammaFudgeContext.getInstance(), _jmsConnector, _scheduler);
->>>>>>> 1f0cd754
+    return new RemoteViewClient(this, clientLocation, OpenGammaFudgeContext.getInstance(), _jmsConnector, _heartbeatScheduler);
   }
 
   @Override
   public ViewClient getViewClient(UniqueId clientId) {
     URI clientsBaseUri = UriBuilder.fromUri(_baseUri).path(DataViewProcessorResource.PATH_CLIENTS).build();
     URI clientUri = DataViewProcessorResource.uriClient(clientsBaseUri, clientId);
-<<<<<<< HEAD
-    return new RemoteViewClient(this, clientUri, OpenGammaFudgeContext.getInstance(), _connectionFactory, _heartbeatScheduler);
-=======
-    return new RemoteViewClient(this, clientUri, OpenGammaFudgeContext.getInstance(), _jmsConnector, _scheduler);
->>>>>>> 1f0cd754
+    return new RemoteViewClient(this, clientUri, OpenGammaFudgeContext.getInstance(), _jmsConnector, _heartbeatScheduler);
   }
 
   //-------------------------------------------------------------------------
