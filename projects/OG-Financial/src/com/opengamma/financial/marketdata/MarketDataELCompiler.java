/**
 * Copyright (C) 2011 - present by OpenGamma Inc. and the OpenGamma group of companies
 * 
 * Please see distribution for license.
 */
package com.opengamma.financial.marketdata;

import org.slf4j.Logger;
import org.slf4j.LoggerFactory;

import com.opengamma.OpenGammaRuntimeException;
import com.opengamma.core.security.SecuritySource;
import com.opengamma.engine.ComputationTargetSpecification;
import com.opengamma.engine.marketdata.OverrideOperation;
import com.opengamma.engine.marketdata.OverrideOperationCompiler;
import com.opengamma.engine.target.ComputationTargetReferenceVisitor;
import com.opengamma.engine.target.ComputationTargetRequirement;
import com.opengamma.engine.target.ComputationTargetType;
import com.opengamma.engine.value.ValueRequirement;
import com.opengamma.financial.expression.CommonSynthetics;
import com.opengamma.financial.expression.ELExpressionParser;
import com.opengamma.financial.expression.UserExpression;
import com.opengamma.financial.expression.UserExpressionParser;
import com.opengamma.id.ExternalIdBundle;
import com.opengamma.util.ArgumentChecker;

/**
 * Implementation of {@link OverrideOperationCompiler} that allows market data overrides to be expressed as EL expressions.
 */
public class MarketDataELCompiler implements OverrideOperationCompiler {

  private static final Logger s_logger = LoggerFactory.getLogger(MarketDataELCompiler.class);

  private final class Evaluator implements OverrideOperation {

    private final UserExpression _expr;

    public Evaluator(final UserExpression expr) {
      _expr = expr;
    }

    private UserExpression getExpr() {
      return _expr;
    }

    @Override
    public Object apply(final ValueRequirement requirement, final Object original) {
      synchronized (MarketDataELFunctions.class) {
        MarketDataELFunctions.setCompiler(MarketDataELCompiler.this);
        s_logger.debug("Applying {} to {}", _expr, requirement);
        final UserExpression.Evaluator eval = getExpr().evaluator();
        eval.setVariable("x", original);
<<<<<<< HEAD
        if (requirement.getTargetReference().getType().isTargetType(ComputationTargetType.SECURITY)) {
          requirement.getTargetReference().accept(new ComputationTargetReferenceVisitor<Void>() {

            @Override
            public Void visitComputationTargetRequirement(final ComputationTargetRequirement requirement) {
              eval.setVariable("security", getSecuritySource().getSecurity(requirement.getIdentifiers()));
              return null;
=======
        switch (requirement.getTargetSpecification().getType()) {
          case SECURITY:
            eval.setVariable("security", getSecuritySource().get(requirement.getTargetSpecification().getUniqueId()));
            break;
          case PRIMITIVE:
            if (requirement.getTargetSpecification().getIdentifier() != null) {
              eval.setVariable("externalId", requirement.getTargetSpecification().getIdentifier());
>>>>>>> 5c8cd6ee
            }

            @Override
            public Void visitComputationTargetSpecification(final ComputationTargetSpecification specification) {
              eval.setVariable("security", getSecuritySource().getSecurity(specification.getUniqueId()));
              return null;
            }

          });
        } else if (requirement.getTargetReference().getType().isTargetType(ComputationTargetType.PRIMITIVE)) {
          requirement.getTargetReference().accept(new ComputationTargetReferenceVisitor<Void>() {

            @Override
            public Void visitComputationTargetRequirement(final ComputationTargetRequirement requirement) {
              final ExternalIdBundle bundle = requirement.getIdentifiers();
              eval.setVariable("externalIds", bundle);
              if (bundle.size() == 1) {
                eval.setVariable("externalId", bundle.iterator().next());
              }
              return null;
            }

            @Override
            public Void visitComputationTargetSpecification(final ComputationTargetSpecification specification) {
              eval.setVariable("uniqueId", specification.getUniqueId());
              return null;
            }

          });
        }
        eval.setVariable("value", requirement.getValueName());
        final Object result = eval.evaluate();
        if (result == UserExpression.NA) {
          s_logger.debug("Evaluation failed - using original {}", original);
          return original;
        } else {
          s_logger.debug("Evaluation of {} to {}", original, result);
          return result;
        }
      }
    }

  }

  private final SecuritySource _securitySource;
  private final UserExpressionParser _parser;

  public MarketDataELCompiler(final SecuritySource securitySource) {
    ArgumentChecker.notNull(securitySource, "securitySource");
    _securitySource = securitySource;
    _parser = new ELExpressionParser();
    try {
      _parser.setFunction("Curve", "parallelShift", MarketDataELFunctions.class.getMethod("parallelShiftCurve", Object.class, Double.TYPE));
      _parser.setFunction("Curve", "pointShift", MarketDataELFunctions.class.getMethod("pointShiftCurve", Object.class, Double.TYPE, Double.TYPE));
      _parser.setFunction("Security", "get", MarketDataELFunctions.class.getMethod("getSecurity", Object.class));
      _parser.setFunction("FX", "isRate", MarketDataELFunctions.class.getMethod("isFXRate", Object.class));
      _parser.setFunction("FX", "multiplier", MarketDataELFunctions.class.getMethod("getFXMultiplier", Object.class, Double.TYPE));
      CommonSynthetics.configureParser(_parser, securitySource);
    } catch (Exception ex) {
      throw new OpenGammaRuntimeException("Caught", ex);
    }
  }

  @Override
  public OverrideOperation compile(final String operation) {
    final UserExpression expr = getParser().parse(operation);
    return new Evaluator(expr);
  }

  protected SecuritySource getSecuritySource() {
    return _securitySource;
  }

  private UserExpressionParser getParser() {
    return _parser;
  }

}<|MERGE_RESOLUTION|>--- conflicted
+++ resolved
@@ -50,28 +50,18 @@
         s_logger.debug("Applying {} to {}", _expr, requirement);
         final UserExpression.Evaluator eval = getExpr().evaluator();
         eval.setVariable("x", original);
-<<<<<<< HEAD
         if (requirement.getTargetReference().getType().isTargetType(ComputationTargetType.SECURITY)) {
           requirement.getTargetReference().accept(new ComputationTargetReferenceVisitor<Void>() {
 
             @Override
             public Void visitComputationTargetRequirement(final ComputationTargetRequirement requirement) {
-              eval.setVariable("security", getSecuritySource().getSecurity(requirement.getIdentifiers()));
+              eval.setVariable("security", getSecuritySource().getSingle(requirement.getIdentifiers()));
               return null;
-=======
-        switch (requirement.getTargetSpecification().getType()) {
-          case SECURITY:
-            eval.setVariable("security", getSecuritySource().get(requirement.getTargetSpecification().getUniqueId()));
-            break;
-          case PRIMITIVE:
-            if (requirement.getTargetSpecification().getIdentifier() != null) {
-              eval.setVariable("externalId", requirement.getTargetSpecification().getIdentifier());
->>>>>>> 5c8cd6ee
             }
 
             @Override
             public Void visitComputationTargetSpecification(final ComputationTargetSpecification specification) {
-              eval.setVariable("security", getSecuritySource().getSecurity(specification.getUniqueId()));
+              eval.setVariable("security", getSecuritySource().get(specification.getUniqueId()));
               return null;
             }
 
