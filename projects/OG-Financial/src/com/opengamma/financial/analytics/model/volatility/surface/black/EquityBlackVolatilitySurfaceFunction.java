/**
 * Copyright (C) 2012 - present by OpenGamma Inc. and the OpenGamma group of companies
 *
 * Please see distribution for license.
 */
package com.opengamma.financial.analytics.model.volatility.surface.black;

import static com.opengamma.engine.value.ValuePropertyNames.CURVE_CURRENCY;
import static com.opengamma.engine.value.ValuePropertyNames.SURFACE;
import it.unimi.dsi.fastutil.doubles.DoubleArrayList;
import it.unimi.dsi.fastutil.doubles.DoubleLinkedOpenHashSet;
import it.unimi.dsi.fastutil.doubles.DoubleList;

import java.util.Arrays;
import java.util.Set;

import org.slf4j.Logger;
import org.slf4j.LoggerFactory;

import com.opengamma.OpenGammaRuntimeException;
import com.opengamma.analytics.financial.model.interestrate.curve.ForwardCurve;
import com.opengamma.analytics.financial.model.volatility.smile.fitting.sabr.SmileSurfaceDataBundle;
import com.opengamma.analytics.financial.model.volatility.smile.fitting.sabr.StandardSmileSurfaceDataBundle;
import com.opengamma.core.historicaltimeseries.HistoricalTimeSeriesSource;
import com.opengamma.core.id.ExternalSchemes;
import com.opengamma.core.marketdatasnapshot.VolatilitySurfaceData;
import com.opengamma.engine.ComputationTarget;
import com.opengamma.engine.function.FunctionCompilationContext;
import com.opengamma.engine.function.FunctionExecutionContext;
import com.opengamma.engine.function.FunctionInputs;
import com.opengamma.engine.target.ComputationTargetType;
import com.opengamma.engine.value.ValueProperties;
import com.opengamma.engine.value.ValuePropertyNames;
import com.opengamma.engine.value.ValueRequirement;
import com.opengamma.engine.value.ValueRequirementNames;
import com.opengamma.financial.OpenGammaCompilationContext;
import com.opengamma.financial.OpenGammaExecutionContext;
import com.opengamma.financial.analytics.model.InstrumentTypeProperties;
import com.opengamma.financial.analytics.volatility.surface.SurfaceAndCubePropertyNames;
import com.opengamma.financial.analytics.volatility.surface.SurfaceAndCubeQuoteType;

/**
 * Note: This is a different route of Vol Interpolation than: Raw > Standard > Interpolated as used in IRFutureOptionBlackFunction
 */
<<<<<<< HEAD
public class EquityBlackVolatilitySurfaceFunction extends BlackVolatilitySurfaceFunction {

=======
public abstract class EquityBlackVolatilitySurfaceFunction extends BlackVolatilitySurfaceFunction {
>>>>>>> 093b1280
  private static final Logger s_logger = LoggerFactory.getLogger(EquityBlackVolatilitySurfaceFunction.class);

  /**
   * Spline interpolator function for Black volatility surfaces
   */
  public static class Spline extends EquityBlackVolatilitySurfaceFunction {

    @Override
    public Set<ValueRequirement> getRequirements(final FunctionCompilationContext context, final ComputationTarget target, final ValueRequirement desiredValue) {
      final Set<ValueRequirement> specificRequirements = BlackVolatilitySurfaceUtils.ensureSplineVolatilityInterpolatorProperties(desiredValue.getConstraints());
      if (specificRequirements == null) {
        return null;
      }
      final Set<ValueRequirement> requirements = super.getRequirements(context, target, desiredValue);
      if (requirements == null) {
        return null;
      }
      requirements.addAll(specificRequirements);
      return requirements;
    }
    
    @Override
    protected ValueProperties getResultProperties() {
      ValueProperties properties = createValueProperties().get();
      properties = BlackVolatilitySurfaceUtils.addBlackSurfaceProperties(properties, getInstrumentType()).get();
      properties = BlackVolatilitySurfaceUtils.addSplineVolatilityInterpolatorProperties(properties).get();
      properties = properties.copy()
          .withAny(ValuePropertyNames.CURVE_CURRENCY)
          .withAny(ValuePropertyNames.CURVE)
          .withAny(ValuePropertyNames.CURVE_CALCULATION_CONFIG).get();
      return properties;
    }

    @Override
    protected ValueProperties getResultProperties(final ValueRequirement desiredValue) {
      final String curveCurrency = desiredValue.getConstraint(ValuePropertyNames.CURVE_CURRENCY);
      final String fundingCurve = desiredValue.getConstraint(ValuePropertyNames.CURVE);
      final String curveCalculationConfig = desiredValue.getConstraint(ValuePropertyNames.CURVE_CALCULATION_CONFIG);
      ValueProperties properties = createValueProperties().get();
      properties = BlackVolatilitySurfaceUtils.addSplineVolatilityInterpolatorProperties(properties, desiredValue).get();
      properties = BlackVolatilitySurfaceUtils.addBlackSurfaceProperties(properties, getInstrumentType(), desiredValue).get();
      properties = properties.copy()
          .with(ValuePropertyNames.CURVE_CURRENCY, curveCurrency)
          .with(ValuePropertyNames.CURVE, fundingCurve)
          .with(ValuePropertyNames.CURVE_CALCULATION_CONFIG, curveCalculationConfig).get();
      return properties;
    }

  }

  /**
   * SABR interpolator function for Black volatility surfaces
   */
  public static class SABR extends EquityBlackVolatilitySurfaceFunction {
    
    @Override
    public Set<ValueRequirement> getRequirements(final FunctionCompilationContext context, final ComputationTarget target, final ValueRequirement desiredValue) {
      final Set<ValueRequirement> specificRequirements = BlackVolatilitySurfaceUtils.ensureSABRVolatilityInterpolatorProperties(desiredValue.getConstraints());
      if (specificRequirements == null) {
        return null;
      }
      final Set<ValueRequirement> requirements = super.getRequirements(context, target, desiredValue);
      if (requirements == null) {
        return null;
      }
      requirements.addAll(specificRequirements);
      return requirements;
    }
    
    @Override
    protected ValueProperties getResultProperties() {
      ValueProperties properties = createValueProperties().get();
      properties = BlackVolatilitySurfaceUtils.addBlackSurfaceProperties(properties, getInstrumentType()).get();
      properties = BlackVolatilitySurfaceUtils.addSABRVolatilityInterpolatorProperties(properties).get();
      properties = properties.copy()
          .withAny(ValuePropertyNames.CURVE_CURRENCY)
          .withAny(ValuePropertyNames.CURVE)
          .withAny(ValuePropertyNames.CURVE_CALCULATION_CONFIG)
          .get();
      return properties;
    }
  
    @Override
    protected ValueProperties getResultProperties(final ValueRequirement desiredValue) {
      final String curveCurrency = desiredValue.getConstraint(ValuePropertyNames.CURVE_CURRENCY);
      final String curve = desiredValue.getConstraint(ValuePropertyNames.CURVE);
      final String curveCalculationConfig = desiredValue.getConstraint(ValuePropertyNames.CURVE_CALCULATION_CONFIG);
      ValueProperties properties = createValueProperties().get();
      properties = BlackVolatilitySurfaceUtils.addSABRVolatilityInterpolatorProperties(properties, desiredValue).get();
      properties = BlackVolatilitySurfaceUtils.addBlackSurfaceProperties(properties, getInstrumentType(), desiredValue).get();
      properties = properties.copy()
          .with(ValuePropertyNames.CURVE_CURRENCY, curveCurrency)
          .with(ValuePropertyNames.CURVE, curve)
          .with(ValuePropertyNames.CURVE_CALCULATION_CONFIG, curveCalculationConfig)
          .get();
      return properties;
    }
  }
  
  @Override
  public ComputationTargetType getTargetType() {
    return ComputationTargetType.PRIMITIVE;
  }

  @Override
  public boolean canApplyTo(final FunctionCompilationContext context, final ComputationTarget target) {
    final String targetScheme = target.getUniqueId().getScheme();
    return (targetScheme.equalsIgnoreCase(ExternalSchemes.BLOOMBERG_TICKER.getName()) || targetScheme.equalsIgnoreCase(ExternalSchemes.BLOOMBERG_TICKER_WEAK.getName()));
  }

  @Override
  /**
   * Builds a StandardSmileSurfaceDataBundle
   * <p>
   * Note that the Volatility requirement is of type STANDARD_VOLATILITY_SURFACE_DATA. This means that it is tiled, and must be brought down to its unique expiry/strike values
   * This is done because the existing of existing Function chain.
   * RawEquityOptionVolatilitySurfaceFunction produces a VOLATILITY_SURFACE_DATA, but the expiries are simply ordinals to n'th expiry, not times, and there are empty columns..
   * The next function in the chain, EquityFutureOptionVolatilitySurfaceDataFunction, sorts this out, but produces the tiled STANDARD type, hence we use that. Easy to refactor if desired.
   */
  protected SmileSurfaceDataBundle getData(final FunctionInputs inputs, final ValueRequirement volatilityDataRequirement, final ValueRequirement forwardCurveRequirement) {
    final Object volatilitySurfaceObject = inputs.getValue(volatilityDataRequirement);
    if (volatilitySurfaceObject == null) {
      throw new OpenGammaRuntimeException("Could not get " + volatilityDataRequirement);
    }

    final Object forwardCurveObject = inputs.getValue(forwardCurveRequirement);
    if (forwardCurveObject == null) {
      throw new OpenGammaRuntimeException("Could not get " + forwardCurveRequirement);
    }
    final ForwardCurve forwardCurve = (ForwardCurve) forwardCurveObject;

    @SuppressWarnings("unchecked")
    final VolatilitySurfaceData<Object, Object> rawVolatilitySurface = (VolatilitySurfaceData<Object, Object>) volatilitySurfaceObject;

    // Get Unique Expiries
    final double[] expiries = getArrayOfDoubles(rawVolatilitySurface.getXs());
    final DoubleLinkedOpenHashSet expirySet = new DoubleLinkedOpenHashSet(expiries);
    final double[] uniqueExpiries = expirySet.toDoubleArray();
    Arrays.sort(uniqueExpiries);
    final int nExpiries = uniqueExpiries.length;
    // Get Unique Strikes
    final double[] strikes = getArrayOfDoubles(rawVolatilitySurface.getYs());
    final DoubleLinkedOpenHashSet strikeSet = new DoubleLinkedOpenHashSet(strikes);
    final double[] uniqueStrikes = strikeSet.toDoubleArray();
    Arrays.sort(uniqueStrikes);
    final int nStrikes = uniqueStrikes.length;

    // Convert vols and strikes to double[][],
    // noting that different expiries may have different populated strikes
    final double[][] fullStrikes = new double[nExpiries][];
    final double[][] fullVols = new double[nExpiries][];
    for (int i = 0; i < nExpiries; i++) {
      final DoubleList availableStrikes = new DoubleArrayList();
      final DoubleList availableVols = new DoubleArrayList();
      for (int j = 0; j < nStrikes; j++) {
        final Double vol = rawVolatilitySurface.getVolatility(uniqueExpiries[i], uniqueStrikes[j]);
        if (vol != null) {
          availableStrikes.add(uniqueStrikes[j]);
          availableVols.add(vol);
        }
      }
      if (availableVols.size() == 0) {
        throw new OpenGammaRuntimeException("Unexpected error. No Vols found for an expiry."); // Use ArrayLists for fullStrikes (and Vols). But first, check input surface data
      }
      fullStrikes[i] = availableStrikes.toDoubleArray();
      fullVols[i] = availableVols.toDoubleArray();
    }
    return new StandardSmileSurfaceDataBundle(forwardCurve, uniqueExpiries, fullStrikes, fullVols);
  }

  @Override
  public Set<ValueRequirement> getRequirements(final FunctionCompilationContext context, final ComputationTarget target, final ValueRequirement desiredValue) {
    final Set<String> curveCurrencyNames = desiredValue.getConstraints().getValues(ValuePropertyNames.CURVE_CURRENCY);
    if (curveCurrencyNames == null || curveCurrencyNames.size() != 1) {
      return null;
    }
    final Set<String> discountingCurveNames = desiredValue.getConstraints().getValues(ValuePropertyNames.CURVE);
    if (discountingCurveNames == null || discountingCurveNames.size() != 1) {
      return null;
    }
    final Set<String> discountingCurveCalcConfigNames = desiredValue.getConstraints().getValues(ValuePropertyNames.CURVE_CALCULATION_CONFIG);
    if (discountingCurveCalcConfigNames == null || discountingCurveCalcConfigNames.size() != 1) {
      return null;
    }
    return super.getRequirements(context, target, desiredValue);
  }

  @Override
  protected ValueRequirement getForwardCurveRequirement(final ComputationTarget target, final ValueRequirement desiredValue) {
    final String forwardCurveCcyName = desiredValue.getConstraint(CURVE_CURRENCY);
    final String discountingCurveName = desiredValue.getConstraint(ValuePropertyNames.CURVE);
    final String curveCalculationMethod = desiredValue.getConstraint(ValuePropertyNames.CURVE_CALCULATION_METHOD);
    final String curveCalculationConfig = desiredValue.getConstraint(ValuePropertyNames.CURVE_CALCULATION_CONFIG);
    final ValueProperties properties = ValueProperties.builder()
        .with(CURVE_CURRENCY, forwardCurveCcyName)
        .with(ValuePropertyNames.CURVE, discountingCurveName)
        .with(ValuePropertyNames.CURVE_CALCULATION_METHOD, curveCalculationMethod)
        .with(ValuePropertyNames.CURVE_CALCULATION_CONFIG, curveCalculationConfig).get();
    return new ValueRequirement(ValueRequirementNames.FORWARD_CURVE, target.toSpecification(), properties);
  }

  @Override
  protected String getInstrumentType() {
    return InstrumentTypeProperties.EQUITY_OPTION;
  }

  @Override
  protected String getSurfaceQuoteUnits() {
    return SurfaceAndCubePropertyNames.VOLATILITY_QUOTE;
  }

  @Override
  //TODO Consider whether we might make this variable by reading the volatility specification. 
  protected String getSurfaceQuoteType() {
    return SurfaceAndCubeQuoteType.CALL_STRIKE;
  }

  @Override
  protected ValueRequirement getVolatilityDataRequirement(final ComputationTarget target, final String surfaceName, final String instrumentType,
      final String surfaceQuoteType, final String surfaceQuoteUnits) {
    ValueProperties properties = ValueProperties.builder()
        .with(SURFACE, surfaceName)
        .with(InstrumentTypeProperties.PROPERTY_SURFACE_INSTRUMENT_TYPE, instrumentType).get();
    final ValueRequirement volDataRequirement = new ValueRequirement(ValueRequirementNames.STANDARD_VOLATILITY_SURFACE_DATA, target.toSpecification(), properties);
    return volDataRequirement;
  }

  protected HistoricalTimeSeriesSource getTimeSeriesSource(final FunctionExecutionContext context) {
    return OpenGammaExecutionContext.getHistoricalTimeSeriesSource(context);
  }

  protected HistoricalTimeSeriesSource getTimeSeriesSource(final FunctionCompilationContext context) {
    final HistoricalTimeSeriesSource tss = OpenGammaCompilationContext.getHistoricalTimeSeriesSource(context);
    return tss;
  }

  private double[] getArrayOfDoubles(final Object[] arrayOfObject) {
    final double[] expiries;
    //TODO there is sometimes a problem with Fudge, where a Double[] is transported as Object[]. Needs to be fixed
    final Object[] xData = arrayOfObject;
    final int n = xData.length;
    expiries = new double[n];
    for (int i = 0; i < n; i++) {
      expiries[i] = (Double) xData[i];
    }
    return expiries;
  }
}<|MERGE_RESOLUTION|>--- conflicted
+++ resolved
@@ -42,12 +42,8 @@
 /**
  * Note: This is a different route of Vol Interpolation than: Raw > Standard > Interpolated as used in IRFutureOptionBlackFunction
  */
-<<<<<<< HEAD
-public class EquityBlackVolatilitySurfaceFunction extends BlackVolatilitySurfaceFunction {
-
-=======
 public abstract class EquityBlackVolatilitySurfaceFunction extends BlackVolatilitySurfaceFunction {
->>>>>>> 093b1280
+
   private static final Logger s_logger = LoggerFactory.getLogger(EquityBlackVolatilitySurfaceFunction.class);
 
   /**
