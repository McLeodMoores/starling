/**
 * Copyright (C) 2009 - present by OpenGamma Inc. and the OpenGamma group of companies
 *
 * Please see distribution for license.
 */
package com.opengamma.financial.analytics.model.bond;

import java.util.Set;

import javax.time.calendar.LocalDate;

import com.google.common.collect.Sets;
import com.opengamma.core.position.Position;
import com.opengamma.engine.ComputationTarget;
import com.opengamma.engine.function.FunctionCompilationContext;
import com.opengamma.engine.value.ComputedValue;
import com.opengamma.engine.value.ValueRequirement;
import com.opengamma.engine.value.ValueRequirementNames;
import com.opengamma.engine.value.ValueSpecification;
import com.opengamma.financial.bond.BondDefinition;
import com.opengamma.financial.interestrate.bond.BondCalculator;
import com.opengamma.financial.interestrate.bond.BondCalculatorFactory;
import com.opengamma.financial.interestrate.bond.definition.Bond;
import com.opengamma.livedata.normalization.MarketDataRequirementNames;

/**
 * 
 */
public class BondDirtyPriceFunction extends BondFunction {
  private static final BondCalculator DIRTY_PRICE_CALCULATOR = BondCalculatorFactory.getBondCalculator(BondCalculatorFactory.BOND_DIRTY_PRICE);

  public BondDirtyPriceFunction() {
    super(MarketDataRequirementNames.MARKET_VALUE, "PX_LAST");
  }

  @Override
  protected Set<ComputedValue> getComputedValues(final Position position, final BondDefinition bondDefinition, final Object value, final LocalDate now, final String yieldCurveName) {
    final double cleanPrice = (Double) value;
<<<<<<< HEAD
    final ValueSpecification specification = new ValueSpecification(new ValueRequirement(ValueRequirementNames.DIRTY_PRICE, position), getUniqueIdentifier());
    final Bond bond = bondDefinition.toDerivative(now, yieldCurveName);
=======
    final ValueSpecification specification = new ValueSpecification(new ValueRequirement(ValueRequirementNames.DIRTY_PRICE, position), getUniqueId());
>>>>>>> 8916fa3e
    final double dirtyPrice = DIRTY_PRICE_CALCULATOR.calculate(bond, cleanPrice / 100.0);
    return Sets.newHashSet(new ComputedValue(specification, dirtyPrice * 100.0));
  }

  @Override
  public Set<ValueSpecification> getResults(final FunctionCompilationContext context, final ComputationTarget target) {
    if (canApplyTo(context, target)) {
      return Sets.newHashSet(new ValueSpecification(new ValueRequirement(ValueRequirementNames.DIRTY_PRICE, target.getPosition()), getUniqueId()));
    }
    return null;
  }

  @Override
  public String getShortName() {
    return "BondDirtyPriceFunction";
  }

}<|MERGE_RESOLUTION|>--- conflicted
+++ resolved
@@ -36,12 +36,8 @@
   @Override
   protected Set<ComputedValue> getComputedValues(final Position position, final BondDefinition bondDefinition, final Object value, final LocalDate now, final String yieldCurveName) {
     final double cleanPrice = (Double) value;
-<<<<<<< HEAD
-    final ValueSpecification specification = new ValueSpecification(new ValueRequirement(ValueRequirementNames.DIRTY_PRICE, position), getUniqueIdentifier());
+    final ValueSpecification specification = new ValueSpecification(new ValueRequirement(ValueRequirementNames.DIRTY_PRICE, position), getUniqueId());
     final Bond bond = bondDefinition.toDerivative(now, yieldCurveName);
-=======
-    final ValueSpecification specification = new ValueSpecification(new ValueRequirement(ValueRequirementNames.DIRTY_PRICE, position), getUniqueId());
->>>>>>> 8916fa3e
     final double dirtyPrice = DIRTY_PRICE_CALCULATOR.calculate(bond, cleanPrice / 100.0);
     return Sets.newHashSet(new ComputedValue(specification, dirtyPrice * 100.0));
   }
