--- conflicted
+++ resolved
@@ -272,12 +272,7 @@
     } else if (freq.getConventionName() == Frequency.MONTHLY_NAME) {
       tenor = Period.ofMonths(1);
     } else {
-<<<<<<< HEAD
-      throw new OpenGammaRuntimeException("Can only handle annual, semi-annual, quarterly and monthly frequencies for floating swap legs");
-=======
-      throw new OpenGammaRuntimeException(
-          "Can only handle annual, semi-annual, quarterly and monthly frequencies for floating swap legs, not " + freq.getConventionName());
->>>>>>> 02074880
+      throw new OpenGammaRuntimeException("Can only handle annual, semi-annual, quarterly and monthly frequencies for floating swap legs, not " + freq.getConventionName());
     }
     return tenor;
   }
