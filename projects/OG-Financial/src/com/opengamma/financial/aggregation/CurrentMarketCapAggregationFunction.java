/**
 * Copyright (C) 2009 - present by OpenGamma Inc. and the OpenGamma group of companies
 *
 * Please see distribution for license.
 */
package com.opengamma.financial.aggregation;

import java.util.Arrays;
import java.util.Collection;
import java.util.Map;

import javax.time.calendar.LocalDate;

import com.opengamma.core.historicaltimeseries.HistoricalTimeSeriesSource;
import com.opengamma.core.position.Position;
import com.opengamma.core.security.SecuritySource;
import com.opengamma.financial.security.FinancialSecurity;
import com.opengamma.financial.security.FinancialSecurityVisitorAdapter;
import com.opengamma.financial.security.equity.EquitySecurity;
import com.opengamma.financial.security.equity.EquitySecurityVisitor;
import com.opengamma.financial.security.option.EquityOptionSecurity;
import com.opengamma.financial.security.option.EquityOptionSecurityVisitor;
import com.opengamma.id.ExternalIdBundle;
import com.opengamma.util.tuple.Pair;

/**
 * Function to classify positions by Currency.
 *
 */
public class CurrentMarketCapAggregationFunction implements AggregationFunction<String> {

  private boolean _useAttributes;
  private static final String NAME = "Market Cap";
  private static final String FIELD = "CUR_MKT_CAP";
  private static final String RESOLUTION_KEY = "DEFAULT_TSS_CONFIG";
  private static final String NO_CUR_MKT_CAP = "N/A";
  
  private static final double NANO_CAP_UPPER_THRESHOLD = 10;
  private static final double MICRO_CAP_UPPER_THRESHOLD = 100;
  private static final double SMALL_CAP_UPPER_THRESHOLD = 1000;
  private static final double MID_CAP_UPPER_THRESHOLD = 10E3;
  //private static final double LARGE_CAP_UPPER_THRESHOLD = 100E3;
  
  private static final String NANO_CAP = "E) Nano Cap";
  private static final String MICRO_CAP = "D) Micro Cap";
  private static final String SMALL_CAP = "C) Small Cap";
  private static final String MID_CAP = "B) Mid Cap";
  private static final String LARGE_CAP = "A) Large Cap";

  private HistoricalTimeSeriesSource _htsSource;
  private SecuritySource _secSource;

  public CurrentMarketCapAggregationFunction(SecuritySource secSource, HistoricalTimeSeriesSource htsSource, boolean useAttributes) {
    _secSource = secSource;
    _htsSource = htsSource;
    _useAttributes = useAttributes;
  }

  
  public CurrentMarketCapAggregationFunction(SecuritySource secSource, HistoricalTimeSeriesSource htsSource) {
    this(secSource, htsSource, true);
  }
  
  private EquitySecurityVisitor<String> _equitySecurityVisitor = new EquitySecurityVisitor<String>() {
    @Override
    public String visitEquitySecurity(EquitySecurity security) {
      return getCurrentMarketCap(security.getExternalIdBundle());
    }
  };
  
  private EquityOptionSecurityVisitor<String> _equityOptionSecurityVisitor = new EquityOptionSecurityVisitor<String>() {
    @Override
    public String visitEquityOptionSecurity(EquityOptionSecurity security) {
      EquitySecurity underlying = (EquitySecurity) _secSource.getSecurity(ExternalIdBundle.of(security.getUnderlyingId()));
      return getCurrentMarketCap(underlying.getExternalIdBundle());
    }    
  };
  
  private String getCurrentMarketCap(ExternalIdBundle externalIdBundle) {
    try {
<<<<<<< HEAD
      Pair<LocalDate, Double> latestDataPoint = _htsSource.getLatestDataPoint(FIELD, externalIdBundle, RESOLUTION_KEY);
      if (latestDataPoint != null && latestDataPoint.getFirst() != null && latestDataPoint.getSecond() != null) {
        double currentMarketCap = latestDataPoint.getSecond();
=======
      Pair<LocalDate, Double> latest = _htsSource.getLatestDataPoint(FIELD, externalIdBundle, RESOLUTION_KEY);
      if (latest != null && latest.getValue() != null) {
        double currentMarketCap = latest.getValue();
>>>>>>> 2f005e70
        if (currentMarketCap < NANO_CAP_UPPER_THRESHOLD) {
          return NANO_CAP;
        } else if (currentMarketCap < MICRO_CAP_UPPER_THRESHOLD) {
          return MICRO_CAP;
        } else if (currentMarketCap < SMALL_CAP_UPPER_THRESHOLD) {
          return SMALL_CAP;
        } else if (currentMarketCap < MID_CAP_UPPER_THRESHOLD) {
          return MID_CAP;
        } else {
          return LARGE_CAP;
        }
      } else {
        return NO_CUR_MKT_CAP;
      }
    } catch (UnsupportedOperationException ex) {
      return NO_CUR_MKT_CAP;
    }
  }
  
  @Override
  public String classifyPosition(Position position) {
    if (_useAttributes) {
      Map<String, String> attributes = position.getAttributes();
      if (attributes.containsKey(getName())) {
        return attributes.get(getName());
      } else {
        return NO_CUR_MKT_CAP;
      }
    } else {
      FinancialSecurityVisitorAdapter<String> visitorAdapter = FinancialSecurityVisitorAdapter.<String>builder()
                                                                                              .equitySecurityVisitor(_equitySecurityVisitor)
                                                                                              .equityOptionVisitor(_equityOptionSecurityVisitor)
                                                                                              .create();
      FinancialSecurity security = (FinancialSecurity) position.getSecurityLink().resolve(_secSource);
      String classification = security.accept(visitorAdapter);
      return classification == null ? NO_CUR_MKT_CAP : classification;
    }
  }

  public String getName() {
    return NAME;
  }

  @Override
  public Collection<String> getRequiredEntries() {
    return Arrays.<String>asList(new String[] {LARGE_CAP, MID_CAP, SMALL_CAP, MICRO_CAP, NANO_CAP, NO_CUR_MKT_CAP});
  }
}<|MERGE_RESOLUTION|>--- conflicted
+++ resolved
@@ -78,15 +78,9 @@
   
   private String getCurrentMarketCap(ExternalIdBundle externalIdBundle) {
     try {
-<<<<<<< HEAD
-      Pair<LocalDate, Double> latestDataPoint = _htsSource.getLatestDataPoint(FIELD, externalIdBundle, RESOLUTION_KEY);
-      if (latestDataPoint != null && latestDataPoint.getFirst() != null && latestDataPoint.getSecond() != null) {
-        double currentMarketCap = latestDataPoint.getSecond();
-=======
       Pair<LocalDate, Double> latest = _htsSource.getLatestDataPoint(FIELD, externalIdBundle, RESOLUTION_KEY);
       if (latest != null && latest.getValue() != null) {
         double currentMarketCap = latest.getValue();
->>>>>>> 2f005e70
         if (currentMarketCap < NANO_CAP_UPPER_THRESHOLD) {
           return NANO_CAP;
         } else if (currentMarketCap < MICRO_CAP_UPPER_THRESHOLD) {
