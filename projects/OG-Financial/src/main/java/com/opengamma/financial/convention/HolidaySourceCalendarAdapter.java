--- conflicted
+++ resolved
@@ -6,7 +6,6 @@
 package com.opengamma.financial.convention;
 
 import java.io.Serializable;
-import java.util.Collections;
 import java.util.Iterator;
 import java.util.Set;
 
@@ -73,9 +72,6 @@
   public HolidaySourceCalendarAdapter(final HolidaySource holidaySource, final Currency currency) {
     this(holidaySource, new Currency[] {currency });
   }
-<<<<<<< HEAD
-  
-=======
 
   public HolidaySourceCalendarAdapter(final HolidaySource holidaySource, final ExternalId customId) {
     this(holidaySource, new ExternalId[] {customId });
@@ -90,7 +86,6 @@
     _type = HolidayType.CUSTOM;
   }
 
->>>>>>> 45f2ae5a
   @Override
   public String getConventionName() {
     return getName();
