--- conflicted
+++ resolved
@@ -70,13 +70,8 @@
   private static final Logger s_logger = LoggerFactory.getLogger(InterestRateFutureOptionBlackFunction.class);
   /** The name of the value that will be calculated */
   private final String _valueRequirementName;
-<<<<<<< HEAD
-=======
   /** True if the result properties include {@link ValuePropertyNames#CURRENCY} */
   private final boolean _setCurrencyProperty;
-  /** Converts a {@link Trade} to an {@link InstrumentDefinition} */
-  private InterestRateFutureOptionTradeConverterDeprecated _converter;
->>>>>>> 4cc733b8
   /** Converts an {@link InstrumentDefinition} to an {@link InstrumentDerivative} */
   private FixedIncomeConverterDataProvider _dataConverter;
 
@@ -90,7 +85,12 @@
     _setCurrencyProperty = setCurrencyProperty;
   }
 
-  private InterestRateFutureOptionTradeConverterDeprecated getConverter(final FunctionCompilationContext context) {
+  /**
+   * Gets the interest rate future option trade converter.
+   * @param context The compilation context
+   * @return The converter
+   */
+  private static InterestRateFutureOptionTradeConverterDeprecated getConverter(final FunctionCompilationContext context) {
     final HolidaySource holidaySource = OpenGammaCompilationContext.getHolidaySource(context);
     final RegionSource regionSource = OpenGammaCompilationContext.getRegionSource(context);
     final ConventionBundleSource conventionSource = OpenGammaCompilationContext.getConventionBundleSource(context);
@@ -99,7 +99,12 @@
         .getComputationTargetResolver().getVersionCorrection()));
   }
 
-  private InterestRateFutureOptionTradeConverterDeprecated getConverter(final FunctionExecutionContext context) {
+  /**
+   * Gets the interest rate future option trade converter.
+   * @param context The execution context
+   * @return The converter
+   */
+  private static InterestRateFutureOptionTradeConverterDeprecated getConverter(final FunctionExecutionContext context) {
     final HolidaySource holidaySource = OpenGammaExecutionContext.getHolidaySource(context);
     final RegionSource regionSource = OpenGammaExecutionContext.getRegionSource(context);
     final ConventionBundleSource conventionSource = OpenGammaExecutionContext.getConventionBundleSource(context);
@@ -203,15 +208,9 @@
     requirements.addAll(YieldCurveFunctionUtils.getCurveRequirements(curveCalculationConfig, curveCalculationConfigSource));
     requirements.add(getVolatilityRequirement(surfaceName, currency));
     try {
-<<<<<<< HEAD
-      final Set<ValueRequirement> tsRequirements = _dataConverter.getConversionTimeSeriesRequirements(target.getTrade().getSecurity(), getConverter(context).convert(target.getTrade()));
-      if (tsRequirements == null) {
-        return null;
-=======
-      final Set<ValueRequirement> tsRequirements = _dataConverter.getConversionTimeSeriesRequirements(trade.getSecurity(), _converter.convert(trade));
+      final Set<ValueRequirement> tsRequirements = _dataConverter.getConversionTimeSeriesRequirements(trade.getSecurity(), getConverter(context).convert(trade));
       if (tsRequirements != null) {
         requirements.addAll(tsRequirements);
->>>>>>> 4cc733b8
       }
     } catch (final Exception e) {
       s_logger.error(e.getMessage());
@@ -219,7 +218,7 @@
     }
     return requirements;
   }
-  
+
   /**
    * Calculates the result
    *
