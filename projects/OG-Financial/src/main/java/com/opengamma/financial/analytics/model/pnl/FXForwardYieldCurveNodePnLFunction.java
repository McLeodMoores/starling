--- conflicted
+++ resolved
@@ -6,10 +6,7 @@
 package com.opengamma.financial.analytics.model.pnl;
 
 import static com.opengamma.engine.value.ValuePropertyNames.CURRENCY;
-<<<<<<< HEAD
-=======
 import static com.opengamma.engine.value.ValuePropertyNames.CURVE_CURRENCY;
->>>>>>> 4cc733b8
 import static com.opengamma.engine.value.ValueRequirementNames.FX_FORWARD_CURVE_RETURN_SERIES;
 import static com.opengamma.engine.value.ValueRequirementNames.HISTORICAL_FX_TIME_SERIES;
 import static com.opengamma.engine.value.ValueRequirementNames.YIELD_CURVE_RETURN_SERIES;
@@ -193,10 +190,7 @@
           requirements.add(ConventionBasedFXRateFunction.getHistoricalTimeSeriesRequirement(UnorderedCurrencyPair.of(tradeNonBaseCurrency, tradeBaseCurrency)));
           resultCurrency = tradeNonBaseCurrency.getCode();
         } else {
-<<<<<<< HEAD
-=======
           requirements.add(ConventionBasedFXRateFunction.getHistoricalTimeSeriesRequirement(UnorderedCurrencyPair.of(tradeNonBaseCurrency, tradeBaseCurrency)));
->>>>>>> 4cc733b8
           resultCurrency = tradeBaseCurrency.getCode();
         }
       } else {
@@ -265,11 +259,7 @@
         return null;
       }
       builder.with(ValuePropertyNames.CURRENCY, resultCurrency)
-<<<<<<< HEAD
-             .with(ValuePropertyNames.PROPERTY_PNL_CONTRIBUTIONS, ValueRequirementNames.YIELD_CURVE_NODE_SENSITIVITIES);
-=======
           .with(ValuePropertyNames.PROPERTY_PNL_CONTRIBUTIONS, ValueRequirementNames.YIELD_CURVE_NODE_SENSITIVITIES);
->>>>>>> 4cc733b8
       final ValueProperties properties = builder.get();
       final ComputationTargetSpecification targetSpec = target.toSpecification();
       return ImmutableSet.of(new ValueSpecification(ValueRequirementNames.YIELD_CURVE_PNL_SERIES, targetSpec, properties));
@@ -289,12 +279,7 @@
       final Currency payCurrency = security.getPayCurrency();
       final Currency receiveCurrency = security.getReceiveCurrency();
       final CurrencyPair currencyPair = _currencyPairs.getCurrencyPair(payCurrency, receiveCurrency);
-<<<<<<< HEAD
-=======
       final String curveCurrency = desiredValue.getConstraint(CURVE_CURRENCY);
-
->>>>>>> 4cc733b8
-      final Currency baseCurrency = currencyPair.getBase();
       final ValueProperties resultProperties = desiredValues.iterator().next().getConstraints();
       TenorLabelledLocalDateDoubleTimeSeriesMatrix1D returnSeries;
       if (ycReturnSeries != null) {
@@ -309,31 +294,12 @@
       }
       TenorLabelledLocalDateDoubleTimeSeriesMatrix1D pnlSeriesVector;
       if (resultCurrencies == null || resultCurrencies.size() != 1) {
-<<<<<<< HEAD
-        s_logger.info("No Currency property - returns result in base currency");
-        pnlSeriesVector = getPnLVector(returnSeries, sensitivities);
-      } else {
-        final Currency resultCurrency = Currency.of(Iterables.getOnlyElement(resultCurrencies));
-        if (resultCurrency.equals(baseCurrency)) {
-          pnlSeriesVector = getPnLVector(returnSeries, sensitivities);
-        } else {
-          final LocalDateDoubleTimeSeries conversionTS = (LocalDateDoubleTimeSeries) inputs.getValue(HISTORICAL_FX_TIME_SERIES);
-          if (conversionTS == null) {
-            throw new OpenGammaRuntimeException("Asked for result in " + resultCurrency + " but could not get " + baseCurrency + "/" + resultCurrency + " conversion series");
-          }
-          pnlSeriesVector = getPnLVector(returnSeries, conversionTS, sensitivities);
-=======
         s_logger.warn("No Currency property - returns result in base currency");
         pnlSeriesVector = getPnLVector(returnSeries, sensitivities);
       } else {
         final String resultCurrency = Iterables.getOnlyElement(resultCurrencies);
-        boolean resultEqualsCurveCurrency = resultCurrency.equals(curveCurrency);
-        final LocalDateDoubleTimeSeries conversionTS = (LocalDateDoubleTimeSeries) inputs.getValue(HISTORICAL_FX_TIME_SERIES);
-        if (conversionTS == null) {
-          throw new OpenGammaRuntimeException("Asked for result in " + resultCurrency + " but could not get " + curveCurrency + "/" + resultCurrency + " conversion series");
->>>>>>> 4cc733b8
-        }
-        pnlSeriesVector = getPnLVector(returnSeries, conversionTS, sensitivities, resultEqualsCurveCurrency);
+        final boolean resultEqualsCurveCurrency = resultCurrency.equals(curveCurrency);
+        pnlSeriesVector = getPnLVector(returnSeries, sensitivities, resultEqualsCurveCurrency, resultCurrency, curveCurrency, inputs);
       }
       return ImmutableSet.of(new ComputedValue(new ValueSpecification(ValueRequirementNames.YIELD_CURVE_PNL_SERIES, target.toSpecification(), resultProperties), pnlSeriesVector));
     }
@@ -438,33 +404,30 @@
     /**
      * Calculates the P&L vector with currency conversion.
      * @param returnSeries The return series for the nodes in a curve
-     * @param conversionSeries The FX conversion series
      * @param sensitivities The sensitivities to the curve
+     * @param resultCurveCurrency True if the result is in the curve currency
+     * @param resultCurrency The result currency
+     * @param curveCurrency The curve currency
+     * @param inputs The function inputs
      * @return The P&L vector for each curve node tenor converted into the desired currency
      */
-    private TenorLabelledLocalDateDoubleTimeSeriesMatrix1D getPnLVector(final TenorLabelledLocalDateDoubleTimeSeriesMatrix1D returnSeries, final LocalDateDoubleTimeSeries conversionSeries,
-<<<<<<< HEAD
-        final DoubleLabelledMatrix1D sensitivities) {
-      final int size = returnSeries.size();
-      final LocalDateDoubleTimeSeries[] nodesPnlSeries = new LocalDateDoubleTimeSeries[size];
-      for (int i = 0; i < size; i++) {
-        final LocalDateDoubleTimeSeries convertedSeries = conversionSeries.multiply(sensitivities.getValues()[i]);
-        final LocalDateDoubleTimeSeries nodePnlSeries = returnSeries.getValues()[i].multiply(convertedSeries);
-        nodesPnlSeries[i] = nodePnlSeries;
-=======
-        final DoubleLabelledMatrix1D sensitivities, final boolean resultCurveCurrency) {
+    private TenorLabelledLocalDateDoubleTimeSeriesMatrix1D getPnLVector(final TenorLabelledLocalDateDoubleTimeSeriesMatrix1D returnSeries,
+        final DoubleLabelledMatrix1D sensitivities, final boolean resultCurveCurrency, final String resultCurrency, final String curveCurrency, final FunctionInputs inputs) {
       final int size = returnSeries.size();
       final LocalDateDoubleTimeSeries[] nodesPnlSeries = new LocalDateDoubleTimeSeries[size];
       for (int i = 0; i < size; i++) {
         if (resultCurveCurrency) {
           final LocalDateDoubleTimeSeries nodePnlSeries = returnSeries.getValues()[i].multiply(sensitivities.getValues()[i]);
           nodesPnlSeries[i] = nodePnlSeries;
-        }  else {
-          final LocalDateDoubleTimeSeries convertedSeries = conversionSeries.reciprocal().multiply(sensitivities.getValues()[i]);
+        } else {
+          final LocalDateDoubleTimeSeries conversionTS = (LocalDateDoubleTimeSeries) inputs.getValue(HISTORICAL_FX_TIME_SERIES);
+          if (conversionTS == null) {
+            throw new OpenGammaRuntimeException("Asked for result in " + resultCurrency + " but could not get " + curveCurrency + "/" + resultCurrency + " conversion series");
+          }
+          final LocalDateDoubleTimeSeries convertedSeries = conversionTS.reciprocal().multiply(sensitivities.getValues()[i]);
           final LocalDateDoubleTimeSeries nodePnlSeries = returnSeries.getValues()[i].multiply(convertedSeries);
           nodesPnlSeries[i] = nodePnlSeries;
         }
->>>>>>> 4cc733b8
       }
       return new TenorLabelledLocalDateDoubleTimeSeriesMatrix1D(returnSeries.getKeys(), returnSeries.getLabels(), nodesPnlSeries);
     }
