/**
 * Copyright (C) 2012 - present by OpenGamma Inc. and the OpenGamma group of companies
 *
 * Please see distribution for license.
 */
package com.opengamma.financial.analytics.model.forex.option.black;

import static com.opengamma.financial.analytics.model.forex.option.black.FXOptionFunctionUtils.getResultCurrency;

import java.util.Collections;
import java.util.List;
import java.util.Map;
import java.util.Set;

import org.slf4j.Logger;
import org.slf4j.LoggerFactory;

import com.google.common.collect.Iterables;
import com.google.common.collect.Sets;
import com.opengamma.OpenGammaRuntimeException;
import com.opengamma.analytics.financial.forex.method.MultipleCurrencyInterestRateCurveSensitivity;
import com.opengamma.engine.ComputationTarget;
import com.opengamma.engine.ComputationTargetSpecification;
import com.opengamma.engine.function.AbstractFunction;
import com.opengamma.engine.function.FunctionCompilationContext;
import com.opengamma.engine.function.FunctionExecutionContext;
import com.opengamma.engine.function.FunctionInputs;
import com.opengamma.engine.target.ComputationTargetType;
import com.opengamma.engine.value.ComputedValue;
import com.opengamma.engine.value.ValueProperties;
import com.opengamma.engine.value.ValuePropertyNames;
import com.opengamma.engine.value.ValueRequirement;
import com.opengamma.engine.value.ValueRequirementNames;
import com.opengamma.engine.value.ValueSpecification;
import com.opengamma.financial.OpenGammaCompilationContext;
import com.opengamma.financial.analytics.CurrencyPairsFunction;
import com.opengamma.financial.analytics.model.CalculationPropertyNamesAndValues;
import com.opengamma.financial.analytics.model.InterpolatedDataProperties;
import com.opengamma.financial.analytics.model.forex.ForexVisitors;
import com.opengamma.financial.currency.CurrencyPair;
import com.opengamma.financial.currency.CurrencyPairs;
import com.opengamma.financial.security.FinancialSecurity;
import com.opengamma.financial.security.FinancialSecurityTypes;
import com.opengamma.util.async.AsynchronousExecution;
import com.opengamma.util.money.Currency;
import com.opengamma.util.tuple.DoublesPair;

/**
 *
 */
public class FXOptionBlackValuePhiFunction extends AbstractFunction.NonCompiledInvoker {
  /** The logger */
<<<<<<< HEAD
  private static final Logger s_logger = LoggerFactory.getLogger(FXOptionBlackValuePhiFunction.class);
=======
  private static final Logger s_logger = LoggerFactory.getLogger(FXOptionBlackValueRhoFunction.class);
>>>>>>> 840de1cf

  @Override
  public Set<ComputedValue> execute(final FunctionExecutionContext executionContext, final FunctionInputs inputs, final ComputationTarget target,
      final Set<ValueRequirement> desiredValues) throws AsynchronousExecution {
    final FinancialSecurity security = (FinancialSecurity) target.getSecurity();
    final ValueRequirement desiredValue = Iterables.getOnlyElement(desiredValues);
    final Object curveSensitivitiesObject = inputs.getValue(ValueRequirementNames.FX_CURVE_SENSITIVITIES);
    if (curveSensitivitiesObject == null) {
      throw new OpenGammaRuntimeException("Could not get curve sensitivities");
    }
    final Currency putCurrency = security.accept(ForexVisitors.getPutCurrencyVisitor());
    final Currency callCurrency = security.accept(ForexVisitors.getCallCurrencyVisitor());
    final String putCurrencyCurve = desiredValue.getConstraint(FXOptionBlackFunction.PUT_CURVE);
    final Object baseQuotePairsObject = inputs.getValue(ValueRequirementNames.CURRENCY_PAIRS);
    if (baseQuotePairsObject == null) {
      throw new OpenGammaRuntimeException("Could not get base/quote pair data");
    }
    final CurrencyPairs baseQuotePairs = (CurrencyPairs) baseQuotePairsObject;
    final CurrencyPair baseQuotePair = baseQuotePairs.getCurrencyPair(putCurrency, callCurrency);
    if (baseQuotePair == null) {
      throw new OpenGammaRuntimeException("Could not get base/quote pair for currency pair (" + putCurrency + ", " + callCurrency + ")");
    }
    final String resultCurrency = getResultCurrency(target, baseQuotePair);
    final String fullCurveName = putCurrencyCurve + "_" + putCurrency.getCode();
    final MultipleCurrencyInterestRateCurveSensitivity curveSensitivities = (MultipleCurrencyInterestRateCurveSensitivity) curveSensitivitiesObject;
    final Map<String, List<DoublesPair>> sensitivitiesForCurrency = curveSensitivities.getSensitivity(Currency.of(resultCurrency)).getSensitivities();
    final ValueSpecification spec = new ValueSpecification(ValueRequirementNames.VALUE_PHI, target.toSpecification(), getResultProperties(target, desiredValue, baseQuotePair).get());
    final double phi = sensitivitiesForCurrency.get(fullCurveName).get(0).second;
    return Collections.singleton(new ComputedValue(spec, phi));
  }

  @Override
  public ComputationTargetType getTargetType() {
    return FinancialSecurityTypes.FX_OPTION_SECURITY
        .or(FinancialSecurityTypes.FX_BARRIER_OPTION_SECURITY)
        .or(FinancialSecurityTypes.FX_DIGITAL_OPTION_SECURITY)
        .or(FinancialSecurityTypes.NON_DELIVERABLE_FX_OPTION_SECURITY)
        .or(FinancialSecurityTypes.NON_DELIVERABLE_FX_DIGITAL_OPTION_SECURITY);
  }

  @Override
  public Set<ValueSpecification> getResults(final FunctionCompilationContext context, final ComputationTarget target) {
    final ValueProperties.Builder properties = getResultProperties();
    return Collections.singleton(new ValueSpecification(ValueRequirementNames.VALUE_PHI, target.toSpecification(), properties.get()));
  }

  @Override
  public Set<ValueRequirement> getRequirements(final FunctionCompilationContext context, final ComputationTarget target, final ValueRequirement desiredValue) {
    final ValueProperties constraints = desiredValue.getConstraints();
    final Set<String> putCurveNames = constraints.getValues(FXOptionBlackFunction.PUT_CURVE);
    if (putCurveNames == null || putCurveNames.size() != 1) {
      return null;
    }
    final Set<String> callCurveNames = constraints.getValues(FXOptionBlackFunction.CALL_CURVE);
    if (callCurveNames == null || callCurveNames.size() != 1) {
      return null;
    }
    final Set<String> putCurveCalculationConfigs = constraints.getValues(FXOptionBlackFunction.PUT_CURVE_CALC_CONFIG);
    if (putCurveCalculationConfigs == null || putCurveCalculationConfigs.size() != 1) {
      return null;
    }
    final Set<String> callCurveCalculationConfigs = constraints.getValues(FXOptionBlackFunction.CALL_CURVE_CALC_CONFIG);
    if (callCurveCalculationConfigs == null || callCurveCalculationConfigs.size() != 1) {
      return null;
    }
    final Set<String> surfaceNames = constraints.getValues(ValuePropertyNames.SURFACE);
    if (surfaceNames == null || surfaceNames.size() != 1) {
      return null;
    }
    final Set<String> interpolatorNames = constraints.getValues(InterpolatedDataProperties.X_INTERPOLATOR_NAME);
    if (interpolatorNames == null || interpolatorNames.size() != 1) {
      return null;
    }
    final Set<String> leftExtrapolatorNames = constraints.getValues(InterpolatedDataProperties.LEFT_X_EXTRAPOLATOR_NAME);
    if (leftExtrapolatorNames == null || leftExtrapolatorNames.size() != 1) {
      return null;
    }
    final Set<String> rightExtrapolatorNames = constraints.getValues(InterpolatedDataProperties.RIGHT_X_EXTRAPOLATOR_NAME);
    if (rightExtrapolatorNames == null || rightExtrapolatorNames.size() != 1) {
      return null;
    }
    final String putCurveName = putCurveNames.iterator().next();
    final String callCurveName = callCurveNames.iterator().next();
    final String putCurveCalculationConfig = putCurveCalculationConfigs.iterator().next();
    final String callCurveCalculationConfig = callCurveCalculationConfigs.iterator().next();
    final String surfaceName = surfaceNames.iterator().next();
    final String interpolatorName = interpolatorNames.iterator().next();
    final String leftExtrapolatorName = leftExtrapolatorNames.iterator().next();
    final String rightExtrapolatorName = rightExtrapolatorNames.iterator().next();
    final ValueRequirement pairQuoteRequirement = new ValueRequirement(ValueRequirementNames.CURRENCY_PAIRS, ComputationTargetSpecification.NULL);
    final ValueRequirement sensitivitiesRequirement = getCurveSensitivitiesRequirement(putCurveName, putCurveCalculationConfig,
        callCurveName, callCurveCalculationConfig, surfaceName, interpolatorName, leftExtrapolatorName, rightExtrapolatorName, target);
    return Sets.newHashSet(sensitivitiesRequirement, pairQuoteRequirement);
  }

  @Override
  public Set<ValueSpecification> getResults(final FunctionCompilationContext context, final ComputationTarget target, final Map<ValueSpecification, ValueRequirement> inputs) {
    String currencyPairConfigName = null;
    for (final Map.Entry<ValueSpecification, ValueRequirement> entry : inputs.entrySet()) {
      final ValueSpecification specification = entry.getKey();
      if (specification.getValueName().equals(ValueRequirementNames.CURRENCY_PAIRS)) {
        currencyPairConfigName = specification.getProperty(CurrencyPairsFunction.CURRENCY_PAIRS_NAME);
        break;
      }
    }
    final CurrencyPairs baseQuotePairs = OpenGammaCompilationContext.getCurrencyPairsSource(context).getCurrencyPairs(currencyPairConfigName);
    final FinancialSecurity security = (FinancialSecurity) target.getSecurity();
    final Currency putCurrency = security.accept(ForexVisitors.getPutCurrencyVisitor());
    final Currency callCurrency = security.accept(ForexVisitors.getCallCurrencyVisitor());
    final CurrencyPair baseQuotePair = baseQuotePairs.getCurrencyPair(putCurrency, callCurrency);
    if (baseQuotePair == null) {
      s_logger.error("Could not get base/quote pair for currency pair (" + putCurrency + ", " + callCurrency + ")");
      return null;
    }
    final String resultCurrency = getResultCurrency(target, baseQuotePair);
    final ValueProperties.Builder properties = getResultProperties(resultCurrency);
    return Collections.singleton(new ValueSpecification(ValueRequirementNames.VALUE_PHI, target.toSpecification(), properties.get()));
  }

  private ValueProperties.Builder getResultProperties() {
    return createValueProperties()
        .with(ValuePropertyNames.CALCULATION_METHOD, CalculationPropertyNamesAndValues.BLACK_METHOD)
        .withAny(FXOptionBlackFunction.PUT_CURVE)
        .withAny(FXOptionBlackFunction.PUT_CURVE_CALC_CONFIG)
        .withAny(FXOptionBlackFunction.CALL_CURVE)
        .withAny(FXOptionBlackFunction.CALL_CURVE_CALC_CONFIG)
        .withAny(ValuePropertyNames.SURFACE)
        .withAny(InterpolatedDataProperties.X_INTERPOLATOR_NAME)
        .withAny(InterpolatedDataProperties.LEFT_X_EXTRAPOLATOR_NAME)
        .withAny(InterpolatedDataProperties.RIGHT_X_EXTRAPOLATOR_NAME)
        .withAny(ValuePropertyNames.CURRENCY);
  }

  private ValueProperties.Builder getResultProperties(final String currency) {
    return createValueProperties()
        .with(ValuePropertyNames.CALCULATION_METHOD, CalculationPropertyNamesAndValues.BLACK_METHOD)
        .withAny(FXOptionBlackFunction.PUT_CURVE)
        .withAny(FXOptionBlackFunction.PUT_CURVE_CALC_CONFIG)
        .withAny(FXOptionBlackFunction.CALL_CURVE)
        .withAny(FXOptionBlackFunction.CALL_CURVE_CALC_CONFIG)
        .withAny(ValuePropertyNames.SURFACE)
        .withAny(InterpolatedDataProperties.X_INTERPOLATOR_NAME)
        .withAny(InterpolatedDataProperties.LEFT_X_EXTRAPOLATOR_NAME)
        .withAny(InterpolatedDataProperties.RIGHT_X_EXTRAPOLATOR_NAME)
        .with(ValuePropertyNames.CURRENCY, currency);
  }

  private ValueProperties.Builder getResultProperties(final ComputationTarget target, final ValueRequirement desiredValue, final CurrencyPair baseQuotePair) {
    final String putCurveName = desiredValue.getConstraint(FXOptionBlackFunction.PUT_CURVE);
    final String callCurveName = desiredValue.getConstraint(FXOptionBlackFunction.CALL_CURVE);
    final String putCurveCalculationConfig = desiredValue.getConstraint(FXOptionBlackFunction.PUT_CURVE_CALC_CONFIG);
    final String callCurveCalculationConfig = desiredValue.getConstraint(FXOptionBlackFunction.CALL_CURVE_CALC_CONFIG);
    final String interpolatorName = desiredValue.getConstraint(InterpolatedDataProperties.X_INTERPOLATOR_NAME);
    final String leftExtrapolatorName = desiredValue.getConstraint(InterpolatedDataProperties.LEFT_X_EXTRAPOLATOR_NAME);
    final String rightExtrapolatorName = desiredValue.getConstraint(InterpolatedDataProperties.RIGHT_X_EXTRAPOLATOR_NAME);
    final String surfaceName = desiredValue.getConstraint(ValuePropertyNames.SURFACE);
    return createValueProperties()
        .with(ValuePropertyNames.CALCULATION_METHOD, CalculationPropertyNamesAndValues.BLACK_METHOD)
        .with(FXOptionBlackFunction.PUT_CURVE, putCurveName)
        .with(FXOptionBlackFunction.PUT_CURVE_CALC_CONFIG, putCurveCalculationConfig)
        .with(FXOptionBlackFunction.CALL_CURVE, callCurveName)
        .with(FXOptionBlackFunction.CALL_CURVE_CALC_CONFIG, callCurveCalculationConfig)
        .with(ValuePropertyNames.SURFACE, surfaceName)
        .with(InterpolatedDataProperties.X_INTERPOLATOR_NAME, interpolatorName)
        .with(InterpolatedDataProperties.LEFT_X_EXTRAPOLATOR_NAME, leftExtrapolatorName)
        .with(InterpolatedDataProperties.RIGHT_X_EXTRAPOLATOR_NAME, rightExtrapolatorName)
        .with(ValuePropertyNames.CURRENCY, getResultCurrency(target, baseQuotePair));
  }

  private static ValueRequirement getCurveSensitivitiesRequirement(final String putCurveName, final String putCurveCalculationConfig, final String callCurveName,
      final String callCurveCalculationConfig, final String surfaceName, final String interpolatorName, final String leftExtrapolatorName,
      final String rightExtrapolatorName, final ComputationTarget target) {
    final ValueProperties properties = ValueProperties.builder()
        .with(FXOptionBlackFunction.PUT_CURVE, putCurveName)
        .with(FXOptionBlackFunction.CALL_CURVE, callCurveName)
        .with(FXOptionBlackFunction.PUT_CURVE_CALC_CONFIG, putCurveCalculationConfig)
        .with(FXOptionBlackFunction.CALL_CURVE_CALC_CONFIG, callCurveCalculationConfig)
        .with(ValuePropertyNames.SURFACE, surfaceName)
        .with(ValuePropertyNames.CALCULATION_METHOD, CalculationPropertyNamesAndValues.BLACK_METHOD)
        .with(InterpolatedDataProperties.X_INTERPOLATOR_NAME, interpolatorName)
        .with(InterpolatedDataProperties.LEFT_X_EXTRAPOLATOR_NAME, leftExtrapolatorName)
        .with(InterpolatedDataProperties.RIGHT_X_EXTRAPOLATOR_NAME, rightExtrapolatorName).get();
    return new ValueRequirement(ValueRequirementNames.FX_CURVE_SENSITIVITIES, target.toSpecification(), properties);
  }

}<|MERGE_RESOLUTION|>--- conflicted
+++ resolved
@@ -50,11 +50,7 @@
  */
 public class FXOptionBlackValuePhiFunction extends AbstractFunction.NonCompiledInvoker {
   /** The logger */
-<<<<<<< HEAD
-  private static final Logger s_logger = LoggerFactory.getLogger(FXOptionBlackValuePhiFunction.class);
-=======
   private static final Logger s_logger = LoggerFactory.getLogger(FXOptionBlackValueRhoFunction.class);
->>>>>>> 840de1cf
 
   @Override
   public Set<ComputedValue> execute(final FunctionExecutionContext executionContext, final FunctionInputs inputs, final ComputationTarget target,
