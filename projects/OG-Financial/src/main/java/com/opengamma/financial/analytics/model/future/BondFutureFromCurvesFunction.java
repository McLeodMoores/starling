/**
 * Copyright (C) 2011 - present by OpenGamma Inc. and the OpenGamma group of companies
 *
 * Please see distribution for license.
 */
package com.opengamma.financial.analytics.model.future;

import static com.opengamma.financial.analytics.model.bond.BondFunction.PROPERTY_CREDIT_CURVE;
import static com.opengamma.financial.analytics.model.bond.BondFunction.PROPERTY_CREDIT_CURVE_CONFIG;
import static com.opengamma.financial.analytics.model.bond.BondFunction.PROPERTY_RISK_FREE_CURVE;
import static com.opengamma.financial.analytics.model.bond.BondFunction.PROPERTY_RISK_FREE_CURVE_CONFIG;

import java.util.Collections;
import java.util.Map;
import java.util.Set;

import com.google.common.collect.Iterables;
import com.google.common.collect.Sets;
import com.opengamma.OpenGammaRuntimeException;
import com.opengamma.analytics.financial.interestrate.YieldCurveBundle;
import com.opengamma.analytics.financial.interestrate.future.derivative.BondFuture;
import com.opengamma.analytics.financial.model.interestrate.curve.YieldAndDiscountCurve;
import com.opengamma.engine.ComputationTarget;
import com.opengamma.engine.ComputationTargetSpecification;
import com.opengamma.engine.function.FunctionCompilationContext;
import com.opengamma.engine.function.FunctionInputs;
import com.opengamma.engine.value.ComputedValue;
import com.opengamma.engine.value.ValueProperties;
import com.opengamma.engine.value.ValuePropertyNames;
import com.opengamma.engine.value.ValueRequirement;
import com.opengamma.engine.value.ValueRequirementNames;
import com.opengamma.engine.value.ValueSpecification;
import com.opengamma.financial.security.FinancialSecurityUtils;
import com.opengamma.util.ArgumentChecker;
import com.opengamma.util.money.Currency;

/**
 *
 */
public abstract class BondFutureFromCurvesFunction extends BondFutureFunction<YieldCurveBundle> {
  private final String _requirementName;
  private final String _calculationType;

  public BondFutureFromCurvesFunction(final String requirementName, final String calculationType) {
    super();
    ArgumentChecker.notNull(requirementName, "requirement name");
    ArgumentChecker.notNull(calculationType, "calculation type");
    _requirementName = requirementName;
    _calculationType = calculationType;
  }

  @Override
  protected abstract Set<ComputedValue> calculate(com.opengamma.financial.security.future.BondFutureSecurity security, BondFuture bondFuture, YieldCurveBundle data, ComputationTarget target);

  @Override
  protected YieldCurveBundle getData(final ValueRequirement desiredValue, final FunctionInputs inputs, final ComputationTarget target) {
    final Currency currency = FinancialSecurityUtils.getCurrency(target.getSecurity());
    final String riskFreeCurveName = desiredValue.getConstraint(PROPERTY_RISK_FREE_CURVE);
    final String riskFreeConfig = desiredValue.getConstraint(PROPERTY_RISK_FREE_CURVE_CONFIG);
    final ValueProperties riskFreeCurveProperties = ValueProperties.builder()
        .with(ValuePropertyNames.CURVE, riskFreeCurveName)
        .with(ValuePropertyNames.CURVE_CALCULATION_CONFIG, riskFreeConfig).get();
    final ValueRequirement riskFreeCurveRequirement =
        new ValueRequirement(ValueRequirementNames.YIELD_CURVE, ComputationTargetType.PRIMITIVE, currency.getUniqueId(), riskFreeCurveProperties);
    final Object riskFreeCurveObject = inputs.getValue(riskFreeCurveRequirement);
    if (riskFreeCurveObject == null) {
      throw new OpenGammaRuntimeException("Risk free curve was null");
    }
    final String creditCurveName = desiredValue.getConstraint(PROPERTY_CREDIT_CURVE);
    final String creditConfig = desiredValue.getConstraint(PROPERTY_CREDIT_CURVE_CONFIG);
    final ValueProperties creditCurveProperties = ValueProperties.builder()
        .with(ValuePropertyNames.CURVE, creditCurveName)
        .with(ValuePropertyNames.CURVE_CALCULATION_CONFIG, creditConfig).get();
    final ValueRequirement creditCurveRequirement =
        new ValueRequirement(ValueRequirementNames.YIELD_CURVE, ComputationTargetType.PRIMITIVE, currency.getUniqueId(), creditCurveProperties);
    final Object creditCurveObject = inputs.getValue(creditCurveRequirement);
    if (creditCurveObject == null) {
      throw new OpenGammaRuntimeException("Credit curve was null");
    }
    final YieldAndDiscountCurve creditCurve = (YieldAndDiscountCurve) creditCurveObject;
    final YieldAndDiscountCurve riskFreeCurve = (YieldAndDiscountCurve) riskFreeCurveObject;
    return new YieldCurveBundle(new String[] {creditCurveName, riskFreeCurveName}, new YieldAndDiscountCurve[] {creditCurve, riskFreeCurve});
  }

  @Override
  public Set<ValueSpecification> getResults(final FunctionCompilationContext context, final ComputationTarget target) {
    return Sets.newHashSet(getResultSpec(target));
  }

  @Override
  public Set<ValueRequirement> getRequirements(final FunctionCompilationContext context, final ComputationTarget target, final ValueRequirement desiredValue) {
    final ValueProperties constraints = desiredValue.getConstraints();
    final Set<String> riskFreeCurves = constraints.getValues(PROPERTY_RISK_FREE_CURVE);
    if (riskFreeCurves == null || riskFreeCurves.size() != 1) {
      return null;
    }
    final Set<String> creditCurves = constraints.getValues(PROPERTY_CREDIT_CURVE);
    if (creditCurves == null || creditCurves.size() != 1) {
      return null;
    }
    final Set<String> riskFreeCurveConfigs = constraints.getValues(PROPERTY_RISK_FREE_CURVE_CONFIG);
    if (riskFreeCurveConfigs == null || riskFreeCurveConfigs.size() != 1) {
      return null;
    }
    final Set<String> creditCurveConfigs = constraints.getValues(PROPERTY_CREDIT_CURVE_CONFIG);
    if (creditCurveConfigs == null || creditCurveConfigs.size() != 1) {
      return null;
    }
    final String riskFreeCurveName = riskFreeCurves.iterator().next();
    final String creditCurveName = creditCurves.iterator().next();
    final String riskFreeCurveConfig = riskFreeCurveConfigs.iterator().next();
    final String creditCurveConfig = creditCurveConfigs.iterator().next();
    final Currency currency = FinancialSecurityUtils.getCurrency(target.getSecurity());
    final ValueProperties riskFreeCurveProperties = ValueProperties.builder()
        .with(ValuePropertyNames.CURVE, riskFreeCurveName)
        .with(ValuePropertyNames.CURVE_CALCULATION_CONFIG, riskFreeCurveConfig)
        .withOptional(PROPERTY_RISK_FREE_CURVE)
        .withOptional(PROPERTY_RISK_FREE_CURVE_CONFIG).get();
    final ValueRequirement riskFreeCurveRequirement = new ValueRequirement(ValueRequirementNames.YIELD_CURVE, ComputationTargetType.PRIMITIVE, currency.getUniqueId(), riskFreeCurveProperties);
    final ValueProperties creditCurveProperties = ValueProperties.builder()
        .with(ValuePropertyNames.CURVE, creditCurveName)
        .with(ValuePropertyNames.CURVE_CALCULATION_CONFIG, creditCurveConfig)
        .withOptional(PROPERTY_CREDIT_CURVE)
        .withOptional(PROPERTY_CREDIT_CURVE_CONFIG).get();
    final ValueRequirement creditCurveRequirement =
        new ValueRequirement(ValueRequirementNames.YIELD_CURVE, ComputationTargetType.PRIMITIVE, currency.getUniqueId(), creditCurveProperties);
    return Sets.newHashSet(riskFreeCurveRequirement, creditCurveRequirement);
  }

<<<<<<< HEAD
  private ValueRequirement getCreditCurveRequirement() {
    final ValueProperties properties = ValueProperties.builder().with(ValuePropertyNames.CURVE, getCreditCurveName()).get();
    return new ValueRequirement(ValueRequirementNames.YIELD_CURVE, ComputationTargetSpecification.of(_currency), properties);
  }

  private ValueRequirement getRiskFreeCurveRequirement() {
    final ValueProperties properties = ValueProperties.builder().with(ValuePropertyNames.CURVE, getRiskFreeCurveName()).get();
    return new ValueRequirement(ValueRequirementNames.YIELD_CURVE, ComputationTargetSpecification.of(_currency), properties);
=======
  @Override
  public Set<ValueSpecification> getResults(final FunctionCompilationContext context, final ComputationTarget target, final Map<ValueSpecification, ValueRequirement> inputs) {
    String riskFreeCurveName = null;
    String creditCurveName = null;
    String riskFreeCurveConfig = null;
    String creditCurveConfig = null;
    if (inputs.size() == 1) {
      final ValueSpecification spec = Iterables.getOnlyElement(inputs.keySet());
      final String curveName = spec.getProperty(ValuePropertyNames.CURVE);
      final String curveConfig = spec.getProperty(ValuePropertyNames.CURVE_CALCULATION_CONFIG);
      if (curveName == null) {
        throw new OpenGammaRuntimeException("Missing or non-unique curve name");
      }
      if (curveConfig == null) {
        throw new OpenGammaRuntimeException("Missing or non-unique curve calculation configuration name");
      }
      riskFreeCurveName = curveName;
      creditCurveName = curveName;
      riskFreeCurveConfig = curveConfig;
      creditCurveConfig = curveConfig;
    } else {
      assert inputs.size() == 2;
      for (final Map.Entry<ValueSpecification, ValueRequirement> input : inputs.entrySet()) {
        final ValueRequirement requirement = input.getValue();
        if (requirement.getConstraint(PROPERTY_RISK_FREE_CURVE) != null) {
          riskFreeCurveName = requirement.getConstraint(PROPERTY_RISK_FREE_CURVE);
          riskFreeCurveConfig = requirement.getConstraint(PROPERTY_RISK_FREE_CURVE_CONFIG);
        } else if (requirement.getConstraint(PROPERTY_CREDIT_CURVE) != null) {
          creditCurveName = requirement.getConstraint(PROPERTY_CREDIT_CURVE);
          creditCurveConfig = requirement.getConstraint(PROPERTY_CREDIT_CURVE_CONFIG);
        }
      }
    }
    assert riskFreeCurveName != null;
    assert creditCurveName != null;
    return Collections.singleton(getResultSpec(target, riskFreeCurveName, creditCurveName, riskFreeCurveConfig, creditCurveConfig));
  }

  @Override
  protected String[] getCurveNames(final ValueRequirement desiredValue) {
    final String[] curveNames = new String[2];
    curveNames[0] = desiredValue.getConstraint(PROPERTY_RISK_FREE_CURVE);
    curveNames[1] = desiredValue.getConstraint(PROPERTY_CREDIT_CURVE);
    return curveNames;
>>>>>>> 7b3fbe45
  }

  protected ValueSpecification getResultSpec(final ComputationTarget target) {
    final ValueProperties properties = createValueProperties()
        .withAny(PROPERTY_RISK_FREE_CURVE)
        .withAny(PROPERTY_CREDIT_CURVE)
        .withAny(PROPERTY_RISK_FREE_CURVE_CONFIG)
        .withAny(PROPERTY_CREDIT_CURVE_CONFIG)
        .with(ValuePropertyNames.CALCULATION_METHOD, _calculationType).get();
    return new ValueSpecification(_requirementName, target.toSpecification(), properties);
  }

  protected ValueSpecification getResultSpec(final ComputationTarget target, final String riskFreeCurveName, final String creditCurveName, final String riskFreeCurveConfig,
      final String creditCurveConfig) {
    final ValueProperties properties = createValueProperties()
        .with(PROPERTY_RISK_FREE_CURVE, riskFreeCurveName)
        .with(PROPERTY_CREDIT_CURVE, creditCurveName)
        .with(PROPERTY_RISK_FREE_CURVE_CONFIG, riskFreeCurveConfig)
        .with(PROPERTY_CREDIT_CURVE_CONFIG, creditCurveConfig)
        .with(ValuePropertyNames.CALCULATION_METHOD, _calculationType).get();
    return new ValueSpecification(_requirementName, target.toSpecification(), properties);
  }
}<|MERGE_RESOLUTION|>--- conflicted
+++ resolved
@@ -61,7 +61,7 @@
         .with(ValuePropertyNames.CURVE, riskFreeCurveName)
         .with(ValuePropertyNames.CURVE_CALCULATION_CONFIG, riskFreeConfig).get();
     final ValueRequirement riskFreeCurveRequirement =
-        new ValueRequirement(ValueRequirementNames.YIELD_CURVE, ComputationTargetType.PRIMITIVE, currency.getUniqueId(), riskFreeCurveProperties);
+        new ValueRequirement(ValueRequirementNames.YIELD_CURVE, ComputationTargetSpecification.of(currency), riskFreeCurveProperties);
     final Object riskFreeCurveObject = inputs.getValue(riskFreeCurveRequirement);
     if (riskFreeCurveObject == null) {
       throw new OpenGammaRuntimeException("Risk free curve was null");
@@ -72,7 +72,7 @@
         .with(ValuePropertyNames.CURVE, creditCurveName)
         .with(ValuePropertyNames.CURVE_CALCULATION_CONFIG, creditConfig).get();
     final ValueRequirement creditCurveRequirement =
-        new ValueRequirement(ValueRequirementNames.YIELD_CURVE, ComputationTargetType.PRIMITIVE, currency.getUniqueId(), creditCurveProperties);
+        new ValueRequirement(ValueRequirementNames.YIELD_CURVE, ComputationTargetSpecification.of(currency), creditCurveProperties);
     final Object creditCurveObject = inputs.getValue(creditCurveRequirement);
     if (creditCurveObject == null) {
       throw new OpenGammaRuntimeException("Credit curve was null");
@@ -116,27 +116,17 @@
         .with(ValuePropertyNames.CURVE_CALCULATION_CONFIG, riskFreeCurveConfig)
         .withOptional(PROPERTY_RISK_FREE_CURVE)
         .withOptional(PROPERTY_RISK_FREE_CURVE_CONFIG).get();
-    final ValueRequirement riskFreeCurveRequirement = new ValueRequirement(ValueRequirementNames.YIELD_CURVE, ComputationTargetType.PRIMITIVE, currency.getUniqueId(), riskFreeCurveProperties);
+    final ValueRequirement riskFreeCurveRequirement = new ValueRequirement(ValueRequirementNames.YIELD_CURVE, ComputationTargetSpecification.of(currency), riskFreeCurveProperties);
     final ValueProperties creditCurveProperties = ValueProperties.builder()
         .with(ValuePropertyNames.CURVE, creditCurveName)
         .with(ValuePropertyNames.CURVE_CALCULATION_CONFIG, creditCurveConfig)
         .withOptional(PROPERTY_CREDIT_CURVE)
         .withOptional(PROPERTY_CREDIT_CURVE_CONFIG).get();
     final ValueRequirement creditCurveRequirement =
-        new ValueRequirement(ValueRequirementNames.YIELD_CURVE, ComputationTargetType.PRIMITIVE, currency.getUniqueId(), creditCurveProperties);
+        new ValueRequirement(ValueRequirementNames.YIELD_CURVE, ComputationTargetSpecification.of(currency), creditCurveProperties);
     return Sets.newHashSet(riskFreeCurveRequirement, creditCurveRequirement);
   }
 
-<<<<<<< HEAD
-  private ValueRequirement getCreditCurveRequirement() {
-    final ValueProperties properties = ValueProperties.builder().with(ValuePropertyNames.CURVE, getCreditCurveName()).get();
-    return new ValueRequirement(ValueRequirementNames.YIELD_CURVE, ComputationTargetSpecification.of(_currency), properties);
-  }
-
-  private ValueRequirement getRiskFreeCurveRequirement() {
-    final ValueProperties properties = ValueProperties.builder().with(ValuePropertyNames.CURVE, getRiskFreeCurveName()).get();
-    return new ValueRequirement(ValueRequirementNames.YIELD_CURVE, ComputationTargetSpecification.of(_currency), properties);
-=======
   @Override
   public Set<ValueSpecification> getResults(final FunctionCompilationContext context, final ComputationTarget target, final Map<ValueSpecification, ValueRequirement> inputs) {
     String riskFreeCurveName = null;
@@ -181,7 +171,6 @@
     curveNames[0] = desiredValue.getConstraint(PROPERTY_RISK_FREE_CURVE);
     curveNames[1] = desiredValue.getConstraint(PROPERTY_CREDIT_CURVE);
     return curveNames;
->>>>>>> 7b3fbe45
   }
 
   protected ValueSpecification getResultSpec(final ComputationTarget target) {
