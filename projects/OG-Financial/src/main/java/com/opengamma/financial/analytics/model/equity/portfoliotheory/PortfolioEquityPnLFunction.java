--- conflicted
+++ resolved
@@ -22,31 +22,18 @@
 public class PortfolioEquityPnLFunction extends AbstractPortfolioPnLFunction {
 
   @Override
-<<<<<<< HEAD
-  public boolean canApplyTo(FunctionCompilationContext context, ComputationTarget target) {
-    final PortfolioNode node = target.getPortfolioNode();
-    final Set<Position> allPositions = PositionAccumulator.getAccumulatedPositions(node);
-    for (Position position : allPositions) {
-      if (position.getSecurity() instanceof EquitySecurity) {
-        for (Trade trade : position.getTrades()) {
-=======
   public boolean canApplyTo(final FunctionCompilationContext context, final ComputationTarget target) {
     final PortfolioNode node = target.getPortfolioNode();
     final Set<Position> allPositions = PositionAccumulator.getAccumulatedPositions(node);
     for (final Position position : allPositions) {
       if (position.getSecurity() instanceof EquitySecurity) {
         for (final Trade trade : position.getTrades()) {
->>>>>>> 77912cad
           if (!(trade.getSecurity() instanceof EquitySecurity)) {
             return false;
           }
         }
-<<<<<<< HEAD
-        return true;
-=======
       } else {
         return false;
->>>>>>> 77912cad
       }
     }
     return true;
