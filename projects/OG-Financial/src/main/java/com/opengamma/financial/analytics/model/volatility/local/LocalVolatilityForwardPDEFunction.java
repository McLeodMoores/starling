/**
 * Copyright (C) 2012 - present by OpenGamma Inc. and the OpenGamma group of companies
 *
 * Please see distribution for license.
 */
package com.opengamma.financial.analytics.model.volatility.local;

import static com.opengamma.financial.analytics.model.volatility.local.PDEPropertyNamesAndValues.PROPERTY_CENTRE_MONEYNESS;
import static com.opengamma.financial.analytics.model.volatility.local.PDEPropertyNamesAndValues.PROPERTY_MAX_PROXY_DELTA;
import static com.opengamma.financial.analytics.model.volatility.local.PDEPropertyNamesAndValues.PROPERTY_NUMBER_SPACE_STEPS;
import static com.opengamma.financial.analytics.model.volatility.local.PDEPropertyNamesAndValues.PROPERTY_NUMBER_TIME_STEPS;
import static com.opengamma.financial.analytics.model.volatility.local.PDEPropertyNamesAndValues.PROPERTY_SPACE_DIRECTION_INTERPOLATOR;
import static com.opengamma.financial.analytics.model.volatility.local.PDEPropertyNamesAndValues.PROPERTY_SPACE_STEPS_BUNCHING;
import static com.opengamma.financial.analytics.model.volatility.local.PDEPropertyNamesAndValues.PROPERTY_THETA;
import static com.opengamma.financial.analytics.model.volatility.local.PDEPropertyNamesAndValues.PROPERTY_TIME_STEP_BUNCHING;

import java.util.Collections;
import java.util.Set;

import javax.time.calendar.Clock;
import javax.time.calendar.ZonedDateTime;

import com.google.common.collect.Sets;
import com.opengamma.OpenGammaRuntimeException;
import com.opengamma.analytics.financial.model.interestrate.curve.ForwardCurve;
import com.opengamma.analytics.financial.model.interestrate.curve.YieldAndDiscountCurve;
import com.opengamma.analytics.financial.model.option.pricing.analytic.formula.EuropeanVanillaOption;
import com.opengamma.analytics.financial.model.volatility.local.LocalVolatilityForwardPDECalculator;
import com.opengamma.analytics.financial.model.volatility.local.LocalVolatilitySurfaceMoneyness;
import com.opengamma.analytics.financial.model.volatility.local.PDELocalVolatilityCalculator;
import com.opengamma.analytics.math.interpolation.Interpolator1D;
import com.opengamma.analytics.math.interpolation.Interpolator1DFactory;
import com.opengamma.engine.ComputationTarget;
import com.opengamma.engine.function.FunctionCompilationContext;
import com.opengamma.engine.function.FunctionExecutionContext;
import com.opengamma.engine.function.FunctionInputs;
import com.opengamma.engine.value.ComputedValue;
import com.opengamma.engine.value.ValueProperties;
import com.opengamma.engine.value.ValuePropertyNames;
import com.opengamma.engine.value.ValueRequirement;
import com.opengamma.engine.value.ValueRequirementNames;
import com.opengamma.engine.value.ValueSpecification;
import com.opengamma.financial.OpenGammaCompilationContext;
import com.opengamma.financial.analytics.model.volatility.surface.black.BlackVolatilitySurfacePropertyNamesAndValues;
import com.opengamma.financial.security.FinancialSecurity;

/**
 *
 */
public abstract class LocalVolatilityForwardPDEFunction extends LocalVolatilityPDEFunction {

  public LocalVolatilityForwardPDEFunction(final String blackSmileInterpolatorName) {
    super(blackSmileInterpolatorName);
  }

  @Override
  public Set<ComputedValue> execute(final FunctionExecutionContext executionContext, final FunctionInputs inputs, final ComputationTarget target, final Set<ValueRequirement> desiredValues) {
    final Clock snapshotClock = executionContext.getValuationClock();
    final ZonedDateTime now = snapshotClock.zonedDateTime();
    final FinancialSecurity security = (FinancialSecurity) target.getSecurity();
    final ValueRequirement desiredValue = desiredValues.iterator().next();
    final double theta = Double.parseDouble(desiredValue.getConstraint(PROPERTY_THETA));
    final int nTimeSteps = Integer.parseInt(desiredValue.getConstraint(PROPERTY_NUMBER_TIME_STEPS));
    final int nSpaceSteps = Integer.parseInt(desiredValue.getConstraint(PROPERTY_NUMBER_SPACE_STEPS));
    final double timeStepBunching = Double.parseDouble(desiredValue.getConstraint(PROPERTY_TIME_STEP_BUNCHING));
    final double spaceStepBunching = Double.parseDouble(desiredValue.getConstraint(PROPERTY_SPACE_STEPS_BUNCHING));
    final double maxProxyDelta = Double.parseDouble(desiredValue.getConstraint(PROPERTY_MAX_PROXY_DELTA));
    final double centreMoneyness = Double.parseDouble(desiredValue.getConstraint(PROPERTY_CENTRE_MONEYNESS));
    final String interpolatorName = desiredValue.getConstraint(PROPERTY_SPACE_DIRECTION_INTERPOLATOR);
    final Interpolator1D interpolator = Interpolator1DFactory.getInterpolator(interpolatorName);
    final PDELocalVolatilityCalculator<?> pdeCalculator =
        getPDECalculator(new LocalVolatilityForwardPDECalculator(theta, nTimeSteps, nSpaceSteps, timeStepBunching, spaceStepBunching, maxProxyDelta, centreMoneyness), interpolator);
    final Object localVolatilityObject = inputs.getValue(ValueRequirementNames.LOCAL_VOLATILITY_SURFACE);
    if (localVolatilityObject == null) {
      throw new OpenGammaRuntimeException("Could not get local volatility surface");
    }
    final Object forwardCurveObject = inputs.getValue(ValueRequirementNames.FORWARD_CURVE);
    if (forwardCurveObject == null) {
      throw new OpenGammaRuntimeException("Could not get forward curve");
    }
    final Object discountingCurveObject = inputs.getValue(ValueRequirementNames.YIELD_CURVE);
    if (discountingCurveObject == null) {
      throw new OpenGammaRuntimeException("Could not get discounting curve");
    }
    final LocalVolatilitySurfaceMoneyness localVolatility = (LocalVolatilitySurfaceMoneyness) localVolatilityObject;
    final ForwardCurve forwardCurve = (ForwardCurve) forwardCurveObject;
    final EuropeanVanillaOption option = getOption(security, now);
    final YieldAndDiscountCurve discountingCurve = (YieldAndDiscountCurve) discountingCurveObject;
    final Object result = getResult(pdeCalculator, localVolatility, forwardCurve, option, discountingCurve);
    final ValueProperties properties = getResultProperties(desiredValue);
    final ValueSpecification spec = new ValueSpecification(getRequirementName(), target.toSpecification(), properties);
    return Collections.singleton(new ComputedValue(spec, result));
  }

  @Override
  public Set<ValueRequirement> getRequirements(final FunctionCompilationContext context, final ComputationTarget target, final ValueRequirement desiredValue) {
<<<<<<< HEAD
    final ValueProperties constraints = desiredValue.getConstraints();
    final Set<ValueRequirement> pdeRequirements = PDEFunctionUtils.ensureForwardPDEFunctionProperties(constraints);
    if (pdeRequirements == null) {
      return null;
    }
    final Set<ValueRequirement> localVolSurfaceRequirements = LocalVolatilitySurfaceUtils.ensureDupireLocalVolatilitySurfaceProperties(constraints);
    if (localVolSurfaceRequirements == null) {
=======
    ValueProperties constraints = desiredValue.getConstraints();
    if (OpenGammaCompilationContext.isPermissive(context)) {
      ValueProperties.Builder constraintsBuilder = null;
      Set<String> values = constraints.getValues(BlackVolatilitySurfacePropertyNamesAndValues.PROPERTY_SMILE_INTERPOLATOR);
      if (values == null) {
        constraintsBuilder = constraints.copy();
        constraintsBuilder.with(BlackVolatilitySurfacePropertyNamesAndValues.PROPERTY_SMILE_INTERPOLATOR, getBlackSmileInterpolatorName());
      } else if (values.size() != 1) {
        constraintsBuilder = constraints.copy();
        constraintsBuilder.withoutAny(BlackVolatilitySurfacePropertyNamesAndValues.PROPERTY_SMILE_INTERPOLATOR)
            .with(BlackVolatilitySurfacePropertyNamesAndValues.PROPERTY_SMILE_INTERPOLATOR, getBlackSmileInterpolatorName());
      }
      values = constraints.getValues(PDEPropertyNamesAndValues.PROPERTY_PDE_DIRECTION);
      if (values == null) {
        if (constraintsBuilder == null) {
          constraintsBuilder = constraints.copy();
        }
        constraintsBuilder.with(PDEPropertyNamesAndValues.PROPERTY_PDE_DIRECTION, PDEPropertyNamesAndValues.FORWARDS);
      } else if (values.size() != 1) {
        if (constraintsBuilder == null) {
          constraintsBuilder = constraints.copy();
        }
        constraintsBuilder.withoutAny(PDEPropertyNamesAndValues.PROPERTY_PDE_DIRECTION).with(PDEPropertyNamesAndValues.PROPERTY_PDE_DIRECTION, PDEPropertyNamesAndValues.FORWARDS);
      }
      if (constraintsBuilder != null) {
        constraints = constraintsBuilder.get();
      }
    }
    final Set<ValueRequirement> requirements = PDEFunctionUtils.ensureForwardPDEFunctionProperties(constraints);
    if (requirements == null) {
>>>>>>> 97cf6786
      return null;
    }
    final ValueRequirement volatilitySurfaceRequirement = getVolatilitySurfaceRequirement(target, desiredValue);
    final ValueRequirement forwardCurveRequirement = getForwardCurveRequirement(target, desiredValue);
    final ValueRequirement discountingCurveRequirement = getDiscountingCurveRequirement(target, desiredValue);
    return Sets.newHashSet(volatilitySurfaceRequirement, forwardCurveRequirement, discountingCurveRequirement);
  }

  protected abstract PDELocalVolatilityCalculator<?> getPDECalculator(final LocalVolatilityForwardPDECalculator calculator, final Interpolator1D interpolator);

  @Override
  protected ValueProperties getResultProperties() {
    ValueProperties result = createValueProperties().get();
    result = LocalVolatilitySurfaceUtils.addAllDupireLocalVolatilitySurfaceProperties(result, getInstrumentType(), getBlackSmileInterpolatorName(),
        LocalVolatilitySurfacePropertyNamesAndValues.MONEYNESS).get();
    result = PDEFunctionUtils.addForwardPDEProperties(result)
        .with(ValuePropertyNames.CALCULATION_METHOD, LocalVolatilityPDEFunction.CALCULATION_METHOD).get();
    return result;
  }

  @Override
  protected ValueProperties getResultProperties(final ValueRequirement desiredValue) {
    ValueProperties result = createValueProperties().get();
    result = LocalVolatilitySurfaceUtils.addAllDupireLocalVolatilitySurfaceProperties(result, getInstrumentType(), getBlackSmileInterpolatorName(),
        LocalVolatilitySurfacePropertyNamesAndValues.MONEYNESS, desiredValue).get();
    result = PDEFunctionUtils.addForwardPDEProperties(result, desiredValue)
        .with(ValuePropertyNames.CALCULATION_METHOD, LocalVolatilityPDEFunction.CALCULATION_METHOD).get();
    return result;
  }

}<|MERGE_RESOLUTION|>--- conflicted
+++ resolved
@@ -94,16 +94,15 @@
 
   @Override
   public Set<ValueRequirement> getRequirements(final FunctionCompilationContext context, final ComputationTarget target, final ValueRequirement desiredValue) {
-<<<<<<< HEAD
-    final ValueProperties constraints = desiredValue.getConstraints();
+    ValueProperties constraints = desiredValue.getConstraints();
     final Set<ValueRequirement> pdeRequirements = PDEFunctionUtils.ensureForwardPDEFunctionProperties(constraints);
     if (pdeRequirements == null) {
       return null;
     }
     final Set<ValueRequirement> localVolSurfaceRequirements = LocalVolatilitySurfaceUtils.ensureDupireLocalVolatilitySurfaceProperties(constraints);
     if (localVolSurfaceRequirements == null) {
-=======
-    ValueProperties constraints = desiredValue.getConstraints();
+      return null;
+    }
     if (OpenGammaCompilationContext.isPermissive(context)) {
       ValueProperties.Builder constraintsBuilder = null;
       Set<String> values = constraints.getValues(BlackVolatilitySurfacePropertyNamesAndValues.PROPERTY_SMILE_INTERPOLATOR);
@@ -133,7 +132,6 @@
     }
     final Set<ValueRequirement> requirements = PDEFunctionUtils.ensureForwardPDEFunctionProperties(constraints);
     if (requirements == null) {
->>>>>>> 97cf6786
       return null;
     }
     final ValueRequirement volatilitySurfaceRequirement = getVolatilitySurfaceRequirement(target, desiredValue);
