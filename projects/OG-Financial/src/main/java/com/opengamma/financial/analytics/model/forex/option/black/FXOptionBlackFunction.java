--- conflicted
+++ resolved
@@ -177,10 +177,7 @@
     if (rightExtrapolatorNames == null || rightExtrapolatorNames.size() != 1) {
       return null;
     }
-<<<<<<< HEAD
-=======
     final ValueProperties otherProperties = ValueProperties.builder().get();
->>>>>>> 840de1cf
     final String putCurveName = Iterables.getOnlyElement(putCurveNames);
     final String callCurveName = Iterables.getOnlyElement(callCurveNames);
     final String putCurveCalculationConfig = Iterables.getOnlyElement(putCurveCalculationConfigs);
@@ -192,9 +189,9 @@
     final Currency putCurrency = security.accept(ForexVisitors.getPutCurrencyVisitor());
     final Currency callCurrency = security.accept(ForexVisitors.getCallCurrencyVisitor());
     final ValueRequirement putFundingCurve = getCurveRequirementForFXOption(ComputationTargetSpecification.of(putCurrency), putCurveName, putCurveCalculationConfig, true,
-        ValueProperties.builder().get());
+        otherProperties);
     final ValueRequirement callFundingCurve = getCurveRequirementForFXOption(ComputationTargetSpecification.of(callCurrency), callCurveName, callCurveCalculationConfig, false,
-        ValueProperties.builder().get());
+        otherProperties);
     final ValueRequirement fxVolatilitySurface = getSurfaceRequirement(surfaceName, putCurrency, callCurrency, interpolatorName, leftExtrapolatorName, rightExtrapolatorName);
     final ValueRequirement spotRequirements = CurrencyMatrixSpotSourcingFunction.getConversionRequirement(callCurrency, putCurrency);
     final ValueRequirement pairQuoteRequirement = new ValueRequirement(ValueRequirementNames.CURRENCY_PAIRS, ComputationTargetSpecification.NULL);
