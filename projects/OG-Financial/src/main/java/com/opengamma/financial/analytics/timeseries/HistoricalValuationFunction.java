/**
 * Copyright (C) 2012 - present by OpenGamma Inc. and the OpenGamma group of companies
 *
 * Please see distribution for license.
 */
package com.opengamma.financial.analytics.timeseries;

import java.util.Collections;
import java.util.HashSet;
import java.util.Map;
import java.util.Set;

import org.apache.commons.lang.ObjectUtils;
import org.slf4j.Logger;
import org.slf4j.LoggerFactory;
import org.threeten.bp.Period;

import com.google.common.collect.ImmutableSet;
import com.google.common.collect.Sets;
import com.opengamma.core.security.Security;
import com.opengamma.engine.ComputationTarget;
import com.opengamma.engine.ComputationTargetResolver;
import com.opengamma.engine.ComputationTargetSpecification;
import com.opengamma.engine.function.AbstractFunction;
import com.opengamma.engine.function.FunctionCompilationContext;
import com.opengamma.engine.function.FunctionExecutionContext;
import com.opengamma.engine.function.FunctionInputs;
import com.opengamma.engine.target.ComputationTargetReference;
import com.opengamma.engine.target.ComputationTargetReferenceVisitor;
import com.opengamma.engine.target.ComputationTargetRequirement;
import com.opengamma.engine.target.ComputationTargetResolverUtils;
import com.opengamma.engine.target.ComputationTargetType;
import com.opengamma.engine.value.ComputedValue;
import com.opengamma.engine.value.ValueProperties;
import com.opengamma.engine.value.ValuePropertyNames;
import com.opengamma.engine.value.ValueRequirement;
import com.opengamma.engine.value.ValueRequirementNames;
import com.opengamma.engine.value.ValueSpecification;
import com.opengamma.engine.view.ViewCalculationConfiguration;
import com.opengamma.engine.view.ViewDefinition;
import com.opengamma.financial.OpenGammaCompilationContext;
import com.opengamma.financial.security.FinancialSecurityUtils;
import com.opengamma.financial.temptarget.TempTarget;
import com.opengamma.financial.temptarget.TempTargetRepository;
import com.opengamma.financial.view.HistoricalViewEvaluationMarketDataMode;
import com.opengamma.financial.view.HistoricalViewEvaluationResult;
import com.opengamma.financial.view.HistoricalViewEvaluationTarget;
import com.opengamma.financial.view.ViewEvaluationFunction;
import com.opengamma.financial.view.ViewEvaluationTarget;
import com.opengamma.id.ExternalBundleIdentifiable;
import com.opengamma.id.ExternalId;
import com.opengamma.id.ExternalIdBundle;
import com.opengamma.id.ExternalIdentifiable;
import com.opengamma.id.UniqueId;
import com.opengamma.timeseries.TimeSeries;
import com.opengamma.util.money.Currency;

/**
 * Iterates a view client over historical data to produce a historical valuation of a target. The view client iteration is performed by a helper function on a {@link ViewEvaluationTarget} created by
 * this function. The time series appropriate to this function's target are then extracted from the overall evaluation results.
 */
public class HistoricalValuationFunction extends AbstractFunction.NonCompiledInvoker {

  private static final Logger s_logger = LoggerFactory.getLogger(HistoricalValuationFunction.class);

  /**
   * Property naming the value produced on the target to generate the time series. For example {@code Historical Series[Value=FairValue]} will produce a time series based on evaluating
   * {@code FairValue[]}.
   */
  public static final String VALUE_PROPERTY = "Value";

  /**
   * Prefix on properties corresponding the the underlying production on the target. For example {@code Historical Series[Value=FairValue, Value_Foo=Bar]} will produce a time series based on
   * evaluating {@code FairValue[Foo=Bar]}.
   */
  public static final String PASSTHROUGH_PREFIX = VALUE_PROPERTY + "_";

  /**
   * Property naming how the target is specified, for example by unique identifier, object identifier or external identifier.
   */
  public static final String TARGET_SPECIFICATION_PROPERTY = "Target";

  /**
   * Value of the {@link #TARGET_SPECIFICATION_PROPERTY} property indicating the target is specified by its unique identifier and is independent of the resolver version/correction time on the spawned
   * view cycles.
   */
  public static final String TARGET_SPECIFICATION_UNIQUE = "Unique";

  /**
   * Value of the {@link #TARGET_SPECIFICATION_PROPERTY} property indicating the target is specified by its object identifier and is dependent of the resolver version/correction time on the spawned
   * view cycles.
   */
  public static final String TARGET_SPECIFICATION_OBJECT = "Object";

  /**
   * Value of the {@link #TARGET_SPECIFICATION_PROPERTY} property indicating the target is specified by its external identifier bundle and is dependent of the resolver version/correction time on the
   * spawned view cycles.
   */
  public static final String TARGET_SPECIFICATION_EXTERNAL = "External";

  /**
   * Value of the market data mode property.
   */
  public static final String MARKET_DATA_MODE_PROPERTY = "MarketDataMode";

  private static final Set<String> s_ignoreConstraints = ImmutableSet.of(HistoricalTimeSeriesFunctionUtils.START_DATE_PROPERTY, HistoricalTimeSeriesFunctionUtils.END_DATE_PROPERTY,
      HistoricalTimeSeriesFunctionUtils.INCLUDE_START_PROPERTY, HistoricalTimeSeriesFunctionUtils.INCLUDE_END_PROPERTY, MARKET_DATA_MODE_PROPERTY, ValuePropertyNames.FUNCTION);

  protected ValueRequirement getNestedRequirement(final ComputationTargetResolver.AtVersionCorrection resolver, final ComputationTarget target, final ValueProperties constraints) {
    String valueName = ValueRequirementNames.VALUE;
    ComputationTargetReference requirementTarget = null;
    final ValueProperties.Builder requirementConstraints = ValueProperties.builder();
    if (constraints.getProperties() != null) {
      for (final String constraintName : constraints.getProperties()) {
        final Set<String> constraintValues = constraints.getValues(constraintName);
        if (VALUE_PROPERTY.equals(constraintName)) {
          if (constraintValues.isEmpty()) {
            valueName = ValueRequirementNames.VALUE;
          } else if (constraintValues.size() > 1) {
            return null;
          } else {
            valueName = constraintValues.iterator().next();
          }
        } else if (TARGET_SPECIFICATION_PROPERTY.equals(constraintName)) {
          if (constraintValues.isEmpty() || constraintValues.contains(TARGET_SPECIFICATION_UNIQUE)) {
            requirementTarget = target.toSpecification();
          } else if (constraintValues.contains(TARGET_SPECIFICATION_OBJECT)) {
            final ComputationTargetSpecification targetSpec = target.toSpecification();
            if (targetSpec.getUniqueId() != null) {
              requirementTarget = ComputationTargetResolverUtils.simplifyType(targetSpec.replaceIdentifier(target.getUniqueId().toLatest()), resolver);
            } else {
              // Null - special case
              requirementTarget = targetSpec;
            }
          } else if (constraintValues.contains(TARGET_SPECIFICATION_EXTERNAL)) {
            final ExternalIdBundle identifiers;
            if (target.getValue() instanceof ExternalIdentifiable) {
              final ExternalId identifier = ((ExternalIdentifiable) target.getValue()).getExternalId();
              if (identifier == null) {
                identifiers = ExternalIdBundle.EMPTY;
              } else {
                identifiers = identifier.toBundle();
              }
            } else if (target.getValue() instanceof ExternalBundleIdentifiable) {
              identifiers = ((ExternalBundleIdentifiable) target.getValue()).getExternalIdBundle();
            } else if (target.getValue() == null) {
              // Null - special case
              identifiers = ExternalIdBundle.EMPTY;
            } else {
              return null;
            }
            final ComputationTargetReference context = target.getContextSpecification();
            if (context == null) {
              requirementTarget = new ComputationTargetRequirement(resolver.simplifyType(target.getType()), identifiers);
            } else {
              requirementTarget = context.containing(resolver.simplifyType(target.getLeafSpecification().getType()), identifiers);
            }
          }
        } else if (constraintName.startsWith(PASSTHROUGH_PREFIX)) {
          final String name = constraintName.substring(PASSTHROUGH_PREFIX.length());
          if (constraintValues.isEmpty()) {
            requirementConstraints.withAny(name);
          } else {
            requirementConstraints.with(name, constraintValues);
          }
          if (constraints.isOptional(constraintName)) {
            requirementConstraints.withOptional(name);
          }
        } else if (!constraints.isOptional(constraintName) && !s_ignoreConstraints.contains(constraintName)) {
          // Not an optional constraint, not one recognized here, and not one ignored by the main getRequirements method
          return null;
        }
      }
    }
    if (requirementTarget == null) {
      requirementTarget = ComputationTargetResolverUtils.simplifyType(target.toSpecification(), resolver);
    }
    return new ValueRequirement(valueName, requirementTarget, requirementConstraints.get());
  }

  // FunctionDefinition

  @Override
  public void init(final FunctionCompilationContext context) {
    if (OpenGammaCompilationContext.getTempTargets(context) == null) {
      throw new IllegalStateException("Function compilation context does not contain " + OpenGammaCompilationContext.TEMPORARY_TARGETS_NAME);
    }
  }

  // CompiledFunctionDefinition

  @Override
  public ComputationTargetType getTargetType() {
    return ComputationTargetType.ANYTHING;
  }

  @Override
  public boolean canApplyTo(final FunctionCompilationContext context, final ComputationTarget target) {
    return !(target.getValue() instanceof HistoricalViewEvaluationTarget) && context.getViewCalculationConfiguration() != null;
  }

  @Override
  public Set<ValueSpecification> getResults(final FunctionCompilationContext context, final ComputationTarget target) {
    return Collections.singleton(new ValueSpecification(ValueRequirementNames.HISTORICAL_TIME_SERIES, target.toSpecification(), ValueProperties.all()));
  }

  @Override
  public Set<ValueRequirement> getRequirements(final FunctionCompilationContext context, final ComputationTarget target, final ValueRequirement desiredValue) {
    ValueProperties constraints = desiredValue.getConstraints();
    String startDateConstraint = constraints.getSingleValue(HistoricalTimeSeriesFunctionUtils.START_DATE_PROPERTY);
    String includeStartConstraintString = constraints.getSingleValue(HistoricalTimeSeriesFunctionUtils.INCLUDE_START_PROPERTY);
    boolean includeStartConstraint = true;
    String endDateConstraint = constraints.getSingleValue(HistoricalTimeSeriesFunctionUtils.END_DATE_PROPERTY);
    String includeEndConstraintString = constraints.getSingleValue(HistoricalTimeSeriesFunctionUtils.INCLUDE_END_PROPERTY);
    boolean includeEndConstraint = false;
    if (includeStartConstraintString != null) {
      includeStartConstraint = HistoricalTimeSeriesFunctionUtils.YES_VALUE.equals(includeStartConstraintString);
    }
    if (includeEndConstraintString != null) {
      includeEndConstraint = HistoricalTimeSeriesFunctionUtils.YES_VALUE.equals(includeEndConstraintString);
    }
    if (endDateConstraint == null) {
      endDateConstraint = DateConstraint.VALUATION_TIME.toString();
    }
    if (startDateConstraint == null) {
      if (includeEndConstraint) {
        if (includeStartConstraint) {
          startDateConstraint = endDateConstraint;
        } else {
          startDateConstraint = DateConstraint.parse(endDateConstraint).minus(Period.ofDays(1)).toString();
        }
      } else {
        if (includeStartConstraint) {
          startDateConstraint = DateConstraint.parse(endDateConstraint).minus(Period.ofDays(1)).toString();
        } else {
          startDateConstraint = DateConstraint.parse(endDateConstraint).minus(Period.ofDays(2)).toString();
        }
      }
    }
    String marketDataModeConstraint = constraints.getSingleValue(MARKET_DATA_MODE_PROPERTY);
    HistoricalViewEvaluationMarketDataMode marketDataMode = marketDataModeConstraint != null ?
        HistoricalViewEvaluationMarketDataMode.parse(marketDataModeConstraint) : HistoricalViewEvaluationMarketDataMode.HISTORICAL;
    Security security = null;
    if (ComputationTargetType.SECURITY.isCompatible(target.getType())) {
      security = target.getSecurity();
<<<<<<< HEAD
    } else if (ComputationTargetType.POSITION.isCompatible(target.getType())) {
=======
    } else if (ComputationTargetType.POSITION.equals(target.getType())) {
>>>>>>> 4cc733b8
      security = target.getPosition().getSecurity();
    }
    Set<Currency> targetCurrencies = security != null ? ImmutableSet.copyOf(FinancialSecurityUtils.getCurrencies(security, context.getSecuritySource())) : null;
    ViewDefinition viewDefinition = context.getViewCalculationConfiguration().getViewDefinition();
    final HistoricalViewEvaluationTarget tempTarget = new HistoricalViewEvaluationTarget(viewDefinition.getMarketDataUser(), startDateConstraint, includeStartConstraint, endDateConstraint,
        includeEndConstraint, targetCurrencies, marketDataMode);
    final ValueRequirement requirement = getNestedRequirement(context.getComputationTargetResolver(), target, desiredValue.getConstraints());
    if (requirement == null) {
      return null;
    }
    final ViewCalculationConfiguration calcConfig = new ViewCalculationConfiguration(tempTarget.getViewDefinition(), context.getViewCalculationConfiguration().getName());
    calcConfig.addSpecificRequirement(requirement);
    tempTarget.getViewDefinition().addViewCalculationConfiguration(calcConfig);
    final TempTargetRepository targets = OpenGammaCompilationContext.getTempTargets(context);
    final UniqueId tempTargetId = targets.locateOrStore(tempTarget);
    return Collections.singleton(new ValueRequirement(ValueRequirementNames.HISTORICAL_TIME_SERIES, new ComputationTargetSpecification(TempTarget.TYPE, tempTargetId), ValueProperties.withAny(
        ViewEvaluationFunction.PROPERTY_CALC_CONFIG).get()));
  }

  protected ValueProperties.Builder createValueProperties(final HistoricalViewEvaluationTarget target) {
    final ValueProperties.Builder builder = createValueProperties();
    builder.with(HistoricalTimeSeriesFunctionUtils.START_DATE_PROPERTY, target.getStartDate());
    builder.with(HistoricalTimeSeriesFunctionUtils.INCLUDE_START_PROPERTY, target.isIncludeStart() ? HistoricalTimeSeriesFunctionUtils.YES_VALUE
        : HistoricalTimeSeriesFunctionUtils.NO_VALUE);
    builder.with(HistoricalTimeSeriesFunctionUtils.END_DATE_PROPERTY, target.getEndDate());
    builder.with(HistoricalTimeSeriesFunctionUtils.INCLUDE_END_PROPERTY, target.isIncludeEnd() ? HistoricalTimeSeriesFunctionUtils.YES_VALUE
        : HistoricalTimeSeriesFunctionUtils.NO_VALUE);
    builder.with(MARKET_DATA_MODE_PROPERTY, target.getMarketDataMode().getConstraintName());
    return builder;
  }

  // TODO: Our declared type of anything means there will never be a parent context, this will probably need fixing

  @Override
  public Set<ValueSpecification> getResults(final FunctionCompilationContext context, final ComputationTarget target, final Map<ValueSpecification, ValueRequirement> inputs) {
    final TempTarget tempTargetObject = OpenGammaCompilationContext.getTempTargets(context).get(inputs.keySet().iterator().next().getTargetSpecification().getUniqueId());
    if (tempTargetObject instanceof HistoricalViewEvaluationTarget) {
      final HistoricalViewEvaluationTarget historicalTarget = (HistoricalViewEvaluationTarget) tempTargetObject;
      final ViewCalculationConfiguration calcConfig = historicalTarget.getViewDefinition().getCalculationConfiguration(context.getViewCalculationConfiguration().getName());
      final ExternalIdBundle targetEids;
      if (target.getValue() instanceof ExternalIdentifiable) {
        targetEids = ((ExternalIdentifiable) target.getValue()).getExternalId().toBundle();
      } else if (target.getValue() instanceof ExternalBundleIdentifiable) {
        targetEids = ((ExternalBundleIdentifiable) target.getValue()).getExternalIdBundle();
      } else {
        targetEids = null;
      }
      final ComputationTargetSpecification targetSpec = target.toSpecification();
      final ComputationTargetReference targetContextSpec = target.getContextSpecification();
      final ComputationTargetReferenceVisitor<Set<String>> getTargetType = new ComputationTargetReferenceVisitor<Set<String>>() {

        @Override
        public Set<String> visitComputationTargetRequirement(final ComputationTargetRequirement requirement) {
          if (target.getUniqueId() == null) {
            if (requirement.getIdentifiers().isEmpty()) {
              if (ObjectUtils.equals(requirement.getParent(), targetContextSpec)) {
                // Null target can be referenced by anything
                return ImmutableSet.of(TARGET_SPECIFICATION_OBJECT, TARGET_SPECIFICATION_UNIQUE, TARGET_SPECIFICATION_EXTERNAL);
              }
            }
          } else {
            if ((targetEids != null) && targetEids.equals(requirement.getIdentifiers())) {
              if (ObjectUtils.equals(requirement.getParent(), targetContextSpec)) {
                // Our target
                return Collections.singleton(TARGET_SPECIFICATION_EXTERNAL);
              }
            }
          }
          // Not our target
          return null;
        }

        @Override
        public Set<String> visitComputationTargetSpecification(final ComputationTargetSpecification specification) {
          if (target.getUniqueId() == null) {
            if (specification.getUniqueId() == null) {
              // Null target can be referenced by anything
              return ImmutableSet.of(TARGET_SPECIFICATION_OBJECT, TARGET_SPECIFICATION_UNIQUE, TARGET_SPECIFICATION_EXTERNAL);
            }
          } else if (target.getUniqueId().isLatest()) {
            // The target is a primitive - unique and object are the same
            if (target.getUniqueId().equals(specification.getUniqueId())) {
              if (ObjectUtils.equals(specification.getParent(), targetContextSpec)) {
                // Our target
                return ImmutableSet.of(TARGET_SPECIFICATION_OBJECT, TARGET_SPECIFICATION_UNIQUE);
              }
            }
          } else {
            if (specification.getUniqueId() != null) {
              if (specification.getUniqueId().isLatest()) {
                if (target.getUniqueId().equalObjectId(specification.getUniqueId())) {
                  if (ObjectUtils.equals(specification.getParent(), targetContextSpec)) {
                    // Our target at object specification
                    return Collections.singleton(TARGET_SPECIFICATION_OBJECT);
                  }
                }
              } else {
                if (target.getUniqueId().equals(specification.getUniqueId())) {
                  if (ObjectUtils.equals(specification.getParent(), targetContextSpec)) {
                    // Our target at unique specification
                    return Collections.singleton(TARGET_SPECIFICATION_UNIQUE);
                  }
                }
              }
            }
          }
          // Not our target
          return null;
        }

      };
      final Set<ValueSpecification> results = new HashSet<ValueSpecification>();
      for (final ValueRequirement nestedRequirement : calcConfig.getSpecificRequirements()) {
        final Set<String> targetType = nestedRequirement.getTargetReference().accept(getTargetType);
        if (targetType != null) {
          // The properties on the outputs are based directly on the constraints used to specify the nested view definition. We can't
          // get the strict value specifications because we don't know how those requirements will compile because we don't know the
          // valuation date and the graph building behavior of the functions involved might be valuation date dependent - what if the
          // pricing currency changes over time for example; which do we use for the time series. This isn't always the case, but we'll
          // ignore the forms where we should know the outcomes to avoid complicating matters. A higher priority function should be
          // used to enforce any necessary constraints based on the target's properties.
          final ValueProperties.Builder properties = createValueProperties(historicalTarget);
          properties.with(VALUE_PROPERTY, nestedRequirement.getValueName());
          final ValueProperties nestedConstraints = nestedRequirement.getConstraints();
          if (nestedConstraints.getProperties() != null) {
            for (final String propertyName : nestedConstraints.getProperties()) {
              final Set<String> propertyValues = nestedConstraints.getValues(propertyName);
              final String passthroughName = PASSTHROUGH_PREFIX + propertyName;
              if (propertyValues == null) {
                properties.withAny(passthroughName);
              } else {
                properties.with(passthroughName, propertyValues);
              }
              if (nestedConstraints.isOptional(propertyName)) {
                properties.withOptional(passthroughName);
              }
            }
          }
          results.add(new ValueSpecification(ValueRequirementNames.HISTORICAL_TIME_SERIES, targetSpec, properties.get()));
        }
      }
      return results;
    } else {
      return null;
    }
  }

  // FunctionInvoker

  @Override
  public Set<ComputedValue> execute(final FunctionExecutionContext executionContext, final FunctionInputs inputs, final ComputationTarget target, final Set<ValueRequirement> desiredValues) {
    final HistoricalViewEvaluationResult evaluationResult = (HistoricalViewEvaluationResult) inputs.getValue(ValueRequirementNames.HISTORICAL_TIME_SERIES);
    final Set<ComputedValue> results = Sets.newHashSetWithExpectedSize(desiredValues.size());
    final ComputationTargetSpecification targetSpec = target.toSpecification();
    for (final ValueRequirement desiredValue : desiredValues) {
      final ValueRequirement requirement = getNestedRequirement(executionContext.getComputationTargetResolver(), target, desiredValue.getConstraints());
      if (requirement != null) {
        @SuppressWarnings("rawtypes")
        final TimeSeries ts = evaluationResult.getTimeSeries(requirement);
        if (ts != null) {
          results.add(new ComputedValue(new ValueSpecification(desiredValue.getValueName(), targetSpec, desiredValue.getConstraints()), ts));
        } else {
          s_logger.warn("Nested requirement {} did not produce a time series for {}", requirement, desiredValue);
        }
      } else {
        s_logger.error("Couldn't produce nested requirement for {}", desiredValue);
      }
    }
    return results;
  }

}<|MERGE_RESOLUTION|>--- conflicted
+++ resolved
@@ -206,12 +206,12 @@
 
   @Override
   public Set<ValueRequirement> getRequirements(final FunctionCompilationContext context, final ComputationTarget target, final ValueRequirement desiredValue) {
-    ValueProperties constraints = desiredValue.getConstraints();
+    final ValueProperties constraints = desiredValue.getConstraints();
     String startDateConstraint = constraints.getSingleValue(HistoricalTimeSeriesFunctionUtils.START_DATE_PROPERTY);
-    String includeStartConstraintString = constraints.getSingleValue(HistoricalTimeSeriesFunctionUtils.INCLUDE_START_PROPERTY);
+    final String includeStartConstraintString = constraints.getSingleValue(HistoricalTimeSeriesFunctionUtils.INCLUDE_START_PROPERTY);
     boolean includeStartConstraint = true;
     String endDateConstraint = constraints.getSingleValue(HistoricalTimeSeriesFunctionUtils.END_DATE_PROPERTY);
-    String includeEndConstraintString = constraints.getSingleValue(HistoricalTimeSeriesFunctionUtils.INCLUDE_END_PROPERTY);
+    final String includeEndConstraintString = constraints.getSingleValue(HistoricalTimeSeriesFunctionUtils.INCLUDE_END_PROPERTY);
     boolean includeEndConstraint = false;
     if (includeStartConstraintString != null) {
       includeStartConstraint = HistoricalTimeSeriesFunctionUtils.YES_VALUE.equals(includeStartConstraintString);
@@ -237,21 +237,17 @@
         }
       }
     }
-    String marketDataModeConstraint = constraints.getSingleValue(MARKET_DATA_MODE_PROPERTY);
-    HistoricalViewEvaluationMarketDataMode marketDataMode = marketDataModeConstraint != null ?
+    final String marketDataModeConstraint = constraints.getSingleValue(MARKET_DATA_MODE_PROPERTY);
+    final HistoricalViewEvaluationMarketDataMode marketDataMode = marketDataModeConstraint != null ?
         HistoricalViewEvaluationMarketDataMode.parse(marketDataModeConstraint) : HistoricalViewEvaluationMarketDataMode.HISTORICAL;
     Security security = null;
     if (ComputationTargetType.SECURITY.isCompatible(target.getType())) {
       security = target.getSecurity();
-<<<<<<< HEAD
     } else if (ComputationTargetType.POSITION.isCompatible(target.getType())) {
-=======
-    } else if (ComputationTargetType.POSITION.equals(target.getType())) {
->>>>>>> 4cc733b8
       security = target.getPosition().getSecurity();
     }
-    Set<Currency> targetCurrencies = security != null ? ImmutableSet.copyOf(FinancialSecurityUtils.getCurrencies(security, context.getSecuritySource())) : null;
-    ViewDefinition viewDefinition = context.getViewCalculationConfiguration().getViewDefinition();
+    final Set<Currency> targetCurrencies = security != null ? ImmutableSet.copyOf(FinancialSecurityUtils.getCurrencies(security, context.getSecuritySource())) : null;
+    final ViewDefinition viewDefinition = context.getViewCalculationConfiguration().getViewDefinition();
     final HistoricalViewEvaluationTarget tempTarget = new HistoricalViewEvaluationTarget(viewDefinition.getMarketDataUser(), startDateConstraint, includeStartConstraint, endDateConstraint,
         includeEndConstraint, targetCurrencies, marketDataMode);
     final ValueRequirement requirement = getNestedRequirement(context.getComputationTargetResolver(), target, desiredValue.getConstraints());
