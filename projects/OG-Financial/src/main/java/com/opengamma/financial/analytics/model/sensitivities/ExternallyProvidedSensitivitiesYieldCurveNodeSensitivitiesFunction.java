/**
 * Copyright (C) 2011 - present by OpenGamma Inc. and the OpenGamma group of companies
 *
 * Please see distribution for license.
 */
package com.opengamma.financial.analytics.model.sensitivities;

import java.math.BigDecimal;
import java.util.Collection;
import java.util.LinkedHashMap;
import java.util.Map;
import java.util.Set;

import javax.time.calendar.Period;

import org.slf4j.Logger;
import org.slf4j.LoggerFactory;

import com.google.common.collect.Sets;
import com.opengamma.OpenGammaRuntimeException;
import com.opengamma.analytics.financial.interestrate.YieldCurveBundle;
import com.opengamma.analytics.financial.model.interestrate.curve.YieldAndDiscountCurve;
import com.opengamma.analytics.math.matrix.DoubleMatrix1D;
import com.opengamma.core.security.Security;
import com.opengamma.core.security.SecuritySource;
import com.opengamma.engine.ComputationTarget;
import com.opengamma.engine.ComputationTargetSpecification;
import com.opengamma.engine.function.AbstractFunction;
import com.opengamma.engine.function.FunctionCompilationContext;
import com.opengamma.engine.function.FunctionExecutionContext;
import com.opengamma.engine.function.FunctionInputs;
import com.opengamma.engine.target.ComputationTargetType;
import com.opengamma.engine.value.ComputedValue;
import com.opengamma.engine.value.ValueProperties;
import com.opengamma.engine.value.ValuePropertyNames;
import com.opengamma.engine.value.ValueRequirement;
import com.opengamma.engine.value.ValueRequirementNames;
import com.opengamma.engine.value.ValueSpecification;
import com.opengamma.financial.OpenGammaCompilationContext;
import com.opengamma.financial.analytics.ircurve.FixedIncomeStripWithSecurity;
import com.opengamma.financial.analytics.ircurve.InterpolatedYieldCurveSpecificationWithSecurities;
import com.opengamma.financial.analytics.model.YieldCurveNodeSensitivitiesHelper;
import com.opengamma.financial.analytics.timeseries.DateConstraint;
import com.opengamma.financial.analytics.timeseries.HistoricalTimeSeriesFunctionUtils;
import com.opengamma.financial.security.FinancialSecurityUtils;
import com.opengamma.financial.sensitivities.FactorExposureData;
import com.opengamma.financial.sensitivities.FactorType;
import com.opengamma.financial.sensitivities.RawSecurityUtils;
import com.opengamma.financial.sensitivities.SecurityEntryData;
import com.opengamma.id.ExternalId;
import com.opengamma.id.ExternalIdBundle;
import com.opengamma.master.historicaltimeseries.HistoricalTimeSeriesResolutionResult;
import com.opengamma.master.historicaltimeseries.HistoricalTimeSeriesResolver;
import com.opengamma.master.historicaltimeseries.ManageableHistoricalTimeSeries;
import com.opengamma.master.security.RawSecurity;
import com.opengamma.util.money.Currency;

/**
 *
 */
public class ExternallyProvidedSensitivitiesYieldCurveNodeSensitivitiesFunction extends AbstractFunction.NonCompiledInvoker {
  private static final Logger s_logger = LoggerFactory.getLogger(ExternallyProvidedSensitivitiesYieldCurveNodeSensitivitiesFunction.class);
  /**
   * The value name calculated by this function.
   */
  public static final String YCNS_REQUIREMENT = ValueRequirementNames.YIELD_CURVE_NODE_SENSITIVITIES;
  private static final CharSequence SWAP_TEXT = "SWAP";
  private HistoricalTimeSeriesResolver _htsResolver;

  @Override
  public void init(final FunctionCompilationContext context) {
    // REVIEW: jim 24-Oct-2012 -- this is a terrible, terrible hack.  Blame Andrew Griffin - he told me to do it.
    _htsResolver = OpenGammaCompilationContext.getHistoricalTimeSeriesResolver(context);
  }

  @Override
  public ComputationTargetType getTargetType() {
    return ComputationTargetType.POSITION;
  }

  @Override
  public boolean canApplyTo(final FunctionCompilationContext context, final ComputationTarget target) {
    if (!(target.getPosition().getSecurity() instanceof RawSecurity)) {
      return false;
    }
    final RawSecurity security = (RawSecurity) target.getPosition().getSecurity();
    return security.getSecurityType().equals(SecurityEntryData.EXTERNAL_SENSITIVITIES_SECURITY_TYPE);
  }

  private ValueProperties.Builder createValueProperties(final ComputationTarget target) {
    final Security security = target.getPosition().getSecurity();
    final String currency = FinancialSecurityUtils.getCurrency(security).getCode();
    final ValueProperties.Builder properties = createValueProperties();
    properties.with(ValuePropertyNames.CURRENCY, currency);
    properties.with(ValuePropertyNames.CURVE_CURRENCY, currency);
    return properties;
  }

  @Override
  public Set<ValueSpecification> getResults(final FunctionCompilationContext context, final ComputationTarget target) {
    final ValueProperties.Builder properties = createValueProperties(target);
    properties.withAny(ValuePropertyNames.CURVE);
    properties.withAny(ValuePropertyNames.CURVE_CALCULATION_CONFIG);
    final Set<ValueSpecification> results = Sets.newHashSetWithExpectedSize(2);
    final ComputationTargetSpecification targetSpec = target.toSpecification();
    results.add(new ValueSpecification(YCNS_REQUIREMENT, targetSpec, properties.get()));
    s_logger.debug("getResults(1) = " + results);
    return results;
  }

  @Override
  public Set<ValueRequirement> getRequirements(final FunctionCompilationContext context, final ComputationTarget target, final ValueRequirement desiredValue) {
    final Set<String> curves = desiredValue.getConstraints().getValues(ValuePropertyNames.CURVE);
    final Set<String> curveCalcConfigs = desiredValue.getConstraints().getValues(ValuePropertyNames.CURVE_CALCULATION_CONFIG);
    if ((curves == null) || (curves.size() != 1)) {
      s_logger.warn("no curve specified");
      // Can't support an unbound request; an injection function must be used (or declare all as optional and use [PLAT-1771])
      return null;
    }
    if ((curveCalcConfigs == null) || (curveCalcConfigs.size() != 1)) {
      s_logger.warn("no curve config specified");
      return null;
    }
    final String curve = curves.iterator().next();
    final String curveCalcConfig = curveCalcConfigs.iterator().next();
    final Set<ValueRequirement> requirements = Sets.newHashSet();
    requirements.add(getCurveRequirement(target, curve, curveCalcConfig));
    requirements.add(getCurveSpecRequirement(target, curve));
    requirements.addAll(getSensitivityRequirements(context.getSecuritySource(), (RawSecurity) target.getPosition().getSecurity()));
    return requirements;
  }

  @Override
  public Set<ValueSpecification> getResults(final FunctionCompilationContext context, final ComputationTarget target, final Map<ValueSpecification, ValueRequirement> inputs) {
    String curveName = null;
    String curveCalculationConfig = null;
    final ComputationTargetSpecification targetSpec = target.toSpecification();
    final Set<ValueSpecification> results = Sets.newHashSetWithExpectedSize(2);
    for (final Map.Entry<ValueSpecification, ValueRequirement> input : inputs.entrySet()) {
      if (ValueRequirementNames.YIELD_CURVE.equals(input.getKey().getValueName())) {
        assert curveName == null;
        assert curveCalculationConfig == null;
        curveName = input.getKey().getProperty(ValuePropertyNames.CURVE);
        curveCalculationConfig = input.getKey().getProperty(ValuePropertyNames.CURVE_CALCULATION_CONFIG);
        assert curveName != null;
        assert curveCalculationConfig != null;
        final ValueProperties.Builder properties = createValueProperties(target);
        properties.with(ValuePropertyNames.CURVE, curveName);
        properties.with(ValuePropertyNames.CURVE_CALCULATION_CONFIG, curveCalculationConfig);
        results.add(new ValueSpecification(YCNS_REQUIREMENT, targetSpec, properties.get()));
      }
    }
    s_logger.debug("getResults(2) returning " + results);
    return results;
  }

  @Override
  public Set<ComputedValue> execute(final FunctionExecutionContext executionContext, final FunctionInputs inputs,
      final ComputationTarget target, final Set<ValueRequirement> desiredValues) {
    String curveName = null;
    String curveCalculationConfig = null;
    for (final ValueRequirement requirement : desiredValues) {
      final ValueProperties constraints = requirement.getConstraints();
      final Set<String> values = constraints.getValues(ValuePropertyNames.CURVE);
      if (values != null) {
        curveName = values.iterator().next();
      }
      final Set<String> curveConfigValues = constraints.getValues(ValuePropertyNames.CURVE_CALCULATION_CONFIG);
      if (curveConfigValues != null) {
        curveCalculationConfig = curveConfigValues.iterator().next();
      }
    }
    assert curveName != null;
    assert curveCalculationConfig != null;
    final RawSecurity security = (RawSecurity) target.getPosition().getSecurity();
    final BigDecimal qty = target.getPosition().getQuantity();
    final ValueRequirement curveRequirement = getCurveRequirement(target, curveName, curveCalculationConfig);
    final Object curveObject = inputs.getValue(curveRequirement);
    if (curveObject == null) {
      throw new OpenGammaRuntimeException("Could not get " + curveRequirement);
    }
    Object curveSpecObject = null;
    final ValueRequirement curveSpecRequirement = getCurveSpecRequirement(target, curveName);
    curveSpecObject = inputs.getValue(curveSpecRequirement);
    if (curveSpecObject == null) {
      throw new OpenGammaRuntimeException("Could not get " + curveSpecRequirement);
    }
    final YieldAndDiscountCurve curve = (YieldAndDiscountCurve) curveObject;
    final InterpolatedYieldCurveSpecificationWithSecurities curveSpec = (InterpolatedYieldCurveSpecificationWithSecurities) curveSpecObject;
    final LinkedHashMap<String, YieldAndDiscountCurve> interpolatedCurves = new LinkedHashMap<String, YieldAndDiscountCurve>();
    interpolatedCurves.put(curveName, curve);
    final YieldCurveBundle bundle = new YieldCurveBundle(interpolatedCurves);
    final DoubleMatrix1D sensitivitiesForCurves = getSensitivities(executionContext.getSecuritySource(), inputs, security, curveSpec, curve, qty);
    final ValueProperties.Builder properties = createValueProperties(target)
        .with(ValuePropertyNames.CURVE, curveName)
        .with(ValuePropertyNames.CURVE_CALCULATION_CONFIG, curveCalculationConfig);
    final ComputationTargetSpecification targetSpec = target.toSpecification();
    final ValueSpecification resultSpec = new ValueSpecification(YCNS_REQUIREMENT, targetSpec, properties.get());
    final Set<ComputedValue> results = YieldCurveNodeSensitivitiesHelper.getInstrumentLabelledSensitivitiesForCurve(curveName, bundle, sensitivitiesForCurves, curveSpec, resultSpec);
    //s_logger.debug("execute, returning " + results);
    return results;
  }

<<<<<<< HEAD
  private DoubleMatrix1D getSensitivities(final SecuritySource secSource, final FunctionInputs inputs, final RawSecurity rawSecurity,
      final InterpolatedYieldCurveSpecificationWithSecurities curveSpec,
      final YieldAndDiscountCurve curve) {
=======
  private DoubleMatrix1D getSensitivities(final SecuritySource secSource, final FunctionInputs inputs, final RawSecurity rawSecurity, final InterpolatedYieldCurveSpecificationWithSecurities curveSpec,
      final YieldAndDiscountCurve curve, BigDecimal qty) {
>>>>>>> 7b3fbe45
    final Collection<FactorExposureData> decodedSensitivities = RawSecurityUtils.decodeFactorExposureData(secSource, rawSecurity);
    final double[] entries = new double[curveSpec.getStrips().size()];
    int i = 0;
    for (final FixedIncomeStripWithSecurity strip : curveSpec.getStrips()) {
      final FactorExposureData externalSensitivitiesData = searchForTenorMatch(decodedSensitivities, strip);
      if (externalSensitivitiesData != null) {
        final ComputedValue computedValue = inputs.getComputedValue(getSensitivityRequirement(externalSensitivitiesData.getExposureExternalId()));
        if (computedValue != null) {
<<<<<<< HEAD
          final ManageableHistoricalTimeSeries mhts = (ManageableHistoricalTimeSeries) computedValue.getValue();
          final Double value = mhts.getTimeSeries().getLatestValue();
          entries[i] = -value; // we invert here because OpenGamma uses -1bp shift rather than +1.  DV01 function will invert back.
=======
          final ManageableHistoricalTimeSeries mhts = (ManageableHistoricalTimeSeries) computedValue.getValue(); 
          final Double value = (Double) mhts.getTimeSeries().getLatestValue();
          entries[i] = -value * (qty.doubleValue() / 10000d); // we invert here because OpenGamma uses -1bp shift rather than +1.  DV01 function will invert back.
>>>>>>> 7b3fbe45
        } else {
          s_logger.warn("Value was null when getting required input data " + externalSensitivitiesData.getExposureExternalId());
          entries[i] = 0d;
        }
      } else {
        entries[i] = 0d;
      }
      i++;
    }
    return new DoubleMatrix1D(entries);
  }

  private FactorExposureData searchForTenorMatch(final Collection<FactorExposureData> exposures, final FixedIncomeStripWithSecurity strip) {
    for (final FactorExposureData exposure : exposures) {
      if (exposure.getFactorType().equals(FactorType.YIELD) && exposure.getFactorName().contains(SWAP_TEXT)) {
        if (exposure.getNode() != null && exposure.getNode().length() > 0) {
          final Period nodePeriod = Period.parse("P" + exposure.getNode());
          if (strip.getTenor().getPeriod().totalMonths() == nodePeriod.totalMonths()) {
            return exposure;
          }
        }
      }
    }
    return null;
  }

  @Override
  public String getShortName() {
    return "ExternallyProvidedSensitivitiesYieldCurveNodeSensitivitiesFunction";
  }

  protected Set<ValueRequirement> getSensitivityRequirements(final SecuritySource secSource, final RawSecurity rawSecurity) {
    final Set<ValueRequirement> requirements = Sets.newHashSet();
    final Collection<FactorExposureData> decodedSensitivities = RawSecurityUtils.decodeFactorExposureData(secSource, rawSecurity);
    for (final FactorExposureData exposureEntry : decodedSensitivities) {
      requirements.add(getSensitivityRequirement(exposureEntry.getExposureExternalId()));
    }
    return requirements;
  }

  protected ValueRequirement getSensitivityRequirement(final ExternalId externalId) {
    final HistoricalTimeSeriesResolutionResult resolutionResult = _htsResolver.resolve(ExternalIdBundle.of(externalId), null, null, null, "EXPOSURE", null);
    final ValueRequirement htsRequirement = HistoricalTimeSeriesFunctionUtils.createHTSRequirement(resolutionResult, "EXPOSURE", DateConstraint.VALUATION_TIME, true, DateConstraint.VALUATION_TIME,
        true);
    return htsRequirement;
    //return new ValueRequirement();
    //return new ValueRequirement(/*ExternalDataRequirementNames.SENSITIVITY*/"EXPOSURE", ComputationTargetType.PRIMITIVE, UniqueId.of(externalId.getScheme().getName(), externalId.getValue()));
  }

  protected ValueRequirement getCurveRequirement(final ComputationTarget target, final String curveName, final String curveCalculationConfig) {
    final Currency currency = FinancialSecurityUtils.getCurrency(target.getPosition().getSecurity());
    final ValueProperties.Builder properties = ValueProperties.with(ValuePropertyNames.CURVE, curveName);
    properties.with(ValuePropertyNames.CURVE_CALCULATION_CONFIG, curveCalculationConfig);
    return new ValueRequirement(ValueRequirementNames.YIELD_CURVE, ComputationTargetSpecification.of(currency), properties.get());
  }

  protected ValueRequirement getCurveSpecRequirement(final ComputationTarget target, final String curveName) {
    final Currency currency = FinancialSecurityUtils.getCurrency(target.getPosition().getSecurity());
    final ValueProperties.Builder properties = ValueProperties.builder().with(ValuePropertyNames.CURVE, curveName);
    return new ValueRequirement(ValueRequirementNames.YIELD_CURVE_SPEC, ComputationTargetSpecification.of(currency), properties.get());
  }

}<|MERGE_RESOLUTION|>--- conflicted
+++ resolved
@@ -201,14 +201,8 @@
     return results;
   }
 
-<<<<<<< HEAD
-  private DoubleMatrix1D getSensitivities(final SecuritySource secSource, final FunctionInputs inputs, final RawSecurity rawSecurity,
-      final InterpolatedYieldCurveSpecificationWithSecurities curveSpec,
-      final YieldAndDiscountCurve curve) {
-=======
   private DoubleMatrix1D getSensitivities(final SecuritySource secSource, final FunctionInputs inputs, final RawSecurity rawSecurity, final InterpolatedYieldCurveSpecificationWithSecurities curveSpec,
-      final YieldAndDiscountCurve curve, BigDecimal qty) {
->>>>>>> 7b3fbe45
+      final YieldAndDiscountCurve curve, final BigDecimal qty) {
     final Collection<FactorExposureData> decodedSensitivities = RawSecurityUtils.decodeFactorExposureData(secSource, rawSecurity);
     final double[] entries = new double[curveSpec.getStrips().size()];
     int i = 0;
@@ -217,15 +211,9 @@
       if (externalSensitivitiesData != null) {
         final ComputedValue computedValue = inputs.getComputedValue(getSensitivityRequirement(externalSensitivitiesData.getExposureExternalId()));
         if (computedValue != null) {
-<<<<<<< HEAD
-          final ManageableHistoricalTimeSeries mhts = (ManageableHistoricalTimeSeries) computedValue.getValue();
+          final ManageableHistoricalTimeSeries mhts = (ManageableHistoricalTimeSeries) computedValue.getValue(); 
           final Double value = mhts.getTimeSeries().getLatestValue();
-          entries[i] = -value; // we invert here because OpenGamma uses -1bp shift rather than +1.  DV01 function will invert back.
-=======
-          final ManageableHistoricalTimeSeries mhts = (ManageableHistoricalTimeSeries) computedValue.getValue(); 
-          final Double value = (Double) mhts.getTimeSeries().getLatestValue();
           entries[i] = -value * (qty.doubleValue() / 10000d); // we invert here because OpenGamma uses -1bp shift rather than +1.  DV01 function will invert back.
->>>>>>> 7b3fbe45
         } else {
           s_logger.warn("Value was null when getting required input data " + externalSensitivitiesData.getExposureExternalId());
           entries[i] = 0d;
