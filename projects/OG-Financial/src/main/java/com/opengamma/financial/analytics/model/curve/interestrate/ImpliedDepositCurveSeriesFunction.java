--- conflicted
+++ resolved
@@ -204,9 +204,6 @@
         impliedDefinition, originalConfiguration, originalCurveNames[0]);
   };
 
-  /**
-   * The function that calculates the implied curve series.
-   */
   private class MyCompiledFunction extends AbstractInvokingCompiledFunction {
     /** The definition of the implied curve */
     private final YieldCurveDefinition _impliedDefinition;
@@ -226,14 +223,14 @@
     private final String _rightExtrapolatorName;
 
     /**
-     * @param earliestInvokation The earliest time for which this function is valid
-     * @param latestInvokation The latest time for which this function is valid
-     * @param impliedDefinition The implied curve definition
-     * @param originalConfiguration The original curve configuration
-     * @param originalCurveName The original curve name
-     */
+    * @param earliestInvokation The earliest time for which this function is valid
+    * @param latestInvokation The latest time for which this function is valid
+    * @param impliedDefinition The implied curve definition
+    * @param originalConfiguration The original curve configuration
+    * @param originalCurveName The original curve name
+    */
     public MyCompiledFunction(final ZonedDateTime earliestInvokation, final ZonedDateTime latestInvokation, final YieldCurveDefinition impliedDefinition,
-        final MultiCurveCalculationConfig originalConfiguration, final String originalCurveName) {
+      final MultiCurveCalculationConfig originalConfiguration, final String originalCurveName) {
       super(earliestInvokation, latestInvokation);
       _impliedDefinition = impliedDefinition;
       _originalConfiguration = originalConfiguration;
@@ -254,34 +251,6 @@
         if (originalCurveObject == null) {
           throw new OpenGammaRuntimeException("Could not get original curve");
         }
-<<<<<<< HEAD
-      }
-      if (resultCurveProperties == null) {
-        throw new OpenGammaRuntimeException("Could not get result curve properties");
-      }
-      final YieldCurveBundle knownCurve = new YieldCurveBundle();
-      final Map<LocalDate, YieldAndDiscountCurve> originalCurveSeries = (Map<LocalDate, YieldAndDiscountCurve>) originalCurveObject;
-      final Map<FixedIncomeStrip, List<Double>> results = new HashMap<>();
-      final List<LocalDate> validDates = new ArrayList<>();
-      final HolidaySource holidaySource = OpenGammaExecutionContext.getHolidaySource(executionContext);
-      final ConventionSource conventionSource = OpenGammaExecutionContext.getConventionSource(executionContext);
-      final Calendar calendar = CalendarUtils.getCalendar(holidaySource, _currency);
-      final DepositConvention convention = conventionSource.getSingle(ExternalId.of(SCHEME_NAME, getConventionName(_currency, DEPOSIT)), DepositConvention.class);
-      final DayCount dayCount = DayCountFactory.INSTANCE.getDayCount("Act/365"); //TODO
-      final String impliedDepositCurveName = _impliedCurveCalculationConfig + "_" + _currency.getCode();
-      final CombinedInterpolatorExtrapolator interpolator = CombinedInterpolatorExtrapolatorFactory.getInterpolator(_interpolatorName, _leftExtrapolatorName,
-          _rightExtrapolatorName);
-      final double absoluteTolerance = Double.parseDouble(absoluteToleranceName);
-      final double relativeTolerance = Double.parseDouble(relativeToleranceName);
-      final int iterations = Integer.parseInt(iterationsName);
-      final Decomposition<?> decomposition = DecompositionFactory.getDecomposition(decompositionName);
-      final boolean useFiniteDifference = Boolean.parseBoolean(useFiniteDifferenceName);
-      for (final Map.Entry<LocalDate, YieldAndDiscountCurve> entry : originalCurveSeries.entrySet()) {
-        try {
-          final LocalDate valuationDate = entry.getKey();
-          final ZonedDateTime valuationDateTime = ZonedDateTime.of(valuationDate, now.toLocalTime(), now.getZone());
-          final int spotLag = convention.getSettlementDays();
-=======
         ValueProperties resultCurveProperties = null;
         String absoluteToleranceName = null;
         String relativeToleranceName = null;
@@ -305,17 +274,25 @@
         final YieldCurveBundle knownCurve = new YieldCurveBundle();
         final Map<LocalDate, YieldAndDiscountCurve> originalCurveSeries = (Map<LocalDate, YieldAndDiscountCurve>) originalCurveObject;
         final Map<FixedIncomeStrip, List<Double>> results = new HashMap<>();
-        List<LocalDate> impliedRateDates = new ArrayList<>();
+        final List<LocalDate> impliedRateDates = new ArrayList<>();
+        final HolidaySource holidaySource = OpenGammaExecutionContext.getHolidaySource(executionContext);
+        final ConventionSource conventionSource = OpenGammaExecutionContext.getConventionSource(executionContext);
+        final Calendar calendar = CalendarUtils.getCalendar(holidaySource, _currency);
+        final DepositConvention convention = conventionSource.getSingle(ExternalId.of(SCHEME_NAME, getConventionName(_currency, DEPOSIT)), DepositConvention.class);
+        final DayCount dayCount = DayCountFactory.INSTANCE.getDayCount("Act/365"); //TODO
+        final String impliedDepositCurveName = _impliedCurveCalculationConfig + "_" + _currency.getCode();
+        final CombinedInterpolatorExtrapolator interpolator = CombinedInterpolatorExtrapolatorFactory.getInterpolator(_interpolatorName, _leftExtrapolatorName,
+            _rightExtrapolatorName);
+        final double absoluteTolerance = Double.parseDouble(absoluteToleranceName);
+        final double relativeTolerance = Double.parseDouble(relativeToleranceName);
+        final int iterations = Integer.parseInt(iterationsName);
+        final Decomposition<?> decomposition = DecompositionFactory.getDecomposition(decompositionName);
+        final boolean useFiniteDifference = Boolean.parseBoolean(useFiniteDifferenceName);
 
         for (final Map.Entry<LocalDate, YieldAndDiscountCurve> entry : originalCurveSeries.entrySet()) {
           final LocalDate valuationDate = entry.getKey();
           final ZonedDateTime valuationDateTime = ZonedDateTime.of(valuationDate, now.toLocalTime(), now.getZone());
-          final HolidaySource holidaySource = OpenGammaExecutionContext.getHolidaySource(executionContext);
-          final ConventionSource conventionSource = OpenGammaExecutionContext.getConventionSource(executionContext);
-          final Calendar calendar = CalendarUtils.getCalendar(holidaySource, _currency);
-          final DepositConvention convention = conventionSource.getConvention(DepositConvention.class, ExternalId.of(SCHEME_NAME, getConventionName(_currency, DEPOSIT)));
           final int spotLag = 0;
->>>>>>> 4cc733b8
           final ExternalId conventionSettlementRegion = convention.getRegionCalendar();
           ZonedDateTime spotDate;
           if (spotLag == 0 && conventionSettlementRegion == null) {
@@ -330,11 +307,6 @@
           final double[] t = new double[n];
           final double[] r = new double[n];
           int i = 0;
-<<<<<<< HEAD
-=======
-          final DayCount dayCount = DayCountFactory.INSTANCE.getDayCount("Act/360"); //TODO
-          final String impliedDepositCurveName = _impliedCurveCalculationConfig + "_" + _currency.getCode();
->>>>>>> 4cc733b8
           final List<InstrumentDerivative> derivatives = new ArrayList<>();
           for (final FixedIncomeStrip strip : _impliedDefinition.getStrips()) {
             final Tenor tenor = strip.getCurveNodePointTime();
@@ -362,7 +334,7 @@
           final double[] fittedYields;
           try {
             fittedYields = rootFinder.getRoot(curveCalculator, jacobianCalculator, new DoubleMatrix1D(r)).getData();
-            YieldCurve impliedCurve = new YieldCurve("Name", InterpolatedDoublesCurve.from(t, fittedYields, interpolator));
+            final YieldCurve impliedCurve = new YieldCurve("Name", InterpolatedDoublesCurve.from(t, fittedYields, interpolator));
 
             final DoubleMatrix2D jacobianMatrix = jacobianCalculator.evaluate(new DoubleMatrix1D(fittedYields));
 
@@ -378,16 +350,10 @@
                 results.put(strip, value);
               }
             }
-          } catch (Throwable t2) {
+          } catch (final Throwable t2) {
             t2.printStackTrace();
             continue;
           }
-<<<<<<< HEAD
-          validDates.add(valuationDate);
-        } catch (final Throwable t) {
-          s_logger.error("Missing (perhaps Holiday) date in ImpliedDepoCurveSeries? {} ", t.getMessage());
-=======
->>>>>>> 4cc733b8
         }
         final HistoricalTimeSeriesBundle bundle = new HistoricalTimeSeriesBundle();
         final Set<LocalDate> dates = originalCurveSeries.keySet();
@@ -402,7 +368,7 @@
                 ImmutableLocalDateDoubleTimeSeries.of(impliedRateDates, results.get(strip.getStrip())));
 
             bundle.add(MarketDataRequirementNames.MARKET_VALUE, id, ts);
-          } catch (Exception e) {
+          } catch (final Exception e) {
             e.printStackTrace();
             break;
           }
@@ -411,7 +377,7 @@
 
         return Collections.singleton(new ComputedValue(curveSpec, bundle));
 
-      } catch (Throwable t3) {
+      } catch (final Throwable t3) {
         t3.printStackTrace();
         throw t3;
       }
@@ -589,4 +555,4 @@
     }
 
   }
-}
+}