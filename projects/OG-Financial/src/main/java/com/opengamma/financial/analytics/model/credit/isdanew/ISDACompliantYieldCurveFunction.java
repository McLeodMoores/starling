--- conflicted
+++ resolved
@@ -20,15 +20,9 @@
 import com.google.common.collect.Iterables;
 import com.google.common.collect.Sets;
 import com.opengamma.OpenGammaRuntimeException;
-<<<<<<< HEAD
-import com.opengamma.analytics.financial.credit.creditdefaultswap.pricing.vanilla.isdanew.ISDACompliantYieldCurve;
-import com.opengamma.analytics.financial.credit.creditdefaultswap.pricing.vanilla.isdanew.ISDACompliantYieldCurveBuild;
-import com.opengamma.analytics.financial.credit.isdayieldcurve.ISDAInstrumentTypes;
-=======
 import com.opengamma.analytics.financial.credit.isdastandardmodel.ISDACompliantYieldCurve;
 import com.opengamma.analytics.financial.credit.isdastandardmodel.ISDACompliantYieldCurveBuild;
 import com.opengamma.analytics.financial.credit.isdastandardmodel.ISDAInstrumentTypes;
->>>>>>> 0ec8455a
 import com.opengamma.core.config.ConfigSource;
 import com.opengamma.core.marketdatasnapshot.SnapshotDataBundle;
 import com.opengamma.engine.ComputationTarget;
@@ -53,19 +47,13 @@
 import com.opengamma.financial.analytics.ircurve.InterpolatedYieldCurveSpecification;
 import com.opengamma.financial.analytics.ircurve.InterpolatedYieldCurveSpecificationBuilder;
 import com.opengamma.financial.analytics.ircurve.InterpolatedYieldCurveSpecificationWithSecurities;
-import com.opengamma.financial.analytics.ircurve.YieldCurveData;
 import com.opengamma.financial.analytics.ircurve.YieldCurveDefinition;
 import com.opengamma.financial.analytics.model.cds.ISDAFunctionConstants;
 import com.opengamma.financial.analytics.timeseries.HistoricalTimeSeriesBundle;
-<<<<<<< HEAD
-import com.opengamma.financial.convention.businessday.BusinessDayConvention;
-import com.opengamma.financial.convention.businessday.BusinessDayConventionFactory;
-=======
 import com.opengamma.financial.convention.HolidaySourceCalendarAdapter;
 import com.opengamma.financial.convention.businessday.BusinessDayConvention;
 import com.opengamma.financial.convention.businessday.BusinessDayConventions;
 import com.opengamma.financial.convention.calendar.Calendar;
->>>>>>> 0ec8455a
 import com.opengamma.financial.convention.daycount.DayCount;
 import com.opengamma.financial.convention.daycount.DayCountFactory;
 import com.opengamma.financial.convention.daycount.DayCounts;
@@ -111,12 +99,17 @@
         if (definitionObject == null) {
           throw new OpenGammaRuntimeException("Couldn't get interpolated yield curve specification: " + curveName);
         }
-        final Object dataObject = inputs.getValue(ValueRequirementNames.YIELD_CURVE_DATA);
+        final YieldCurveDefinition curveDefinition = (YieldCurveDefinition) definitionObject;
+        final Object dataObject = inputs.getValue(ValueRequirementNames.YIELD_CURVE_MARKET_DATA);
         if (dataObject == null) {
           throw new OpenGammaRuntimeException("Couldn't get yield curve data for " + curveName);
         }
-        final YieldCurveData curveData = (YieldCurveData) dataObject;
-        final InterpolatedYieldCurveSpecificationWithSecurities specificationWithSecurities = curveData.getCurveSpecification();
+        final SnapshotDataBundle marketData = (SnapshotDataBundle) dataObject;
+        final InterpolatedYieldCurveSpecification specification = getCurveSpecification(curveDefinition, spotDate);
+        final InterpolatedYieldCurveSpecificationWithSecurities specificationWithSecurities = getCurveWithSecurities(
+            specification,
+            executionContext,
+            marketData);
         final ISDAInstrumentTypes[] instruments = new ISDAInstrumentTypes[specificationWithSecurities.getStrips().size()];
         final Period[] tenors = new Period[specificationWithSecurities.getStrips().size()];
         final double[] values = new double[specificationWithSecurities.getStrips().size()];
@@ -130,7 +123,7 @@
           if (!(securityType.equals(CashSecurity.SECURITY_TYPE) || securityType.equals(SwapSecurity.SECURITY_TYPE))) {
             throw new OpenGammaRuntimeException("ISDA curves should only use Libor and swap rates");
           }
-          final Double rate = curveData.getDataPoint(strip.getSecurityIdentifier());
+          final Double rate = marketData.getDataPoint(strip.getSecurityIdentifier());
           if (rate == null) {
             throw new OpenGammaRuntimeException("Could not get rate for " + strip);
           }
@@ -241,7 +234,7 @@
 
         final Set<ValueRequirement> requirements = Sets.newHashSetWithExpectedSize(2);
         final ComputationTargetSpecification targetSpec = target.toSpecification();
-        requirements.add(new ValueRequirement(ValueRequirementNames.YIELD_CURVE_DATA, targetSpec, properties));
+        requirements.add(new ValueRequirement(ValueRequirementNames.YIELD_CURVE_MARKET_DATA, targetSpec, properties));
         requirements.add(new ValueRequirement(ValueRequirementNames.TARGET, ComputationTargetType.of(YieldCurveDefinition.class), curveDefinition.getUniqueId()));
         return requirements;
       }
