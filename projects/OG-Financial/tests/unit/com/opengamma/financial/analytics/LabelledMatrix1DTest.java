/**
 * Copyright (C) 2009 - 2011 by OpenGamma Inc.
 *
 * Please see distribution for license.
 */
package com.opengamma.financial.analytics;

import static org.junit.Assert.assertArrayEquals;
import static org.junit.Assert.assertEquals;
import static org.junit.Assert.assertFalse;

import java.util.Arrays;

import org.junit.Test;

/**
 * 
 */
public class LabelledMatrix1DTest {
  private static final Integer[] KEYS = new Integer[] {1, 2, 3, 4};
  private static final String[] LABELS = new String[] {"1", "2", "3", "4"};
  private static final double[] VALUES = new double[] {5, 6, 7, 8};
  private static final Double[] TIMES1 = new Double[] {1. / 365, 2. / 365, 7. / 365, 1. / 12, 2. / 12, 0.5, 1., 1.5, 2., 3., 4., 5., 6., 7., 8., 9., 10.};
  private static final Object[] LABELS1 = new Object[] {"1D", "2D", "1W", "1M", "2M", "6M", "1Y", "18M", "2Y", "3Y", "4Y", "5Y", "6Y", "7Y", "8Y", "9Y", "10Y"};
  private static final double[] VALUES1 = new double[] {0, 1, 0, 0, 0, 0, 2, 0, 0, 0, 0, 0, 0, 0, 0, 3, 0};
  private static final DoubleLabelledMatrix1D M1 = new DoubleLabelledMatrix1D(TIMES1, LABELS1, VALUES1);
  private static final double HIGH_TOLERANCE = 0.25 / 365;

  @Test(expected = IllegalArgumentException.class)
  public void testNullKeys1() {
    new MyLabelledMatrix1D(null, VALUES);
  }

  @Test(expected = IllegalArgumentException.class)
  public void testNullKeys2() {
    new MyLabelledMatrix1D(null, LABELS, VALUES);
  }

  @Test(expected = IllegalArgumentException.class)
  public void testNullLabels() {
    new MyLabelledMatrix1D(KEYS, null, VALUES);
  }

  @Test(expected = IllegalArgumentException.class)
  public void testNullValues1() {
    new MyLabelledMatrix1D(KEYS, null);
  }

  @Test(expected = IllegalArgumentException.class)
  public void testNullValues2() {
    new MyLabelledMatrix1D(KEYS, LABELS, null);
  }

  @Test(expected = IllegalArgumentException.class)
  public void testWrongLength1() {
    new MyLabelledMatrix1D(KEYS, new double[] {1, 2, 3});
  }

  @Test(expected = IllegalArgumentException.class)
  public void testWrongLength2() {
    new MyLabelledMatrix1D(KEYS, LABELS, new double[] {1, 2, 3});
  }

  @Test(expected = IllegalArgumentException.class)
  public void testWrongLength3() {
    new MyLabelledMatrix1D(KEYS, new String[] {"1", "2", "3"}, VALUES);
  }

  @Test(expected = IllegalArgumentException.class)
  public void testAddWithNullKey() {
    M1.addIgnoringLabel(null, "N", 2);
  }

  @Test(expected = IllegalArgumentException.class)
  public void testAddWithNullLabel() {
    M1.addIgnoringLabel(2., null, 2);
  }

  @Test(expected = IllegalArgumentException.class)
  public void testAddSingleValueWrongLabel1() {
    M1.add(1., "12M", 0.1);
  }

  @Test(expected = IllegalArgumentException.class)
  public void testAddSingleValueWrongLabel2() {
    M1.add(1. + HIGH_TOLERANCE / 2, "12M", 0.1, HIGH_TOLERANCE);
  }

  @Test(expected = IllegalArgumentException.class)
  public void testAddNullMatrix1() {
    M1.addIgnoringLabel(null);
  }

  @Test(expected = IllegalArgumentException.class)
  public void testAddNullMatrix2() {
    M1.add(null);
  }

  @Test(expected = IllegalArgumentException.class)
  public void testAddWithWrongLabel() {
    final int n = TIMES1.length;
    final Double[] times = Arrays.copyOf(TIMES1, n);
    final Object[] labels = Arrays.copyOf(LABELS1, n);
    labels[3] = "7D";
    final double[] values = Arrays.copyOf(VALUES1, n);
    final LabelledMatrix1D<Double, Double> m = new DoubleLabelledMatrix1D(times, labels, values);
    M1.add(m);
  }

  @Test
  public void test() {
    MyLabelledMatrix1D m = new MyLabelledMatrix1D(KEYS, VALUES);
    MyLabelledMatrix1D other = new MyLabelledMatrix1D(KEYS, VALUES);
    assertEquals(m, other);
    assertEquals(m.hashCode(), other.hashCode());
    assertArrayEquals(m.getKeys(), KEYS);
    assertArrayEquals(m.getLabels(), KEYS);
    assertArrayEquals(m.getValues(), VALUES, 0);
    other = new MyLabelledMatrix1D(KEYS, KEYS, VALUES);
    assertEquals(m, other);
    assertEquals(m.hashCode(), other.hashCode());
    m = new MyLabelledMatrix1D(KEYS, LABELS, VALUES);
    other = new MyLabelledMatrix1D(KEYS, LABELS, VALUES);
    assertEquals(m, other);
    assertEquals(m.hashCode(), other.hashCode());
    assertArrayEquals(m.getKeys(), KEYS);
    assertArrayEquals(m.getLabels(), LABELS);
    assertArrayEquals(m.getValues(), VALUES, 0);
    other = new MyLabelledMatrix1D(new Integer[] {4, 5, 6, 7}, LABELS, VALUES);
    assertFalse(m.equals(other));
    other = new MyLabelledMatrix1D(KEYS, KEYS, VALUES);
    assertFalse(m.equals(other));
    other = new MyLabelledMatrix1D(KEYS, LABELS, new double[] {9, 10, 11, 12});
    assertFalse(m.equals(other));
  }

  @Test
  public void testSort() {
    final Double[] keys = new Double[] {1., 3., 8., 9., 2., 0., 7., 5., 6., 4.};
    final Object[] labels = new Object[] {"A", "B", "C", "D", "E", "F", "G", "H", "I", "J"};
    final double[] values = new double[] {11, 13, 18, 19, 12, 10, 17, 15, 16, 14};
    DoubleLabelledMatrix1D m = new DoubleLabelledMatrix1D(keys, values);
    final Double[] expectedKeys = new Double[] {0., 1., 2., 3., 4., 5., 6., 7., 8., 9.};
    final Object[] expectedLabels = new Object[] {"F", "A", "E", "B", "J", "H", "I", "G", "C", "D"};
    final double[] expectedValues = new double[] {10, 11, 12, 13, 14, 15, 16, 17, 18, 19};
    assertArrayEquals(m.getKeys(), expectedKeys);
    assertArrayEquals(m.getLabels(), expectedKeys);
    assertArrayEquals(m.getValues(), expectedValues, 0);
    m = new DoubleLabelledMatrix1D(keys, labels, values);
    assertArrayEquals(m.getKeys(), expectedKeys);
    assertArrayEquals(m.getLabels(), expectedLabels);
    assertArrayEquals(m.getValues(), expectedValues, 0);
  }

  private static class MyLabelledMatrix1D extends LabelledMatrix1D<Integer, Integer> {
    private static final int TOLERANCE = 0;

    public MyLabelledMatrix1D(final Integer[] keys, final double[] values) {
      super(keys, values, TOLERANCE);
    }

    public MyLabelledMatrix1D(final Integer[] keys, final Object[] labels, final double[] values) {
      super(keys, labels, values, TOLERANCE);
    }

    @Override
    protected int compare(final Integer o1, final Integer o2, final Integer tolerance) {
      return o1.compareTo(o2);
    }

    @Override
    protected LabelledMatrix1D<Integer, Integer> getMatrix(final Integer[] keys, final Object[] labels, final double[] values) {
      return new MyLabelledMatrix1D(keys, labels, values);
    }

    @Override
    protected LabelledMatrix1D<Integer, Integer> getMatrix(final Integer[] keys, final double[] values) {
      return new MyLabelledMatrix1D(keys, values);
    }
<<<<<<< HEAD

    @Override
    public LabelledMatrix1D<Integer> add(final Integer key, final Object label, final double value) {
      throw new UnsupportedOperationException();
    }

    @Override
    public int compareKeys(Integer key1, Integer key2) {
      throw new UnsupportedOperationException();
    }

=======
>>>>>>> a444c18c
  }
}<|MERGE_RESOLUTION|>--- conflicted
+++ resolved
@@ -177,19 +177,5 @@
     protected LabelledMatrix1D<Integer, Integer> getMatrix(final Integer[] keys, final double[] values) {
       return new MyLabelledMatrix1D(keys, values);
     }
-<<<<<<< HEAD
-
-    @Override
-    public LabelledMatrix1D<Integer> add(final Integer key, final Object label, final double value) {
-      throw new UnsupportedOperationException();
-    }
-
-    @Override
-    public int compareKeys(Integer key1, Integer key2) {
-      throw new UnsupportedOperationException();
-    }
-
-=======
->>>>>>> a444c18c
   }
 }