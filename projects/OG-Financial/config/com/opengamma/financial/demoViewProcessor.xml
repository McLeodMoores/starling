--- conflicted
+++ resolved
@@ -332,16 +332,12 @@
     <property name="viewPermissionProvider">
       <bean class="com.opengamma.engine.view.permission.DefaultViewPermissionProvider" />
     </property>
-<<<<<<< HEAD
     <property name="overrideOperationCompiler">
       <bean class="com.opengamma.financial.marketdata.MarketDataHackedExpressionCompiler">
         <constructor-arg ref="combinedSecuritySource" />
       </bean>
     </property>
     <property name="viewResultListenerFactory" ref="viewResultListenerFactory" />
-=======
-    <property name="overrideOperationCompiler" ref="demoOverrideOperationCompiler" />
->>>>>>> 13ef39fb
   </bean>
   
   <bean id="viewProcessorManager" class="com.opengamma.financial.view.ViewProcessorManager" init-method="start">
