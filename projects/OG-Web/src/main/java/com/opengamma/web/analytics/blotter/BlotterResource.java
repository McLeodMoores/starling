--- conflicted
+++ resolved
@@ -190,12 +190,12 @@
   private static class EnumConverter<T extends Enum> implements StringConverter<T> {
 
     @Override
-    public T convertFromString(Class<? extends T> type, String str) {
+    public T convertFromString(final Class<? extends T> type, final String str) {
       return (T) Enum.valueOf(type, str.toUpperCase().replace(' ', '_'));
     }
 
     @Override
-    public String convertToString(T e) {
+    public String convertToString(final T e) {
       return WordUtils.capitalize(e.name().toLowerCase().replace('_', ' '));
     }
   }
@@ -264,18 +264,11 @@
       }
       final BeanStructureBuilder structureBuilder = new BeanStructureBuilder(s_metaBeans,
                                                                        s_underlyingSecurityTypes,
-<<<<<<< HEAD
-                                                                       s_endpoints);
+                                                                       s_endpoints,
+                                                                       s_stringConvert);
       final BeanVisitorDecorator propertyNameFilter = new PropertyNameFilter("externalIdBundle", "securityType");
       final PropertyFilter swaptionUnderlyingFilter = new PropertyFilter(SwaptionSecurity.meta().underlyingId());
       final BeanTraverser traverser = new BeanTraverser(propertyNameFilter, swaptionUnderlyingFilter);
-=======
-                                                                       s_endpoints,
-                                                                       s_stringConvert);
-      BeanVisitorDecorator propertyNameFilter = new PropertyNameFilter("externalIdBundle", "securityType");
-      PropertyFilter swaptionUnderlyingFilter = new PropertyFilter(SwaptionSecurity.meta().underlyingId());
-      BeanTraverser traverser = new BeanTraverser(propertyNameFilter, swaptionUnderlyingFilter);
->>>>>>> 13c83682
       beanData = (Map<String, Object>) traverser.traverse(metaBean, structureBuilder);
     }
     return _freemarker.build("blotter/bean-structure.ftl", beanData);
@@ -373,7 +366,7 @@
       if (tradeTypeName.equals(OtcTradeBuilder.TRADE_TYPE_NAME)) {
         updatedTradeId =  createOtcTrade(json, tradeJson, _newTradeBuilder);
       } else if (tradeTypeName.equals(FungibleTradeBuilder.TRADE_TYPE_NAME)) {
-        NewFungibleTradeBuilder tradeBuilder =
+        final NewFungibleTradeBuilder tradeBuilder =
             new NewFungibleTradeBuilder(_positionMaster, _securityMaster, s_metaBeans, s_stringConvert);
         updatedTradeId = createFungibleTrade(tradeJson, tradeBuilder);
       } else {
@@ -399,20 +392,12 @@
       final String tradeTypeName = tradeJson.getString("type");
       // TODO tell don't ask - ask each of the existing trade builders until one of them can handle it?
       if (tradeTypeName.equals(OtcTradeBuilder.TRADE_TYPE_NAME)) {
-<<<<<<< HEAD
-        final OtcTradeBuilder tradeBuilder = new ExistingOtcTradeBuilder(tradeId, _securityMaster, _positionMaster, s_metaBeans);
+        final OtcTradeBuilder tradeBuilder =
+            new ExistingOtcTradeBuilder(tradeId, _securityMaster, _positionMaster, s_metaBeans, s_stringConvert);
         createOtcTrade(json, tradeJson, tradeBuilder);
       } else if (tradeTypeName.equals(FungibleTradeBuilder.TRADE_TYPE_NAME)) {
         final ExistingFungibleTradeBuilder tradeBuilder =
-            new ExistingFungibleTradeBuilder(_positionMaster, _securityMaster, s_metaBeans, tradeId);
-=======
-        OtcTradeBuilder tradeBuilder =
-            new ExistingOtcTradeBuilder(tradeId, _securityMaster, _positionMaster, s_metaBeans, s_stringConvert);
-        createOtcTrade(json, tradeJson, tradeBuilder);
-      } else if (tradeTypeName.equals(FungibleTradeBuilder.TRADE_TYPE_NAME)) {
-        ExistingFungibleTradeBuilder tradeBuilder =
             new ExistingFungibleTradeBuilder(_positionMaster, _securityMaster, s_metaBeans, tradeId, s_stringConvert);
->>>>>>> 13c83682
         createFungibleTrade(tradeJson, tradeBuilder);
       } else {
         throw new IllegalArgumentException("Unknown trade type " + tradeTypeName);
