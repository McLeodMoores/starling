--- conflicted
+++ resolved
@@ -1,10 +1,10 @@
-<<<<<<< HEAD
 <section>
   <div class="og-details-content OG-config OG-grid">
     <div class="OG-c10 og-grid-last OG-max-width-l OG-form">
     {{html item_0}}<!-- view definition currency and identifier -->
     {{html item_1}}<!-- result model definition -->
     {{html item_2}}<!-- execution parameters -->
+    {{html item_3}}<!-- user information -->
     <section class="OG-mod-0 OG-c10 og-grid-last og-column-sets og-js-colsets">
       <div>
         <h3>Column Sets</h3>
@@ -12,37 +12,7 @@
           A list of named <em>column sets</em>. These allow the same analytics to be computed using different settings and
           viewed side by side at the same time.
         </p>
-        {{html item_3}}<!-- column set tabs -->
-      </div>
-      {{html item_4}}<!-- column sets -->
-    </section>
-    <section class="OG-mod-0">
-      <button type="submit" value="save" class="OG-small-button og-js-submit">Save</button>
-      <button type="submit" value="save_as_new" class="OG-small-button og-js-submit">Save As New</button>
-    </section>
-    </div>
-=======
-<div class="OG-toolbar"></div>
-<header class="OG-header-generic">
-  <h1>${name}</h1>
-  <br />
-  (View Definition)
-</header>
-<div class="OG-details-container">
-<div class="og-details-content OG-config">
-  <div class="OG-c10 og-grid-last OG-max-width-l OG-form">
-  {{html item_0}}<!-- view definition currency and identifier -->
-  {{html item_1}}<!-- result model definition -->
-  {{html item_2}}<!-- execution parameters -->
-  {{html item_3}}<!-- user information -->
-  <section class="OG-mod-0 OG-c10 og-grid-last og-column-sets og-js-colsets">
-    <div>
-      <h3>Column Sets</h3>
-      <p>
-        A list of named <em>column sets</em>. These allow the same analytics to be computed using different settings and
-        viewed side by side at the same time.
-      </p>
-      {{html item_4}}<!-- column set tabs -->
+        {{html item_4}}<!-- column set tabs -->
     </div>
     {{html item_5}}<!-- column sets -->
   </section>
@@ -50,6 +20,5 @@
     <button type="submit" value="save" class="OG-small-button og-js-submit">Save</button>
     <button type="submit" value="save_as_new" class="OG-small-button og-js-submit">Save As New</button>
   </section>
->>>>>>> 412e2163
   </div>
 </section>