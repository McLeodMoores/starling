<select name="form_types" style="width:100%;">
  <option>Select a trade type</option>
<<<<<<< HEAD
  <optgroup label="Trades">
    <option value="Cap_floor_cms_spread">Cap/Floor CMS Spread</option>
    <option value="Cap_floor">Cap/Floor</option>
    <option value="Equity_variance_swap">Equity Variance Swap</option>   
    <option value="Forward_rate_agreement">Forward Rate Agreement</option>   
    <option value="Fx_barrier_option">FX Barrier Option</option>
    <option value="fxforwardsecurity">FX Forward</option>
    <option value="Fx_option">FX Option</option>
    <option value="Non_del_fx_option">Non-Deliverable FX Option</option>
    <option value="Swap">Swap</option>
    <option value="Swaption">Swaption</option>
=======
  <optgroup label="Over The Counter Trades">
    <option value="capfloorcmsspreadsecurity">Cap/Floor CMS Spread</option>
    <option value="capfloorsecurity">Cap/Floor</option>
    <option value="equityvarianceswapsecurity">Equity Variance Swap</option>   
    <option value="frasecurity">Forward Rate Agreement</option>   
    <option value="fxbarrieroptionsecurity">FX Barrier Option</option>
    <option value="fxforwardsecurity">FX Forward</option>
    <option value="fxoptionsecurity">FX Option</option>
    <option value="nondeliverablefxoptionsecurity">Non-Deliverable FX Option</option>
    <option value="swapsecurity">Swap</option>
    <option value="swaptionsecurity">Swaption</option>
  </optgroup>
  <optgroup label="Fungible Trades">
>>>>>>> 8d9484bd
    <option value="Bond_future">Bond Future</option>
    <option value="Bond">Bond</option>
    <option value="Trade">Trade</option>
  </optgroup>
  <optgroup label="Assignment/Termination/Liquidation (temp)">
    <option value="Edit_swaption">Swaption</option>
    <option value="Edit_cap_floor">Cap/Floor</option>
    <option value="Edit_ir_swap">IR Swap</option>
    <option value="Edit_equity_option">Equity Option</option>
    <option value="Edit_fra">Forward Rate Agreement</option>
    <option value="Edit_fx_option">FX Option Termination</option>
    <option value="Edit_forward">Forward Liquidation</option>
  </optgroup>
</select>
<div class='OG-blotter-form-block'></div><|MERGE_RESOLUTION|>--- conflicted
+++ resolved
@@ -1,18 +1,5 @@
 <select name="form_types" style="width:100%;">
   <option>Select a trade type</option>
-<<<<<<< HEAD
-  <optgroup label="Trades">
-    <option value="Cap_floor_cms_spread">Cap/Floor CMS Spread</option>
-    <option value="Cap_floor">Cap/Floor</option>
-    <option value="Equity_variance_swap">Equity Variance Swap</option>   
-    <option value="Forward_rate_agreement">Forward Rate Agreement</option>   
-    <option value="Fx_barrier_option">FX Barrier Option</option>
-    <option value="fxforwardsecurity">FX Forward</option>
-    <option value="Fx_option">FX Option</option>
-    <option value="Non_del_fx_option">Non-Deliverable FX Option</option>
-    <option value="Swap">Swap</option>
-    <option value="Swaption">Swaption</option>
-=======
   <optgroup label="Over The Counter Trades">
     <option value="capfloorcmsspreadsecurity">Cap/Floor CMS Spread</option>
     <option value="capfloorsecurity">Cap/Floor</option>
@@ -26,7 +13,6 @@
     <option value="swaptionsecurity">Swaption</option>
   </optgroup>
   <optgroup label="Fungible Trades">
->>>>>>> 8d9484bd
     <option value="Bond_future">Bond Future</option>
     <option value="Bond">Bond</option>
     <option value="Trade">Trade</option>
