/*
 * @copyright 2009 - present by OpenGamma Inc
 * @license See distribution for license
 */
$.register_module({
    name: 'og.views.timeseries',
    dependencies: [
        'og.api.rest',
        'og.api.text',
        'og.common.routes',
        'og.common.util.history',
        'og.common.util.ui.dialog',
        'og.common.util.ui.toolbar'
    ],
    obj: function () {
        var api = og.api, common = og.common, details = common.details, history = common.util.history,
            routes = common.routes, ui = common.util.ui, module = this, view,
            page_name = module.name.split('.').pop(),
            toolbar_buttons = {
                'new': function () {
                    ui.dialog({
                        type: 'input',
                        title: 'Add New Timeseries',
                        width: 400, height: 480,
                        fields: [
                            {type: 'select', name: 'Scheme Type', id: 'scheme',
                                options: [
                                    {name: 'ActivFeed Ticker', value: 'ACTIVFEED_TICKER'},
                                    {name: 'Bloomberg Ticker', value: 'BLOOMBERG_TICKER'},
                                    {name: 'Bloomberg Ticker/Coupon/Maturity', value: 'BLOOMBERG_TCM'},
                                    {name: 'Bloomberg BUID', value: 'BLOOMBERG_BUID'},
                                    {name: 'CUSIP', value: 'CUSIP'},
                                    {name: 'ISIN', value: 'ISIN'},
                                    {name: 'RIC', value: 'RIC'},
                                    {name: 'SEDOL', value: 'CSEDOL1'}
                                ]
                            },
                            {type: 'input', name: 'Data provider', id: 'provider'},
                            {type: 'input', name: 'Data field', id: 'field'},
                            {type: 'input', name: 'Start date(yyyy-mm-dd)', id: 'start'},
                            {type: 'input', name: 'End date(yyyy-mm-dd)', id: 'end'},
                            {type: 'textarea', name: 'Identifiers', id: 'identifiers'}
                        ],
                        buttons: {
                            'OK': function () {
                                $(this).dialog('close');
                                api.rest.timeseries.put({
                                    handler: function (result) {
                                        var args = routes.current().args, rule = view.rules.load_item;
                                        if (result.error) return view.error(result.message);
                                        view.search(args);
                                        if (result.meta.id)
                                            return routes.go(routes.hash(rule, args, {add: {id: result.meta.id}}));
                                        routes.go(routes.hash(view.rules.load, args));
                                    },
                                    scheme_type: ui.dialog({return_field_value: 'scheme'}),
                                    data_provider: ui.dialog({return_field_value: 'provider'}),
                                    data_field: ui.dialog({return_field_value: 'field'}),
                                    start: ui.dialog({return_field_value: 'start'}) || '',
                                    end: ui.dialog({return_field_value: 'end'}) || '',
                                    identifier: ui.dialog({return_field_value: 'identifiers'})
                                });
                            },
                            'Cancel': function () {$(this).dialog('close');}
                        }
                    })
                },
                'delete': function () {
                    ui.dialog({
                        type: 'confirm',
                        title: 'Delete timeseries?',
                        width: 400, height: 190,
                        message: 'Are you sure you want to permanently delete this timeseries?',
                        buttons: {
                            'Delete': function () {
                                api.rest.timeseries.del({
                                    handler: function (result) {
                                        ui.dialog({type: 'confirm', action: 'close'});
                                        if (result.error) return view.error(result.message);
                                        routes.go(routes.hash(view.rules.load, routes.current().args));
                                    }, id: routes.current().args.id
                                });
                            },
                            'Cancel': function () {$(this).dialog('close');}
                        }
                    })
                }
            },
            details_page = function (args, config) {
                var show_loading = !(config || {}).hide_loading, rest_options;
                view.layout.inner.options.south.onclose = null;
                view.layout.inner.close('south');
                rest_options = {
                    dependencies: view.dependencies,
                    update: view.update,
<<<<<<< HEAD
=======
                    handler: function (result) {
                        if (result.error) return view.notify(null), view.error(result.message);
                        var json = result.data;
                        api.text({module: module.name, handler: function (template) {
                            var $html, json_id = json.identifiers, title,
                                error_html = '\
                                    <section class="OG-box og-box-glass og-box-error OG-shadow-light">\
                                        This time series has been deleted\
                                    </section>\
                                ';
                            // check if any of the following scheme types are in json.identifiers, in
                            // reverse order of preference, delimiting if multiple, then assign to title
                            ['ISIN', 'SEDOL1', 'CUSIP', 'BLOOMBERG_BUID', 'BLOOMBERG_TICKER'].forEach(function (val) {
                                title = (function (type) {
                                    return json.identifiers.reduce(function (acc, val) {
                                        return val.scheme === type ?
                                            acc ? acc + ', ' + val.value : type.lang() + ' - ' + val.value
                                                : acc;
                                    }, '')
                                }(val)) || title;
                            });
                            $html = $.tmpl(template, $.extend(json.template_data, {
                                title: title || json.template_data.name
                            }));
                            history.put({
                                name: title + ' (' + json.template_data.data_field + ')',
                                item: 'history.' + page_name + '.recent',
                                value: routes.current().hash
                            });
                            $('.OG-layout-admin-details-center .ui-layout-header').html($html.find('> header'));
                            $('.OG-layout-admin-details-center .ui-layout-content').html($html.find('> section'));
                            ui.toolbar(view.options.toolbar.active);
                            if (json.template_data && json.template_data.deleted) {
                                $('.OG-layout-admin-details-north').html(error_html);
                                view.layout.inner.sizePane('north', '0');
                                view.layout.inner.open('north');
                                $('.OG-tools .og-js-delete').addClass('OG-disabled').unbind();
                            } else {
                                view.layout.inner.close('north');
                                $('.OG-layout-admin-details-north').empty();
                            }
                            // Identifiers
                            $('.OG-layout-admin-details-center .og-js-identifiers').html(
                                json_id.reduce(function (acc, cur) {
                                    return acc + '<tr><td><span>'+  cur.scheme +'<span></td><td>'+ cur.value +
                                        '</td></tr>';
                                }, '')
                            );
                            // Plot
                            common.gadgets.timeseries({
                                selector: '.OG-timeseries .og-plots',
                                id: result.data.template_data.object_id
                            });
                            if (show_loading) view.notify(null);
                            setTimeout(view.layout.inner.resizeAll);
                        }});
                    },
>>>>>>> 3955259b
                    id: args.id,
                    cache_for: 10000,
                    loading: function () {if (show_loading) view.notify({0: 'loading...', 3000: 'still loading...'});}
                };
                $.when(api.rest.timeseries.get(rest_options), api.text({module: module.name}))
                    .then(function (result, template) {
                        if (result.error) return view.notify(null), view.error(result.message);
                        var json = result.data, $html, json_id = json.identifiers, title,
                            error_html = '\
                                <section class="OG-box og-box-glass og-box-error OG-shadow-light">\
                                    This time series has been deleted\
                                </section>\
                            ';
                        // check if any of the following scheme types are in json.identifiers, in
                        // reverse order of preference, delimiting if multiple, then assign to title
                        ['ISIN', 'SEDOL1', 'CUSIP', 'BLOOMBERG_BUID', 'BLOOMBERG_TICKER'].forEach(function (val) {
                            title = (function (type) {
                                return json.identifiers.reduce(function (acc, val) {
                                    return val.scheme === type ?
                                        acc ? acc + ', ' + val.value : type.lang() + ' - ' + val.value
                                            : acc;
                                }, '')
                            }(val)) || title;
                        });
                        $html = $.tmpl(template, $.extend(json.template_data, {
                            title: title || json.template_data.object_id
                        }));
                        history.put({
                            name: title + ' (' + json.template_data.data_field + ')',
                            item: 'history.' + page_name + '.recent',
                            value: routes.current().hash
                        });
                        $('.OG-layout-admin-details-center .ui-layout-header').html($html.find('> header'));
                        $('.OG-layout-admin-details-center .ui-layout-content').html($html.find('> section'));
                        ui.toolbar(view.options.toolbar.active);
                        if (json.template_data && json.template_data.deleted) {
                            $('.OG-layout-admin-details-north').html(error_html);
                            view.layout.inner.sizePane('north', '0');
                            view.layout.inner.open('north');
                            $('.OG-tools .og-js-delete').addClass('OG-disabled').unbind();
                        } else {
                            view.layout.inner.close('north');
                            $('.OG-layout-admin-details-north').empty();
                        }
                        // Identifiers
                        $('.OG-layout-admin-details-center .og-js-identifiers').html(
                            json_id.reduce(function (acc, cur) {
                                return acc + '<tr><td><span>'+  cur.scheme +'<span></td><td>'+ cur.value +
                                    '</td></tr>';
                            }, '')
                        );
                        // Plot
                        common.gadgets.timeseries({
                            selector: '.OG-timeseries .og-plots',
                            id: result.data.template_data.object_id
                        });
                        if (show_loading) view.notify(null);
                        setTimeout(view.layout.inner.resizeAll);
                    });
            };
        return view = $.extend(view = new og.views.common.Core(page_name), {
            details: details_page,
            options: {
                slickgrid: {
                    'selector': '.OG-js-search', 'page_type': page_name,
                    'columns': [
                        {
                            id: 'data_source', toolTip: 'data source',
                            name: '<input type="text" placeholder="data source" '
                                + 'class="og-js-data_source-filter" style="width: 70px;">',
                            field: 'data_source', width: 90, cssClass: 'og-uppercase'
                        },
                        {
                            id: 'identifier', toolTip: 'identifier',
                            name: '<input type="text" placeholder="identifier" '
                                + 'class="og-js-identifier-filter" style="width: 130px;">',
                            field: 'identifier', width: 150, cssClass: 'og-link'
                        },
                        {
                            id: 'data_provider', toolTip: 'data provider',
                            name: '<input type="text" placeholder="data provider" '
                                + 'class="og-js-data_provider-filter" style="width: 65px;">',
                            field: 'data_provider', width: 85, cssClass: 'og-link'
                        },
                        {
                            id: 'data_field', toolTip: 'data field',
                            name: '<input type="text" placeholder="data field" '
                                + 'class="og-js-data_field-filter" style="width: 50px;">',
                            field: 'data_field', width: 70, cssClass: 'og-link'
                        },
                        {
                            id: 'observation_time', toolTip: 'observation time',
                            name: '<input type="text" placeholder="observation time" '
                                + 'class="og-js-observation_time-filter" style="width: 100px;">',
                            field: 'observation_time', width: 120, cssClass: 'og-link'
                        }
                    ]
                },
                toolbar: {
                    'default':  {
                        buttons: [
                            {id: 'new', tooltip: 'New', handler: toolbar_buttons['new']},
                            {id: 'save', tooltip: 'Save', enabled: 'OG-disabled'},
                            {id: 'saveas', tooltip: 'Save as', enabled: 'OG-disabled'},
                            {id: 'delete', tooltip: 'Delete', enabled: 'OG-disabled'}
                        ],
                        location: '.OG-tools'
                    },
                    active: {
                        buttons: [
                            {id: 'new', tooltip: 'New', handler: toolbar_buttons['new']},
                            {id: 'save', tooltip: 'Save', enabled: 'OG-disabled'},
                            {id: 'saveas', tooltip: 'Save as', enabled: 'OG-disabled'},
                            {id: 'delete', tooltip: 'Delete', handler: toolbar_buttons['delete']}
                        ],
                        location: '.OG-tools'
                    }
                }
            },
            rules: view.rules(['data_field', 'data_provider', 'data_source', 'identifier', 'observation_time'])
        });
    }
});<|MERGE_RESOLUTION|>--- conflicted
+++ resolved
@@ -93,66 +93,6 @@
                 rest_options = {
                     dependencies: view.dependencies,
                     update: view.update,
-<<<<<<< HEAD
-=======
-                    handler: function (result) {
-                        if (result.error) return view.notify(null), view.error(result.message);
-                        var json = result.data;
-                        api.text({module: module.name, handler: function (template) {
-                            var $html, json_id = json.identifiers, title,
-                                error_html = '\
-                                    <section class="OG-box og-box-glass og-box-error OG-shadow-light">\
-                                        This time series has been deleted\
-                                    </section>\
-                                ';
-                            // check if any of the following scheme types are in json.identifiers, in
-                            // reverse order of preference, delimiting if multiple, then assign to title
-                            ['ISIN', 'SEDOL1', 'CUSIP', 'BLOOMBERG_BUID', 'BLOOMBERG_TICKER'].forEach(function (val) {
-                                title = (function (type) {
-                                    return json.identifiers.reduce(function (acc, val) {
-                                        return val.scheme === type ?
-                                            acc ? acc + ', ' + val.value : type.lang() + ' - ' + val.value
-                                                : acc;
-                                    }, '')
-                                }(val)) || title;
-                            });
-                            $html = $.tmpl(template, $.extend(json.template_data, {
-                                title: title || json.template_data.name
-                            }));
-                            history.put({
-                                name: title + ' (' + json.template_data.data_field + ')',
-                                item: 'history.' + page_name + '.recent',
-                                value: routes.current().hash
-                            });
-                            $('.OG-layout-admin-details-center .ui-layout-header').html($html.find('> header'));
-                            $('.OG-layout-admin-details-center .ui-layout-content').html($html.find('> section'));
-                            ui.toolbar(view.options.toolbar.active);
-                            if (json.template_data && json.template_data.deleted) {
-                                $('.OG-layout-admin-details-north').html(error_html);
-                                view.layout.inner.sizePane('north', '0');
-                                view.layout.inner.open('north');
-                                $('.OG-tools .og-js-delete').addClass('OG-disabled').unbind();
-                            } else {
-                                view.layout.inner.close('north');
-                                $('.OG-layout-admin-details-north').empty();
-                            }
-                            // Identifiers
-                            $('.OG-layout-admin-details-center .og-js-identifiers').html(
-                                json_id.reduce(function (acc, cur) {
-                                    return acc + '<tr><td><span>'+  cur.scheme +'<span></td><td>'+ cur.value +
-                                        '</td></tr>';
-                                }, '')
-                            );
-                            // Plot
-                            common.gadgets.timeseries({
-                                selector: '.OG-timeseries .og-plots',
-                                id: result.data.template_data.object_id
-                            });
-                            if (show_loading) view.notify(null);
-                            setTimeout(view.layout.inner.resizeAll);
-                        }});
-                    },
->>>>>>> 3955259b
                     id: args.id,
                     cache_for: 10000,
                     loading: function () {if (show_loading) view.notify({0: 'loading...', 3000: 'still loading...'});}
@@ -178,7 +118,7 @@
                             }(val)) || title;
                         });
                         $html = $.tmpl(template, $.extend(json.template_data, {
-                            title: title || json.template_data.object_id
+                            title: title || json.template_data.name
                         }));
                         history.put({
                             name: title + ' (' + json.template_data.data_field + ')',
