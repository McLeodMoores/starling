--- conflicted
+++ resolved
@@ -165,12 +165,7 @@
                         if (result.error) return alert(result.message);
                         var json = result.data;
                         api.text({module: module.name, handler: function (template) {
-<<<<<<< HEAD
-                            var $html, error_html, json_id = json.identifiers, title,
-                                stop_loading, header, content; // functions
-=======
                             var $html, error_html, json_id = json.identifiers, title, header, content;
->>>>>>> a8b14f96
                             error_html = '\
                                 <section class="OG-box og-box-glass og-box-error OG-shadow-light">\
                                     This position has been deleted\
