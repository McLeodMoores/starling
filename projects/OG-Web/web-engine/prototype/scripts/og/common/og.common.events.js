--- conflicted
+++ resolved
@@ -18,13 +18,8 @@
                 return true;
             },
             off: function (type, handler) {
-<<<<<<< HEAD
-                if (!this.events || !this.events[has](type)) return this;
-                this.events[type] = this.events[type] // if no handler was passed, clear all
-=======
                 if (!this[coll] || !this[coll][has](type)) return this;
                 this[coll][type] = this[coll][type] // if no handler was passed, clear all
->>>>>>> c6352746
                     .filter(function (listener) {return handler ? listener.handler !== handler : false;});
                 return this;
             },
