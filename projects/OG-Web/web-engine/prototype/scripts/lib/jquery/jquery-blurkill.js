/*
 * Copyright 2012 - present by OpenGamma Inc. and the OpenGamma group of companies
 * Please see distribution for license.
 */

(function ($) {
    var namespace = 'blurkill', elements = [], current_target;
    $(function () {
        $(document).on('mousedown.' + namespace, function (event) {
            elements = elements.filter(function (element) {
                if (current_target === element.target) return true;
                return element.handler(), false;
            });
            current_target = null;
        });
    });
    $.fn[namespace] = function (close) {
<<<<<<< HEAD
        this.on('mousedown', function (event) {event.stopPropagation();});
        return elements.push(close || (function (element) {return function () {element.remove();};})(this)), this;
=======
        var element = {
            target: this[0], handler: close || (function (element) {return function () {element.remove();};})(this)
        };
        return elements.push(element), this.off('mousedown.' + namespace)
            .on('mousedown.' + namespace, function () {current_target = element.target;});
>>>>>>> c890ed8c
    };
})(jQuery);<|MERGE_RESOLUTION|>--- conflicted
+++ resolved
@@ -15,15 +15,10 @@
         });
     });
     $.fn[namespace] = function (close) {
-<<<<<<< HEAD
-        this.on('mousedown', function (event) {event.stopPropagation();});
-        return elements.push(close || (function (element) {return function () {element.remove();};})(this)), this;
-=======
         var element = {
             target: this[0], handler: close || (function (element) {return function () {element.remove();};})(this)
         };
         return elements.push(element), this.off('mousedown.' + namespace)
             .on('mousedown.' + namespace, function () {current_target = element.target;});
->>>>>>> c890ed8c
     };
 })(jQuery);