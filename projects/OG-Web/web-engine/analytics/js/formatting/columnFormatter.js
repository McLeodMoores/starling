--- conflicted
+++ resolved
@@ -92,11 +92,7 @@
       case 'LABELLED_MATRIX_1D':
         return LabelledMatrix1DFormatter;
       case 'LABELLED_MATRIX_2D':
-<<<<<<< HEAD
-        return LabelledMatrix1DFormatter;
-=======
         return LabelledMatrix2DFormatter;
->>>>>>> 5aef307d
       default:
         return UnknownTypeFormatter;
     }    
