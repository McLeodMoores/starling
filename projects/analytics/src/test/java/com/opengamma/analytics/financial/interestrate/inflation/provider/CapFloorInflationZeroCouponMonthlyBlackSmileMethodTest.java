--- conflicted
+++ resolved
@@ -124,14 +124,9 @@
         ZERO_COUPON_CAP.getStrike());
     final BlackFunctionData dataBlack = new BlackFunctionData(forward, 1.0, volatility);
     final Function1D<BlackFunctionData, Double> func = BLACK_FUNCTION.getPriceFunction(option);
-<<<<<<< HEAD
     final double pvExpected = df * func.apply(dataBlack) * ZERO_COUPON_CAP.getNotional() * ZERO_COUPON_CAP.getPaymentYearFraction();
-    assertEquals("Zero-coupon inflation DiscountingMethod: Present value", pvExpected, pv.getAmount(ZERO_COUPON_CAP.getCurrency()), TOLERANCE_PV);
-=======
-    final double pvExpected = df * func.evaluate(dataBlack) * ZERO_COUPON_CAP.getNotional() * ZERO_COUPON_CAP.getPaymentYearFraction();
     assertEquals("Zero-coupon inflation DiscountingMethod: Present value", pvExpected, pv.getAmount(ZERO_COUPON_CAP.getCurrency()),
         TOLERANCE_PV);
->>>>>>> f01eb699
   }
 
   /**
