/**
 * Copyright (C) 2012 - present by OpenGamma Inc. and the OpenGamma group of companies
 *
 * Please see distribution for license.
 */
package com.opengamma.analytics.financial.model.volatility.smile.function;

import static org.testng.AssertJUnit.assertEquals;
import static org.testng.AssertJUnit.assertTrue;

import org.testng.annotations.Test;

import com.opengamma.analytics.financial.model.option.pricing.analytic.formula.EuropeanVanillaOption;
import com.opengamma.analytics.math.function.Function1D;
import com.opengamma.util.test.TestGroup;

import cern.jet.random.engine.MersenneTwister;
import cern.jet.random.engine.MersenneTwister64;
import cern.jet.random.engine.RandomEngine;

/**
 * Test.
 */
@Test(groups = TestGroup.UNIT)
public class MixedLogNormalVolatilityModelTest {
  private static final RandomEngine RANDOM = new MersenneTwister64(MersenneTwister.DEFAULT_SEED);
  private static final MixedLogNormalModelData LEPTOKURTIC1;
  private static final MixedLogNormalModelData LEPTOKURTIC2;
  private static final MixedLogNormalModelData PLATYKURTIC;
  private static final MixedLogNormalModelData LARGE_SYSTEM;
  private static final double FORWARD = 0.05;
  private static final double T = 0.6;
  private static final MixedLogNormalVolatilityFunction VOL_FUNC = MixedLogNormalVolatilityFunction.getInstance();
  private static final VolatilityFunctionProvider<MixedLogNormalModelData> FD_VOL_FUNC = new VolatilityFunctionProvider<MixedLogNormalModelData>() {

    @SuppressWarnings("synthetic-access")
    @Override
    public Function1D<MixedLogNormalModelData, Double> getVolatilityFunction(final EuropeanVanillaOption option, final double forward) {
      return VOL_FUNC.getVolatilityFunction(option, forward);
    }
  };

  static {
    LEPTOKURTIC1 = new MixedLogNormalModelData(new double[] {0.8, 0.2 }, new double[] {0.2, 0.7 });
    LEPTOKURTIC2 = new MixedLogNormalModelData(new double[] {0.8, 0.2 }, new double[] {0.2, 0.7 }, new double[] {1.1, 0.6 });
    PLATYKURTIC = new MixedLogNormalModelData(new double[] {0.5, 0.5 }, new double[] {0.2, 0.2 }, new double[] {0.5, 1.5 });
    final int n = 5;
    final double[] parms = new double[3 * n - 2];
    parms[0] = 0.2;
    for (int i = 1; i < n; i++) {
      parms[i] = 0.5 * RANDOM.nextDouble();
    }
    for (int i = 0; i < n - 1; i++) {
      parms[n + i] = Math.PI / 2 * RANDOM.nextDouble();
      parms[2 * n - 1 + i] = parms[n + i] * (0.9 + 0.2 * RANDOM.nextDouble());
    }
    LARGE_SYSTEM = new MixedLogNormalModelData(parms);
  }

  @Test(enabled = false)
  public void printTest() {
    for (int i = 0; i < 101; i++) {
      final double k = FORWARD * (0.5 + 2.5 * i / 100.);
      final EuropeanVanillaOption option = new EuropeanVanillaOption(k, T, true);
      final double vol1 = VOL_FUNC.getVolatility(option, FORWARD, LEPTOKURTIC1);
      final double vol2 = VOL_FUNC.getVolatility(option, FORWARD, LEPTOKURTIC2);
      final double vol3 = VOL_FUNC.getVolatility(option, FORWARD, PLATYKURTIC);
      System.out.println(k + "\t" + vol1 + "\t" + vol2 + "\t" + vol3);
    }
  }

  @Test
  public void smileTest() {

    final double shift = 1e-4;
    final EuropeanVanillaOption optionPlus = new EuropeanVanillaOption((1 + shift) * FORWARD, T, true);
    final EuropeanVanillaOption option = new EuropeanVanillaOption(FORWARD, T, true);
    final EuropeanVanillaOption optionMinus = new EuropeanVanillaOption((1 - shift) * FORWARD, T, true);
    final MixedLogNormalModelData[] data = new MixedLogNormalModelData[] {LEPTOKURTIC1, LEPTOKURTIC2, PLATYKURTIC };
    final double[] skew = new double[3];
    final double[] kurt = new double[3];
    for (int i = 0; i < 3; i++) {
      skew[i] = (VOL_FUNC.getVolatility(optionPlus, FORWARD, data[i]) - VOL_FUNC.getVolatility(optionMinus, FORWARD, data[i])) / 2 / shift / FORWARD;
      kurt[i] = (VOL_FUNC.getVolatility(optionPlus, FORWARD, data[i]) + VOL_FUNC.getVolatility(optionMinus, FORWARD, data[i])
          - 2 * VOL_FUNC.getVolatility(option, FORWARD, data[i])) / shift / shift / FORWARD / FORWARD;
    }
    assertEquals("leptokurtic1", 0, skew[0], 1e-6);
    assertTrue("leptokurtic2", skew[1] < 0);
    assertTrue("leptokurtic1", kurt[0] > 0);
    assertTrue("leptokurtic2", kurt[1] > 0);
    assertTrue("platykurtic", kurt[2] < 0);
  }

  @Test
  public void modelAdjointTest() {
    modelAdjointTest(LEPTOKURTIC1);
    modelAdjointTest(LEPTOKURTIC2);
    modelAdjointTest(LARGE_SYSTEM);
  }

  private void modelAdjointTest(final MixedLogNormalModelData data) {
    final double strike = 1.1 * FORWARD;
    final EuropeanVanillaOption option = new EuropeanVanillaOption(strike, T, true);
    final Function1D<MixedLogNormalModelData, double[]> modelAdjointFunc = VOL_FUNC.getModelAdjointFunction(option, FORWARD);
    final Function1D<MixedLogNormalModelData, double[]> fdModelAdjointFunc = FD_VOL_FUNC.getModelAdjointFunction(option, FORWARD);

    final double[] sense = modelAdjointFunc.evaluate(data);
    final double[] fdSense = fdModelAdjointFunc.evaluate(data);
    final int nParms = data.getNumberOfParameters();
    for (int i = 0; i < nParms; i++) {
      assertEquals(" : parameter " + i, fdSense[i], sense[i], 1e-6);
    }

  }

  @Test
  public void volatilityAdjointTest() {
    volatilityAdjointTest(LEPTOKURTIC1);
    volatilityAdjointTest(LEPTOKURTIC2);
    volatilityAdjointTest(LARGE_SYSTEM);
  }

<<<<<<< HEAD
  void volatilityAdjointTest(final MixedLogNormalModelData data) {
=======
  private static void volatilityAdjointTest(final MixedLogNormalModelData data) {
>>>>>>> 91dea594
    final double strike = 0.8 * FORWARD;
    final EuropeanVanillaOption option = new EuropeanVanillaOption(strike, T, true);
    final Function1D<MixedLogNormalModelData, double[]> modelAdjointFunc = VOL_FUNC.getVolatilityAdjointFunction(option, FORWARD);
    final Function1D<MixedLogNormalModelData, double[]> fdModelAdjointFunc = FD_VOL_FUNC.getVolatilityAdjointFunction(option, FORWARD);

    final double[] sense = modelAdjointFunc.evaluate(data);
    final double[] fdSense = fdModelAdjointFunc.evaluate(data);
    final int nParms = 3 + data.getNumberOfParameters();
    for (int i = 0; i < nParms; i++) {
      assertEquals("parameter " + i, fdSense[i], sense[i], 1e-6);
    }
  }

}<|MERGE_RESOLUTION|>--- conflicted
+++ resolved
@@ -120,11 +120,7 @@
     volatilityAdjointTest(LARGE_SYSTEM);
   }
 
-<<<<<<< HEAD
-  void volatilityAdjointTest(final MixedLogNormalModelData data) {
-=======
   private static void volatilityAdjointTest(final MixedLogNormalModelData data) {
->>>>>>> 91dea594
     final double strike = 0.8 * FORWARD;
     final EuropeanVanillaOption option = new EuropeanVanillaOption(strike, T, true);
     final Function1D<MixedLogNormalModelData, double[]> modelAdjointFunc = VOL_FUNC.getVolatilityAdjointFunction(option, FORWARD);
