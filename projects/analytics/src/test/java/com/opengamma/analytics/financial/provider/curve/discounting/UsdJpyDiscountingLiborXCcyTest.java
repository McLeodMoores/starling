/**
 * Copyright (C) 2012 - present by OpenGamma Inc. and the OpenGamma group of companies
 *
 * Please see distribution for license.
 */
package com.opengamma.analytics.financial.provider.curve.discounting;

import static com.opengamma.analytics.financial.provider.curve.CurveBuildingTestUtils.assertFiniteDifferenceSensitivities;
import static com.opengamma.analytics.financial.provider.curve.CurveBuildingTestUtils.assertNoSensitivities;
import static com.opengamma.analytics.financial.provider.curve.CurveBuildingTestUtils.assertYieldCurvesEqual;
import static com.opengamma.analytics.financial.provider.curve.CurveBuildingTestUtils.curveConstructionTest;
import static org.testng.Assert.assertEquals;

import java.util.HashMap;
import java.util.Map;

import org.testng.annotations.Test;
import org.threeten.bp.Period;
import org.threeten.bp.ZonedDateTime;

import com.mcleodmoores.analytics.financial.curve.interestrate.CurveBuilder;
import com.mcleodmoores.analytics.financial.curve.interestrate.DiscountingMethodCurveBuilder;
import com.mcleodmoores.analytics.financial.curve.interestrate.DiscountingMethodCurveSetUp;
import com.mcleodmoores.analytics.financial.index.Index;
import com.mcleodmoores.date.WeekendWorkingDayCalendar;
import com.mcleodmoores.date.WorkingDayCalendar;
import com.opengamma.analytics.financial.forex.method.FXMatrix;
import com.opengamma.analytics.financial.instrument.InstrumentDefinition;
import com.opengamma.analytics.financial.instrument.index.GeneratorAttribute;
import com.opengamma.analytics.financial.instrument.index.GeneratorAttributeFX;
import com.opengamma.analytics.financial.instrument.index.GeneratorAttributeIR;
import com.opengamma.analytics.financial.instrument.index.GeneratorDepositIbor;
import com.opengamma.analytics.financial.instrument.index.GeneratorDepositON;
import com.opengamma.analytics.financial.instrument.index.GeneratorFRA;
import com.opengamma.analytics.financial.instrument.index.GeneratorForexSwap;
import com.opengamma.analytics.financial.instrument.index.GeneratorInstrument;
import com.opengamma.analytics.financial.instrument.index.GeneratorSwapFixedIbor;
import com.opengamma.analytics.financial.instrument.index.GeneratorSwapFixedIborMaster;
import com.opengamma.analytics.financial.instrument.index.GeneratorSwapFixedON;
import com.opengamma.analytics.financial.instrument.index.GeneratorSwapFixedONMaster;
import com.opengamma.analytics.financial.instrument.index.GeneratorSwapIborIbor;
import com.opengamma.analytics.financial.instrument.index.GeneratorSwapXCcyIborIbor;
import com.opengamma.analytics.financial.instrument.index.IborIndex;
import com.opengamma.analytics.financial.instrument.index.IndexIborMaster;
import com.opengamma.analytics.financial.instrument.index.IndexON;
import com.opengamma.analytics.financial.provider.calculator.discounting.PresentValueDiscountingCalculator;
import com.opengamma.analytics.financial.provider.curve.CurveBuildingBlock;
import com.opengamma.analytics.financial.provider.curve.CurveBuildingBlockBundle;
import com.opengamma.analytics.financial.provider.curve.CurveBuildingTests;
import com.opengamma.analytics.financial.provider.description.interestrate.MulticurveProviderDiscount;
import com.opengamma.analytics.math.interpolation.Interpolator1D;
import com.opengamma.analytics.math.interpolation.factory.FlatExtrapolator1dAdapter;
import com.opengamma.analytics.math.interpolation.factory.LinearInterpolator1dAdapter;
import com.opengamma.analytics.math.interpolation.factory.NamedInterpolator1dFactory;
import com.opengamma.analytics.math.matrix.DoubleMatrix2D;
import com.opengamma.timeseries.precise.zdt.ImmutableZonedDateTimeDoubleTimeSeries;
import com.opengamma.timeseries.precise.zdt.ZonedDateTimeDoubleTimeSeries;
import com.opengamma.util.money.Currency;
import com.opengamma.util.test.TestGroup;
import com.opengamma.util.time.DateUtils;
import com.opengamma.util.tuple.Pair;

/**
 *
 */
@Test(groups = TestGroup.UNIT)
public class UsdJpyDiscountingLiborXCcyTest extends CurveBuildingTests {
  /** The interpolator used for all curves */
  private static final Interpolator1D INTERPOLATOR = NamedInterpolator1dFactory.of(LinearInterpolator1dAdapter.NAME,
      FlatExtrapolator1dAdapter.NAME);
  /** NYC holidays */
  private static final WorkingDayCalendar NYC = WeekendWorkingDayCalendar.SATURDAY_SUNDAY;
  /** Tokyo holidays */
  private static final WorkingDayCalendar TOKYO = WeekendWorkingDayCalendar.SATURDAY_SUNDAY;
  /** Spot USD/JPY */
  private static final double FX_USDJPY = 80.0;
  /** The FX matrix */
  private static final FXMatrix FX_MATRIX = new FXMatrix(Currency.USD);
  static {
    FX_MATRIX.addCurrency(Currency.JPY, Currency.USD, 1 / FX_USDJPY);
  }
  /** Generates JPY OIS */
  private static final GeneratorSwapFixedON GENERATOR_OIS_USD = GeneratorSwapFixedONMaster.getInstance().getGenerator("USD1YFEDFUND", NYC);
  /** Generates USD OIS */
  private static final GeneratorSwapFixedON GENERATOR_OIS_JPY = GeneratorSwapFixedONMaster.getInstance().getGenerator("JPY1YTONAR", TOKYO);
  /** Fed funds index */
  private static final IndexON FED_FUNDS_INDEX = GENERATOR_OIS_USD.getIndex();
  /** TONAR index */
  private static final IndexON TONAR_INDEX = GENERATOR_OIS_JPY.getIndex();
  /** Generates the overnight deposit */
  private static final GeneratorDepositON GENERATOR_DEPOSIT_ON_USD = new GeneratorDepositON("USD Deposit ON", Currency.USD, NYC,
      FED_FUNDS_INDEX.getDayCount());
  /** Generates the overnight deposit */
  private static final GeneratorDepositON GENERATOR_DEPOSIT_ON_JPY = new GeneratorDepositON("JPY Deposit ON", Currency.JPY, TOKYO,
      TONAR_INDEX.getDayCount());
  /** Generates 3m LIBOR / 6m fixed USD swaps */
  private static final GeneratorSwapFixedIbor USD6MLIBOR3M = GeneratorSwapFixedIborMaster.getInstance().getGenerator("USD6MLIBOR3M", NYC);
  /** Generates 6m LIBOR / 6m fixed JPY swaps */
  private static final GeneratorSwapFixedIbor JPY6MLIBOR6M = GeneratorSwapFixedIborMaster.getInstance().getGenerator("JPY6MLIBOR6M", TOKYO);
  /** The 3M USD LIBOR index */
  private static final IborIndex USD_3M_LIBOR_INDEX = USD6MLIBOR3M.getIborIndex();
  /** The 6M JPY LIBOR index */
  private static final IborIndex JPY_6M_LIBOR_INDEX = JPY6MLIBOR6M.getIborIndex();
  /** The 3M JPY LIBOR index */
  private static final IborIndex JPY_3M_LIBOR_INDEX = IndexIborMaster.getInstance().getIndex("JPYLIBOR3M");
  /** Generates 3m USD FRAs */
  private static final GeneratorFRA GENERATOR_USD_FRA_3M = new GeneratorFRA("GENERATOR USD FRA 3M", USD_3M_LIBOR_INDEX, NYC);
  /** Generates a 3m USD LIBOR deposit rate */
  private static final GeneratorDepositIbor GENERATOR_USDLIBOR3M = new GeneratorDepositIbor("GENERATOR_USDLIBOR3M", USD_3M_LIBOR_INDEX,
      NYC);
  /** Generates a 3m JPY LIBOR deposit rate */
  private static final GeneratorDepositIbor GENERATOR_JPYLIBOR3M = new GeneratorDepositIbor("GENERATOR_JPYLIBOR3M", JPY_3M_LIBOR_INDEX,
      TOKYO);
  /** Generates a 6m JPY LIBOR deposit rate */
  private static final GeneratorDepositIbor GENERATOR_JPYLIBOR6M = new GeneratorDepositIbor("GENERATOR_JPYLIBOR3M", JPY_6M_LIBOR_INDEX,
      TOKYO);
  /** Generates 3m USD LIBOR / 3m JPY LIBOR cross-currency swaps with the spread on the JPY leg */
  private static final GeneratorSwapXCcyIborIbor JPYLIBOR3MUSDLIBOR3M = new GeneratorSwapXCcyIborIbor("JPYLIBOR3MUSDLIBOR3M",
      JPY_3M_LIBOR_INDEX,
      USD_3M_LIBOR_INDEX, TOKYO, NYC);
  /** Generates 3m LIBOR / 6m LIBOR JPY basis swaps */
  private static final GeneratorSwapIborIbor JPYLIBOR6MLIBOR3M = new GeneratorSwapIborIbor("JPYLIBOR6MLIBOR3M", JPY_3M_LIBOR_INDEX,
      JPY_6M_LIBOR_INDEX, TOKYO,
      TOKYO);
  /** Generates USD/JPY FX swaps */
  private static final GeneratorForexSwap GENERATOR_FX_USDJPY = new GeneratorForexSwap("USDJPY", Currency.USD, Currency.JPY, TOKYO,
      JPY_3M_LIBOR_INDEX.getSpotLag(), JPY_3M_LIBOR_INDEX.getBusinessDayConvention(), true);
  /** The curve construction date */
  private static final ZonedDateTime NOW = DateUtils.getUTCDate(2011, 9, 28);
  /** The previous day */
  private static final ZonedDateTime PREVIOUS = NOW.minusDays(1);
  /** Fed funds fixing series after today's fixing */
  private static final ZonedDateTimeDoubleTimeSeries FF_TS_WITH_TODAY = ImmutableZonedDateTimeDoubleTimeSeries.ofUTC(
      new ZonedDateTime[] { PREVIOUS, NOW },
      new double[] { 0.07, 0.08 });
  /** Fed funds fixing series before today's fixing */
  private static final ZonedDateTimeDoubleTimeSeries FF_TS_WITHOUT_TODAY = ImmutableZonedDateTimeDoubleTimeSeries.ofUTC(
      new ZonedDateTime[] { PREVIOUS },
      new double[] { 0.07 });
  /** USD 3m LIBOR fixing series after today's fixing */
  private static final ZonedDateTimeDoubleTimeSeries USD_3M_LIBOR_TS_WITH_TODAY = ImmutableZonedDateTimeDoubleTimeSeries
      .ofUTC(new ZonedDateTime[] { PREVIOUS, NOW }, new double[] { 0.0035, 0.0036 });
  /** USD 3m LIBOR fixing series before today's fixing */
  private static final ZonedDateTimeDoubleTimeSeries USD_3M_LIBOR_TS_WITHOUT_TODAY = ImmutableZonedDateTimeDoubleTimeSeries
      .ofUTC(new ZonedDateTime[] { PREVIOUS }, new double[] { 0.0035 });
  /** JPY 3m LIBOR fixing series after today's fixing */
  private static final ZonedDateTimeDoubleTimeSeries JPY_3M_LIBOR_TS_WITH_TODAY = ImmutableZonedDateTimeDoubleTimeSeries
      .ofUTC(new ZonedDateTime[] { PREVIOUS, NOW }, new double[] { 0.0060, 0.0061 });
  /** JPY 3m LIBOR fixing series before today's fixing */
  private static final ZonedDateTimeDoubleTimeSeries JPY_3M_LIBOR_TS_WITHOUT_TODAY = ImmutableZonedDateTimeDoubleTimeSeries
      .ofUTC(new ZonedDateTime[] { PREVIOUS }, new double[] { 0.0060 });
  /** JPY 6m LIBOR fixing series after today's fixing */
  private static final ZonedDateTimeDoubleTimeSeries JPY_6M_LIBOR_WITH_TODAY = ImmutableZonedDateTimeDoubleTimeSeries
      .ofUTC(new ZonedDateTime[] { PREVIOUS, NOW }, new double[] { 0.0060, 0.0061 });
  /** JPY 6m LIBOR fixing series before today's fixing */
  private static final ZonedDateTimeDoubleTimeSeries JPY_6M_LIBOR_WITHOUT_TODAY = ImmutableZonedDateTimeDoubleTimeSeries.ofUTC(
      new ZonedDateTime[] { PREVIOUS },
      new double[] { 0.0060 });
  /** Fixing time series created before the valuation date fixing is available */
  private static final Map<Index, ZonedDateTimeDoubleTimeSeries> FIXING_TS_WITHOUT_TODAY = new HashMap<>();
  /** Fixing time series created after the valuation date fixing is available */
  private static final Map<Index, ZonedDateTimeDoubleTimeSeries> FIXING_TS_WITH_TODAY = new HashMap<>();
  static {
    FIXING_TS_WITHOUT_TODAY.put(FED_FUNDS_INDEX, FF_TS_WITHOUT_TODAY);
    FIXING_TS_WITHOUT_TODAY.put(USD_3M_LIBOR_INDEX, USD_3M_LIBOR_TS_WITHOUT_TODAY);
    FIXING_TS_WITHOUT_TODAY.put(JPY_3M_LIBOR_INDEX, JPY_3M_LIBOR_TS_WITHOUT_TODAY);
    FIXING_TS_WITHOUT_TODAY.put(JPY_6M_LIBOR_INDEX, JPY_6M_LIBOR_WITHOUT_TODAY);
    FIXING_TS_WITH_TODAY.put(FED_FUNDS_INDEX, FF_TS_WITH_TODAY);
    FIXING_TS_WITH_TODAY.put(USD_3M_LIBOR_INDEX, USD_3M_LIBOR_TS_WITH_TODAY);
    FIXING_TS_WITH_TODAY.put(JPY_3M_LIBOR_INDEX, JPY_3M_LIBOR_TS_WITH_TODAY);
    FIXING_TS_WITH_TODAY.put(JPY_6M_LIBOR_INDEX, JPY_6M_LIBOR_WITH_TODAY);
  }
  /** USD discounting curve name */
  private static final String CURVE_NAME_DSC_USD = "USD Dsc";
  /** USD 3m LIBOR curve name */
  private static final String CURVE_NAME_FWD3_USD = "USD Fwd 3M";
  /** JPY discounting curve name */
  private static final String CURVE_NAME_DSC_JPY = "JPY Dsc";
  /** JPY 3m LIBOR curve name */
  private static final String CURVE_NAME_FWD3_JPY = "JPY Fwd 3M";
  /** JPY 6m LIBOR curve name */
  private static final String CURVE_NAME_FWD6_JPY = "JPY Fwd 6M";
  /** Builds USD discounting, then USD LIBOR, then three JPY curves */
<<<<<<< HEAD
  private static final DiscountingMethodCurveSetUp BUILDER_1 = DiscountingMethodCurveBuilder.setUp()
      .buildingFirst(CURVE_NAME_DSC_USD)
      .thenBuilding(CURVE_NAME_FWD3_USD)
      .thenBuilding(CURVE_NAME_DSC_JPY, CURVE_NAME_FWD3_JPY, CURVE_NAME_FWD6_JPY)
      .using(CURVE_NAME_DSC_USD).forDiscounting(Currency.USD).forIndex(FED_FUNDS_INDEX.toOvernightIndex()).withInterpolator(INTERPOLATOR)
      .using(CURVE_NAME_FWD3_USD).forIndex(USD_3M_LIBOR_INDEX.toIborTypeIndex()).withInterpolator(INTERPOLATOR)
      .using(CURVE_NAME_DSC_JPY).forDiscounting(Currency.JPY).forIndex(TONAR_INDEX.toOvernightIndex()).withInterpolator(INTERPOLATOR)
      .using(CURVE_NAME_FWD3_JPY).forIndex(JPY_3M_LIBOR_INDEX.toIborTypeIndex()).withInterpolator(INTERPOLATOR)
      .using(CURVE_NAME_FWD6_JPY).forIndex(JPY_6M_LIBOR_INDEX.toIborTypeIndex()).withInterpolator(INTERPOLATOR)
      .addFxMatrix(FX_MATRIX);
  /** Builds USD discounting, USD LIBOR and three JPY curves simultaneously */
  private static final DiscountingMethodCurveSetUp BUILDER_2 = DiscountingMethodCurveBuilder.setUp()
      .building(CURVE_NAME_DSC_USD, CURVE_NAME_FWD3_USD, CURVE_NAME_DSC_JPY, CURVE_NAME_FWD3_JPY, CURVE_NAME_FWD6_JPY)
      .using(CURVE_NAME_DSC_USD).forDiscounting(Currency.USD).forIndex(FED_FUNDS_INDEX.toOvernightIndex()).withInterpolator(INTERPOLATOR)
      .using(CURVE_NAME_FWD3_USD).forIndex(USD_3M_LIBOR_INDEX.toIborTypeIndex()).withInterpolator(INTERPOLATOR)
      .using(CURVE_NAME_DSC_JPY).forDiscounting(Currency.JPY).forIndex(TONAR_INDEX.toOvernightIndex()).withInterpolator(INTERPOLATOR)
      .using(CURVE_NAME_FWD3_JPY).forIndex(JPY_3M_LIBOR_INDEX.toIborTypeIndex()).withInterpolator(INTERPOLATOR)
      .using(CURVE_NAME_FWD6_JPY).forIndex(JPY_6M_LIBOR_INDEX.toIborTypeIndex()).withInterpolator(INTERPOLATOR)
      .addFxMatrix(FX_MATRIX);
=======
  private static final DiscountingMethodCurveSetUp BUILDER_1 = DiscountingMethodCurveBuilder.setUp().buildingFirst(CURVE_NAME_DSC_USD)
      .thenBuilding(CURVE_NAME_FWD3_USD).thenBuilding(CURVE_NAME_DSC_JPY, CURVE_NAME_FWD3_JPY, CURVE_NAME_FWD6_JPY)
      .using(CURVE_NAME_DSC_USD)
      .forDiscounting(Currency.USD).forOvernightIndex(FED_FUNDS_INDEX.toOvernightIndex()).withInterpolator(INTERPOLATOR)
      .using(CURVE_NAME_FWD3_USD)
      .forIborIndex(USD_3M_LIBOR_INDEX.toIborTypeIndex()).withInterpolator(INTERPOLATOR).using(CURVE_NAME_DSC_JPY)
      .forDiscounting(Currency.JPY)
      .forOvernightIndex(TONAR_INDEX.toOvernightIndex()).withInterpolator(INTERPOLATOR).using(CURVE_NAME_FWD3_JPY)
      .forIborIndex(JPY_3M_LIBOR_INDEX.toIborTypeIndex()).withInterpolator(INTERPOLATOR).using(CURVE_NAME_FWD6_JPY)
      .forIborIndex(JPY_6M_LIBOR_INDEX.toIborTypeIndex()).withInterpolator(INTERPOLATOR).withKnownData(KNOWN_DATA);
  /** Builds USD discounting, USD LIBOR and three JPY curves simultaneously */
  private static final DiscountingMethodCurveSetUp BUILDER_2 = DiscountingMethodCurveBuilder.setUp()
      .building(CURVE_NAME_DSC_USD, CURVE_NAME_FWD3_USD, CURVE_NAME_DSC_JPY, CURVE_NAME_FWD3_JPY, CURVE_NAME_FWD6_JPY)
      .using(CURVE_NAME_DSC_USD)
      .forDiscounting(Currency.USD).forOvernightIndex(FED_FUNDS_INDEX.toOvernightIndex()).withInterpolator(INTERPOLATOR)
      .using(CURVE_NAME_FWD3_USD)
      .forIborIndex(USD_3M_LIBOR_INDEX.toIborTypeIndex()).withInterpolator(INTERPOLATOR).using(CURVE_NAME_DSC_JPY)
      .forDiscounting(Currency.JPY)
      .forOvernightIndex(TONAR_INDEX.toOvernightIndex()).withInterpolator(INTERPOLATOR).using(CURVE_NAME_FWD3_JPY)
      .forIborIndex(JPY_3M_LIBOR_INDEX.toIborTypeIndex()).withInterpolator(INTERPOLATOR).using(CURVE_NAME_FWD6_JPY)
      .forIborIndex(JPY_6M_LIBOR_INDEX.toIborTypeIndex()).withInterpolator(INTERPOLATOR).withKnownData(KNOWN_DATA);
>>>>>>> f01eb699
  /** Market values for the USD discounting curve */
  private static final double[] DSC_USD_MARKET_QUOTES = new double[] { 0.0010, 0.0010, 0.0010, 0.0010, 0.0010, 0.0010, 0.0010, 0.0010,
      0.0015, 0.0020, 0.0035,
      0.0050, 0.0130 };
  /** Vanilla instrument generators for the USD discounting curve */
<<<<<<< HEAD
  private static final GeneratorInstrument[] DSC_USD_GENERATORS =
      new GeneratorInstrument[] {GENERATOR_DEPOSIT_ON_USD, GENERATOR_DEPOSIT_ON_USD, GENERATOR_OIS_USD, GENERATOR_OIS_USD, GENERATOR_OIS_USD,
    GENERATOR_OIS_USD, GENERATOR_OIS_USD, GENERATOR_OIS_USD, GENERATOR_OIS_USD, GENERATOR_OIS_USD, GENERATOR_OIS_USD, GENERATOR_OIS_USD, GENERATOR_OIS_USD };
=======
  private static final GeneratorInstrument<? extends GeneratorAttribute>[] DSC_USD_GENERATORS = new GeneratorInstrument<?>[] {
      GENERATOR_DEPOSIT_ON_USD,
      GENERATOR_DEPOSIT_ON_USD, GENERATOR_OIS_USD, GENERATOR_OIS_USD, GENERATOR_OIS_USD, GENERATOR_OIS_USD, GENERATOR_OIS_USD,
      GENERATOR_OIS_USD,
      GENERATOR_OIS_USD, GENERATOR_OIS_USD, GENERATOR_OIS_USD, GENERATOR_OIS_USD, GENERATOR_OIS_USD };
>>>>>>> f01eb699
  /** USD discounting curve attributes */
  private static final GeneratorAttributeIR[] DSC_USD_ATTR;
  static {
    final Period[] tenors = new Period[] { Period.ofDays(0), Period.ofDays(1), Period.ofMonths(1), Period.ofMonths(2), Period.ofMonths(3),
        Period.ofMonths(6),
        Period.ofMonths(9), Period.ofYears(1), Period.ofYears(2), Period.ofYears(3), Period.ofYears(4), Period.ofYears(5),
        Period.ofYears(10) };
    DSC_USD_ATTR = new GeneratorAttributeIR[tenors.length];
    for (int i = 0; i < 2; i++) {
      DSC_USD_ATTR[i] = new GeneratorAttributeIR(tenors[i], Period.ZERO);
      BUILDER_1.addNode(CURVE_NAME_DSC_USD, DSC_USD_GENERATORS[i].generateInstrument(NOW, DSC_USD_MARKET_QUOTES[i], 1, DSC_USD_ATTR[i]));
      BUILDER_2.addNode(CURVE_NAME_DSC_USD, DSC_USD_GENERATORS[i].generateInstrument(NOW, DSC_USD_MARKET_QUOTES[i], 1, DSC_USD_ATTR[i]));
    }
    for (int i = 2; i < tenors.length; i++) {
      DSC_USD_ATTR[i] = new GeneratorAttributeIR(tenors[i]);
      BUILDER_1.addNode(CURVE_NAME_DSC_USD, DSC_USD_GENERATORS[i].generateInstrument(NOW, DSC_USD_MARKET_QUOTES[i], 1, DSC_USD_ATTR[i]));
      BUILDER_2.addNode(CURVE_NAME_DSC_USD, DSC_USD_GENERATORS[i].generateInstrument(NOW, DSC_USD_MARKET_QUOTES[i], 1, DSC_USD_ATTR[i]));
    }
  }
  /** Market values for the USD LIBOR curve */
  private static final double[] FWD3_USD_MARKET_QUOTES = new double[] { 0.0045, 0.0045, 0.0045, 0.0045, 0.0060, 0.0070, 0.0080, 0.0160 };
  /** Vanilla instrument generators for the USD LIBOR curve */
<<<<<<< HEAD
  private static final GeneratorInstrument[] FWD3_USD_GENERATORS = new GeneratorInstrument[] {
    GENERATOR_USDLIBOR3M, GENERATOR_USD_FRA_3M, USD6MLIBOR3M, USD6MLIBOR3M, USD6MLIBOR3M, USD6MLIBOR3M, USD6MLIBOR3M, USD6MLIBOR3M };
=======
  private static final GeneratorInstrument<? extends GeneratorAttribute>[] FWD3_USD_GENERATORS = new GeneratorInstrument<?>[] {
      GENERATOR_USDLIBOR3M,
      GENERATOR_USD_FRA_3M, USD6MLIBOR3M, USD6MLIBOR3M, USD6MLIBOR3M, USD6MLIBOR3M, USD6MLIBOR3M, USD6MLIBOR3M };
>>>>>>> f01eb699
  /** USD LIBOR curve attributes */
  private static final GeneratorAttributeIR[] FWD3_USD_ATTR;
  static {
    final Period[] tenors = new Period[] { Period.ofMonths(0), Period.ofMonths(6), Period.ofYears(1), Period.ofYears(2), Period.ofYears(3),
        Period.ofYears(4),
        Period.ofYears(5), Period.ofYears(10) };
    FWD3_USD_ATTR = new GeneratorAttributeIR[tenors.length];
    for (int i = 0; i < tenors.length; i++) {
      FWD3_USD_ATTR[i] = new GeneratorAttributeIR(tenors[i]);
      BUILDER_1.addNode(CURVE_NAME_FWD3_USD, FWD3_USD_GENERATORS[i].generateInstrument(NOW, FWD3_USD_MARKET_QUOTES[i], 1, FWD3_USD_ATTR[i]));
      BUILDER_2.addNode(CURVE_NAME_FWD3_USD, FWD3_USD_GENERATORS[i].generateInstrument(NOW, FWD3_USD_MARKET_QUOTES[i], 1, FWD3_USD_ATTR[i]));
    }
  }
  /** Market values for the JPY discounting curve */
  private static final double[] DSC_JPY_MARKET_QUOTES = new double[] { 0.0005, 0.0005, -0.0004, -0.0008, -0.0012, -0.0024, -0.0036, -0.0048,
      -0.0030, -0.0040,
      -0.0040, -0.0045, -0.0050 };
  /** Vanilla instrument generators for the JPY discounting curve */
<<<<<<< HEAD
  private static final GeneratorInstrument[] DSC_JPY_GENERATORS = new GeneratorInstrument[] {
    GENERATOR_DEPOSIT_ON_JPY, GENERATOR_DEPOSIT_ON_JPY, GENERATOR_FX_USDJPY, GENERATOR_FX_USDJPY, GENERATOR_FX_USDJPY, GENERATOR_FX_USDJPY,
    GENERATOR_FX_USDJPY, GENERATOR_FX_USDJPY, JPYLIBOR3MUSDLIBOR3M, JPYLIBOR3MUSDLIBOR3M, JPYLIBOR3MUSDLIBOR3M, JPYLIBOR3MUSDLIBOR3M,
    JPYLIBOR3MUSDLIBOR3M };
=======
  private static final GeneratorInstrument<? extends GeneratorAttribute>[] DSC_JPY_GENERATORS = new GeneratorInstrument<?>[] {
      GENERATOR_DEPOSIT_ON_JPY,
      GENERATOR_DEPOSIT_ON_JPY, GENERATOR_FX_USDJPY, GENERATOR_FX_USDJPY, GENERATOR_FX_USDJPY, GENERATOR_FX_USDJPY, GENERATOR_FX_USDJPY,
      GENERATOR_FX_USDJPY,
      JPYLIBOR3MUSDLIBOR3M, JPYLIBOR3MUSDLIBOR3M, JPYLIBOR3MUSDLIBOR3M, JPYLIBOR3MUSDLIBOR3M, JPYLIBOR3MUSDLIBOR3M };
>>>>>>> f01eb699
  /** JPY discounting curve attributes */
  private static final GeneratorAttribute[] DSC_JPY_ATTR;
  static {
    final Period[] tenors = new Period[] { Period.ofDays(0), Period.ofDays(1), Period.ofMonths(1), Period.ofMonths(2), Period.ofMonths(3),
        Period.ofMonths(6),
        Period.ofMonths(9), Period.ofYears(1), Period.ofYears(2), Period.ofYears(3), Period.ofYears(4), Period.ofYears(5),
        Period.ofYears(10) };
    DSC_JPY_ATTR = new GeneratorAttribute[tenors.length];
    for (int i = 0; i < 2; i++) {
      DSC_JPY_ATTR[i] = new GeneratorAttributeIR(tenors[i], Period.ZERO);
      BUILDER_1.addNode(CURVE_NAME_DSC_JPY, DSC_JPY_GENERATORS[i].generateInstrument(NOW, DSC_JPY_MARKET_QUOTES[i], 1, DSC_JPY_ATTR[i]));
      BUILDER_2.addNode(CURVE_NAME_DSC_JPY, DSC_JPY_GENERATORS[i].generateInstrument(NOW, DSC_JPY_MARKET_QUOTES[i], 1, DSC_JPY_ATTR[i]));
    }
    for (int i = 2; i < tenors.length; i++) {
      DSC_JPY_ATTR[i] = new GeneratorAttributeFX(tenors[i], FX_MATRIX);
      BUILDER_1.addNode(CURVE_NAME_DSC_JPY, DSC_JPY_GENERATORS[i].generateInstrument(NOW, DSC_JPY_MARKET_QUOTES[i], 1, DSC_JPY_ATTR[i]));
      BUILDER_2.addNode(CURVE_NAME_DSC_JPY, DSC_JPY_GENERATORS[i].generateInstrument(NOW, DSC_JPY_MARKET_QUOTES[i], 1, DSC_JPY_ATTR[i]));
    }
  }
  /** Market values for the JPY 3m LIBOR curve */
  private static final double[] FWD3_JPY_MARKET_QUOTES = new double[] { 0.0020, 0.0010, 0.0010, 0.0010, 0.0010, 0.0015, 0.0015, 0.0015 };
  /** Vanilla instrument generators for the JPY 3m LIBOR curve */
<<<<<<< HEAD
  private static final GeneratorInstrument[] FWD3_JPY_GENERATORS = new GeneratorInstrument[] {
    GENERATOR_JPYLIBOR3M, JPYLIBOR6MLIBOR3M, JPYLIBOR6MLIBOR3M, JPYLIBOR6MLIBOR3M, JPYLIBOR6MLIBOR3M, JPYLIBOR6MLIBOR3M, JPYLIBOR6MLIBOR3M,
    JPYLIBOR6MLIBOR3M };
=======
  private static final GeneratorInstrument<? extends GeneratorAttribute>[] FWD3_JPY_GENERATORS = new GeneratorInstrument<?>[] {
      GENERATOR_JPYLIBOR3M,
      JPYLIBOR6MLIBOR3M, JPYLIBOR6MLIBOR3M, JPYLIBOR6MLIBOR3M, JPYLIBOR6MLIBOR3M, JPYLIBOR6MLIBOR3M, JPYLIBOR6MLIBOR3M, JPYLIBOR6MLIBOR3M };
>>>>>>> f01eb699
  /** Attributes for the JPY 3m LIBOR curve */
  private static final GeneratorAttributeIR[] FWD3_JPY_ATTR;
  static {
    final Period[] tenors = new Period[] { Period.ofMonths(0), Period.ofMonths(6), Period.ofYears(1), Period.ofYears(2), Period.ofYears(3),
        Period.ofYears(4),
        Period.ofYears(5), Period.ofYears(10) };
    FWD3_JPY_ATTR = new GeneratorAttributeIR[tenors.length];
    for (int i = 0; i < tenors.length; i++) {
      FWD3_JPY_ATTR[i] = new GeneratorAttributeIR(tenors[i]);
      BUILDER_1.addNode(CURVE_NAME_FWD3_JPY, FWD3_JPY_GENERATORS[i].generateInstrument(NOW, FWD3_JPY_MARKET_QUOTES[i], 1, FWD3_JPY_ATTR[i]));
      BUILDER_2.addNode(CURVE_NAME_FWD3_JPY, FWD3_JPY_GENERATORS[i].generateInstrument(NOW, FWD3_JPY_MARKET_QUOTES[i], 1, FWD3_JPY_ATTR[i]));
    }
  }
  /** Market values for the JPY 6m LIBOR curve */
  private static final double[] FWD6_JPY_MARKET_QUOTES = new double[] { 0.0035, 0.0035, 0.0035, 0.0040, 0.0040, 0.0040, 0.0075 };
  /** Vanilla instrument generators for the JPY 6m LIBOR curve */
<<<<<<< HEAD
  private static final GeneratorInstrument[] FWD6_JPY_GENERATORS = new GeneratorInstrument[] {
    GENERATOR_JPYLIBOR6M, JPY6MLIBOR6M, JPY6MLIBOR6M, JPY6MLIBOR6M, JPY6MLIBOR6M, JPY6MLIBOR6M, JPY6MLIBOR6M};
=======
  private static final GeneratorInstrument<? extends GeneratorAttribute>[] FWD6_JPY_GENERATORS = new GeneratorInstrument<?>[] {
      GENERATOR_JPYLIBOR6M,
      JPY6MLIBOR6M, JPY6MLIBOR6M, JPY6MLIBOR6M, JPY6MLIBOR6M, JPY6MLIBOR6M, JPY6MLIBOR6M };
>>>>>>> f01eb699
  /** Attributes for the JPY 6m LIBOR curve */
  private static final GeneratorAttributeIR[] FWD6_JPY_ATTR;
  static {
    final Period[] tenors = new Period[] { Period.ofMonths(0), Period.ofYears(1), Period.ofYears(2), Period.ofYears(3), Period.ofYears(4),
        Period.ofYears(5),
        Period.ofYears(10) };
    FWD6_JPY_ATTR = new GeneratorAttributeIR[tenors.length];
    for (int i = 0; i < tenors.length; i++) {
      FWD6_JPY_ATTR[i] = new GeneratorAttributeIR(tenors[i]);
      BUILDER_1.addNode(CURVE_NAME_FWD6_JPY, FWD6_JPY_GENERATORS[i].generateInstrument(NOW, FWD6_JPY_MARKET_QUOTES[i], 1, FWD6_JPY_ATTR[i]));
      BUILDER_2.addNode(CURVE_NAME_FWD6_JPY, FWD6_JPY_GENERATORS[i].generateInstrument(NOW, FWD6_JPY_MARKET_QUOTES[i], 1, FWD6_JPY_ATTR[i]));
    }
  }
  /** First set of curves constructed before today's fixing */
  private static final Pair<MulticurveProviderDiscount, CurveBuildingBlockBundle> BEFORE_FIXING_1;
  /** Second set of curves constructed before today's fixing */
  private static final Pair<MulticurveProviderDiscount, CurveBuildingBlockBundle> BEFORE_FIXING_2;
  /** First set of curves constructed after today's fixing */
  private static final Pair<MulticurveProviderDiscount, CurveBuildingBlockBundle> AFTER_FIXING_1;
  /** Second set of curves constructed after today's fixing */
  private static final Pair<MulticurveProviderDiscount, CurveBuildingBlockBundle> AFTER_FIXING_2;
  static {
    BEFORE_FIXING_1 = BUILDER_1.copy().getBuilder().buildCurves(NOW, FIXING_TS_WITHOUT_TODAY);
    BEFORE_FIXING_2 = BUILDER_2.copy().getBuilder().buildCurves(NOW, FIXING_TS_WITHOUT_TODAY);
    AFTER_FIXING_1 = BUILDER_1.copy().getBuilder().buildCurves(NOW, FIXING_TS_WITH_TODAY);
    AFTER_FIXING_2 = BUILDER_2.copy().getBuilder().buildCurves(NOW, FIXING_TS_WITH_TODAY);
  }
  /** Calculation tolerance */
  private static final double EPS = 1.0e-9;

  @Override
  @Test
  public void testJacobianSize() {
    // USD + JPY curves
    Map<String, Pair<CurveBuildingBlock, DoubleMatrix2D>> jacobian = BEFORE_FIXING_1.getSecond().getData();
    assertEquals(jacobian.size(), 5);
    // USD discounting constructed first
    assertEquals(jacobian.get(CURVE_NAME_DSC_USD).getSecond().getNumberOfRows(), DSC_USD_MARKET_QUOTES.length);
    assertEquals(jacobian.get(CURVE_NAME_DSC_USD).getSecond().getNumberOfColumns(), DSC_USD_MARKET_QUOTES.length);
    // USD LIBOR curve next
    assertEquals(jacobian.get(CURVE_NAME_FWD3_USD).getSecond().getNumberOfRows(), FWD3_USD_MARKET_QUOTES.length);
    assertEquals(jacobian.get(CURVE_NAME_FWD3_USD).getSecond().getNumberOfColumns(),
        DSC_USD_MARKET_QUOTES.length + FWD3_USD_MARKET_QUOTES.length);
    // JPY discounting and 2 LIBOR curves next
    assertEquals(jacobian.get(CURVE_NAME_DSC_JPY).getSecond().getNumberOfRows(), DSC_JPY_MARKET_QUOTES.length);
    assertEquals(jacobian.get(CURVE_NAME_DSC_JPY).getSecond().getNumberOfColumns(),
        DSC_USD_MARKET_QUOTES.length + FWD3_USD_MARKET_QUOTES.length
            + DSC_JPY_MARKET_QUOTES.length + FWD3_JPY_MARKET_QUOTES.length + FWD6_JPY_MARKET_QUOTES.length);
    assertEquals(jacobian.get(CURVE_NAME_FWD3_JPY).getSecond().getNumberOfRows(), FWD3_JPY_MARKET_QUOTES.length);
    assertEquals(jacobian.get(CURVE_NAME_FWD3_JPY).getSecond().getNumberOfColumns(),
        DSC_USD_MARKET_QUOTES.length + FWD3_USD_MARKET_QUOTES.length
            + DSC_JPY_MARKET_QUOTES.length + FWD3_JPY_MARKET_QUOTES.length + FWD6_JPY_MARKET_QUOTES.length);
    assertEquals(jacobian.get(CURVE_NAME_FWD6_JPY).getSecond().getNumberOfRows(), FWD6_JPY_MARKET_QUOTES.length);
    assertEquals(jacobian.get(CURVE_NAME_FWD6_JPY).getSecond().getNumberOfColumns(),
        DSC_USD_MARKET_QUOTES.length + FWD3_USD_MARKET_QUOTES.length
            + DSC_JPY_MARKET_QUOTES.length + FWD3_JPY_MARKET_QUOTES.length + FWD6_JPY_MARKET_QUOTES.length);

    // USD + JPY curves
    jacobian = BEFORE_FIXING_2.getSecond().getData();
    assertEquals(jacobian.size(), 5);
    // all curves constructed at the same time
    assertEquals(jacobian.get(CURVE_NAME_DSC_USD).getSecond().getNumberOfRows(), DSC_USD_MARKET_QUOTES.length);
    assertEquals(jacobian.get(CURVE_NAME_DSC_USD).getSecond().getNumberOfColumns(),
        DSC_USD_MARKET_QUOTES.length + FWD3_USD_MARKET_QUOTES.length
            + DSC_JPY_MARKET_QUOTES.length + FWD3_JPY_MARKET_QUOTES.length + FWD6_JPY_MARKET_QUOTES.length);
    assertEquals(jacobian.get(CURVE_NAME_FWD3_USD).getSecond().getNumberOfRows(), FWD3_USD_MARKET_QUOTES.length);
    assertEquals(jacobian.get(CURVE_NAME_FWD3_USD).getSecond().getNumberOfColumns(),
        DSC_USD_MARKET_QUOTES.length + FWD3_USD_MARKET_QUOTES.length
            + DSC_JPY_MARKET_QUOTES.length + FWD3_JPY_MARKET_QUOTES.length + FWD6_JPY_MARKET_QUOTES.length);
    assertEquals(jacobian.get(CURVE_NAME_DSC_JPY).getSecond().getNumberOfRows(), DSC_JPY_MARKET_QUOTES.length);
    assertEquals(jacobian.get(CURVE_NAME_DSC_JPY).getSecond().getNumberOfColumns(),
        DSC_USD_MARKET_QUOTES.length + FWD3_USD_MARKET_QUOTES.length
            + DSC_JPY_MARKET_QUOTES.length + FWD3_JPY_MARKET_QUOTES.length + FWD6_JPY_MARKET_QUOTES.length);
    assertEquals(jacobian.get(CURVE_NAME_FWD3_JPY).getSecond().getNumberOfRows(), FWD3_JPY_MARKET_QUOTES.length);
    assertEquals(jacobian.get(CURVE_NAME_FWD3_JPY).getSecond().getNumberOfColumns(),
        DSC_USD_MARKET_QUOTES.length + FWD3_USD_MARKET_QUOTES.length
            + DSC_JPY_MARKET_QUOTES.length + FWD3_JPY_MARKET_QUOTES.length + FWD6_JPY_MARKET_QUOTES.length);
    assertEquals(jacobian.get(CURVE_NAME_FWD6_JPY).getSecond().getNumberOfRows(), FWD6_JPY_MARKET_QUOTES.length);
    assertEquals(jacobian.get(CURVE_NAME_FWD6_JPY).getSecond().getNumberOfColumns(),
        DSC_USD_MARKET_QUOTES.length + FWD3_USD_MARKET_QUOTES.length
            + DSC_JPY_MARKET_QUOTES.length + FWD3_JPY_MARKET_QUOTES.length + FWD6_JPY_MARKET_QUOTES.length);
  }

  @Override
  @Test
  public void testInstrumentsInCurvePriceToZero() {
<<<<<<< HEAD
    testInstrumentsInCurvePriceToZero(BUILDER_1.copy().getBuilder(), BEFORE_FIXING_1.getFirst(), true);
    testInstrumentsInCurvePriceToZero(BUILDER_1.copy().getBuilder(), AFTER_FIXING_1.getFirst(), false);
    testInstrumentsInCurvePriceToZero(BUILDER_2.copy().getBuilder(), BEFORE_FIXING_2.getFirst(), true);
    testInstrumentsInCurvePriceToZero(BUILDER_2.copy().getBuilder(), AFTER_FIXING_2.getFirst(), false);
=======
    testInstrumentsInCurvePriceToZero(BUILDER_1.copy().withFixingTs(FIXING_TS_WITHOUT_TODAY).getBuilder(), BEFORE_FIXING_1.getFirst(),
        true);
    testInstrumentsInCurvePriceToZero(BUILDER_1.copy().withFixingTs(FIXING_TS_WITH_TODAY).getBuilder(), AFTER_FIXING_1.getFirst(), false);
    testInstrumentsInCurvePriceToZero(BUILDER_2.copy().withFixingTs(FIXING_TS_WITHOUT_TODAY).getBuilder(), BEFORE_FIXING_2.getFirst(),
        true);
    testInstrumentsInCurvePriceToZero(BUILDER_2.copy().withFixingTs(FIXING_TS_WITH_TODAY).getBuilder(), AFTER_FIXING_2.getFirst(), false);
>>>>>>> f01eb699
  }

  /**
   * Tests that each curve in the bundle prices the instruments used to construct it to zero.
   *
   * @param builder
   *          the builder
   * @param curves
   *          the curves
   * @param beforeFixing
   *          true if the curves were constructed before today's fixing
   */
  private static void testInstrumentsInCurvePriceToZero(final CurveBuilder<MulticurveProviderDiscount> builder,
      final MulticurveProviderDiscount curves,
      final boolean beforeFixing) {
    final Map<String, InstrumentDefinition<?>[]> definitions = builder.getDefinitionsForCurves();
    final Map<Index, ZonedDateTimeDoubleTimeSeries> fixingTs = beforeFixing ? FIXING_TS_WITHOUT_TODAY : FIXING_TS_WITH_TODAY;
    for (final String curveName : curves.getAllCurveNames()) {
      curveConstructionTest(definitions.get(curveName), curves, PresentValueDiscountingCalculator.getInstance(), fixingTs, FX_MATRIX, NOW,
          Currency.USD);
    }
  }

  @Override
  @Test
  public void testFiniteDifferenceSensitivities() {
    testUsdJpySensitivities1();
    testUsdJpySensitivities2();
  }

  /**
   * Tests the sensitivities when the USD curves are constructed before the JPY curves.
   */
  private static void testUsdJpySensitivities1() {
    // USD discounting sensitivities to USD discounting
    assertFiniteDifferenceSensitivities(BEFORE_FIXING_1.getSecond(), FIXING_TS_WITHOUT_TODAY, BUILDER_1, CURVE_NAME_DSC_USD,
        CURVE_NAME_DSC_USD, NOW,
        DSC_USD_GENERATORS, DSC_USD_ATTR, DSC_USD_MARKET_QUOTES, false);
    assertFiniteDifferenceSensitivities(AFTER_FIXING_1.getSecond(), FIXING_TS_WITH_TODAY, BUILDER_1, CURVE_NAME_DSC_USD, CURVE_NAME_DSC_USD,
        NOW,
        DSC_USD_GENERATORS, DSC_USD_ATTR, DSC_USD_MARKET_QUOTES, false);
    // No calculation of USD discounting curve sensitivities to any other curves
    assertNoSensitivities(BEFORE_FIXING_1.getSecond(), CURVE_NAME_DSC_USD, CURVE_NAME_FWD3_USD);
    assertNoSensitivities(AFTER_FIXING_1.getSecond(), CURVE_NAME_DSC_USD, CURVE_NAME_FWD3_USD);
    assertNoSensitivities(BEFORE_FIXING_1.getSecond(), CURVE_NAME_DSC_USD, CURVE_NAME_DSC_JPY);
    assertNoSensitivities(AFTER_FIXING_1.getSecond(), CURVE_NAME_DSC_USD, CURVE_NAME_DSC_JPY);
    assertNoSensitivities(BEFORE_FIXING_1.getSecond(), CURVE_NAME_DSC_USD, CURVE_NAME_FWD3_JPY);
    assertNoSensitivities(AFTER_FIXING_1.getSecond(), CURVE_NAME_DSC_USD, CURVE_NAME_FWD3_JPY);
    assertNoSensitivities(BEFORE_FIXING_1.getSecond(), CURVE_NAME_DSC_USD, CURVE_NAME_FWD6_JPY);
    assertNoSensitivities(AFTER_FIXING_1.getSecond(), CURVE_NAME_DSC_USD, CURVE_NAME_FWD6_JPY);

    // USD LIBOR sensitivities to USD curves
    assertFiniteDifferenceSensitivities(BEFORE_FIXING_1.getSecond(), FIXING_TS_WITHOUT_TODAY, BUILDER_1, CURVE_NAME_FWD3_USD,
        CURVE_NAME_DSC_USD, NOW,
        DSC_USD_GENERATORS, DSC_USD_ATTR, DSC_USD_MARKET_QUOTES, false);
    assertFiniteDifferenceSensitivities(AFTER_FIXING_1.getSecond(), FIXING_TS_WITH_TODAY, BUILDER_1, CURVE_NAME_FWD3_USD,
        CURVE_NAME_DSC_USD, NOW,
        DSC_USD_GENERATORS, DSC_USD_ATTR, DSC_USD_MARKET_QUOTES, false);
    assertFiniteDifferenceSensitivities(BEFORE_FIXING_1.getSecond(), FIXING_TS_WITHOUT_TODAY, BUILDER_1, CURVE_NAME_FWD3_USD,
        CURVE_NAME_FWD3_USD, NOW,
        FWD3_USD_GENERATORS, FWD3_USD_ATTR, FWD3_USD_MARKET_QUOTES, false);
    assertFiniteDifferenceSensitivities(AFTER_FIXING_1.getSecond(), FIXING_TS_WITH_TODAY, BUILDER_1, CURVE_NAME_FWD3_USD,
        CURVE_NAME_FWD3_USD, NOW,
        FWD3_USD_GENERATORS, FWD3_USD_ATTR, FWD3_USD_MARKET_QUOTES, false);
    // No calculation of sensitivities to JPY curves
    assertNoSensitivities(BEFORE_FIXING_1.getSecond(), CURVE_NAME_FWD3_USD, CURVE_NAME_DSC_JPY);
    assertNoSensitivities(AFTER_FIXING_1.getSecond(), CURVE_NAME_FWD3_USD, CURVE_NAME_DSC_JPY);
    assertNoSensitivities(BEFORE_FIXING_1.getSecond(), CURVE_NAME_FWD3_USD, CURVE_NAME_FWD3_JPY);
    assertNoSensitivities(AFTER_FIXING_1.getSecond(), CURVE_NAME_FWD3_USD, CURVE_NAME_FWD3_JPY);
    assertNoSensitivities(BEFORE_FIXING_1.getSecond(), CURVE_NAME_FWD3_USD, CURVE_NAME_FWD6_JPY);
    assertNoSensitivities(AFTER_FIXING_1.getSecond(), CURVE_NAME_FWD3_USD, CURVE_NAME_FWD6_JPY);

    // JPY discounting sensitivities to USD curves are non-zero because of cross-currency instruments
    assertFiniteDifferenceSensitivities(BEFORE_FIXING_1.getSecond(), FIXING_TS_WITHOUT_TODAY, BUILDER_1, CURVE_NAME_DSC_JPY,
        CURVE_NAME_DSC_USD, NOW,
        DSC_USD_GENERATORS, DSC_USD_ATTR, DSC_USD_MARKET_QUOTES, false);
    assertFiniteDifferenceSensitivities(AFTER_FIXING_1.getSecond(), FIXING_TS_WITH_TODAY, BUILDER_1, CURVE_NAME_DSC_JPY, CURVE_NAME_DSC_USD,
        NOW,
        DSC_USD_GENERATORS, DSC_USD_ATTR, DSC_USD_MARKET_QUOTES, false);
    assertFiniteDifferenceSensitivities(BEFORE_FIXING_1.getSecond(), FIXING_TS_WITHOUT_TODAY, BUILDER_1, CURVE_NAME_DSC_JPY,
        CURVE_NAME_FWD3_USD, NOW,
        FWD3_USD_GENERATORS, FWD3_USD_ATTR, FWD3_USD_MARKET_QUOTES, false);
    assertFiniteDifferenceSensitivities(AFTER_FIXING_1.getSecond(), FIXING_TS_WITH_TODAY, BUILDER_1, CURVE_NAME_DSC_JPY,
        CURVE_NAME_FWD3_USD, NOW,
        FWD3_USD_GENERATORS, FWD3_USD_ATTR, FWD3_USD_MARKET_QUOTES, false);
    // JPY discounting sensitivities to JPY discounting
    // assertFiniteDifferenceSensitivities(BEFORE_FIXING_2.getSecond(), FIXING_TS_WITHOUT_TODAY, BUILDER_2, CURVE_NAME_DSC_JPY,
    // CURVE_NAME_DSC_JPY, NOW, DSC_JPY_GENERATORS, DSC_JPY_ATTR, DSC_JPY_MARKET_QUOTES, false);
    // assertFiniteDifferenceSensitivities(AFTER_FIXING_2.getSecond(), FIXING_TS_WITH_TODAY, BUILDER_2, CURVE_NAME_DSC_JPY,
    // CURVE_NAME_DSC_JPY, NOW, DSC_JPY_GENERATORS, DSC_JPY_ATTR, DSC_JPY_MARKET_QUOTES, false);
    // JPY discounting sensitivities to JPY 3m LIBOR are non-zero because of XCCY LIBOR / LIBOR swaps used in JPY discounting
    assertFiniteDifferenceSensitivities(BEFORE_FIXING_1.getSecond(), FIXING_TS_WITHOUT_TODAY, BUILDER_1, CURVE_NAME_DSC_JPY,
        CURVE_NAME_FWD3_JPY, NOW,
        FWD3_JPY_GENERATORS, FWD3_JPY_ATTR, FWD3_JPY_MARKET_QUOTES, false);
    assertFiniteDifferenceSensitivities(AFTER_FIXING_1.getSecond(), FIXING_TS_WITH_TODAY, BUILDER_1, CURVE_NAME_DSC_JPY,
        CURVE_NAME_FWD3_JPY, NOW,
        FWD3_JPY_GENERATORS, FWD3_JPY_ATTR, FWD3_JPY_MARKET_QUOTES, false);
    // JPY discounting sensitivities to JPY 6m LIBOR are non-zero because 3m / 6m basis swaps are used in the 3m LIBOR curve
    assertFiniteDifferenceSensitivities(BEFORE_FIXING_1.getSecond(), FIXING_TS_WITHOUT_TODAY, BUILDER_1, CURVE_NAME_DSC_JPY,
        CURVE_NAME_FWD6_JPY, NOW,
        FWD6_JPY_GENERATORS, FWD6_JPY_ATTR, FWD6_JPY_MARKET_QUOTES, false);
    assertFiniteDifferenceSensitivities(AFTER_FIXING_1.getSecond(), FIXING_TS_WITH_TODAY, BUILDER_1, CURVE_NAME_DSC_JPY,
        CURVE_NAME_FWD6_JPY, NOW,
        FWD6_JPY_GENERATORS, FWD6_JPY_ATTR, FWD6_JPY_MARKET_QUOTES, false);

    // JPY 3m LIBOR sensitivities are non-zero because of cross-currency instruments
    assertFiniteDifferenceSensitivities(BEFORE_FIXING_1.getSecond(), FIXING_TS_WITHOUT_TODAY, BUILDER_1, CURVE_NAME_FWD3_JPY,
        CURVE_NAME_DSC_USD, NOW,
        DSC_USD_GENERATORS, DSC_USD_ATTR, DSC_USD_MARKET_QUOTES, false);
    assertFiniteDifferenceSensitivities(AFTER_FIXING_1.getSecond(), FIXING_TS_WITH_TODAY, BUILDER_1, CURVE_NAME_FWD3_JPY,
        CURVE_NAME_DSC_USD, NOW,
        DSC_USD_GENERATORS, DSC_USD_ATTR, DSC_USD_MARKET_QUOTES, false);
    assertFiniteDifferenceSensitivities(BEFORE_FIXING_1.getSecond(), FIXING_TS_WITHOUT_TODAY, BUILDER_1, CURVE_NAME_FWD3_JPY,
        CURVE_NAME_FWD3_USD, NOW,
        FWD3_USD_GENERATORS, FWD3_USD_ATTR, FWD3_USD_MARKET_QUOTES, false);
    assertFiniteDifferenceSensitivities(AFTER_FIXING_1.getSecond(), FIXING_TS_WITH_TODAY, BUILDER_1, CURVE_NAME_FWD3_JPY,
        CURVE_NAME_FWD3_USD, NOW,
        FWD3_USD_GENERATORS, FWD3_USD_ATTR, FWD3_USD_MARKET_QUOTES, false);
    // JPY 3m LIBOR to JPY discounting
    // assertFiniteDifferenceSensitivities(BEFORE_FIXING_2.getSecond(), FIXING_TS_WITHOUT_TODAY, BUILDER_2, CURVE_NAME_FWD3_JPY,
    // CURVE_NAME_DSC_JPY, NOW, DSC_JPY_GENERATORS, DSC_JPY_ATTR, DSC_JPY_MARKET_QUOTES, false);
    // assertFiniteDifferenceSensitivities(AFTER_FIXING_2.getSecond(), FIXING_TS_WITH_TODAY, BUILDER_2, CURVE_NAME_FWD3_JPY,
    // CURVE_NAME_DSC_JPY, NOW, DSC_JPY_GENERATORS, DSC_JPY_ATTR, DSC_JPY_MARKET_QUOTES, false);
    // JPY 3m LIBOR sensitivities to JPY 3m LIBOR
    assertFiniteDifferenceSensitivities(BEFORE_FIXING_1.getSecond(), FIXING_TS_WITHOUT_TODAY, BUILDER_1, CURVE_NAME_FWD3_JPY,
        CURVE_NAME_FWD3_JPY, NOW,
        FWD3_JPY_GENERATORS, FWD3_JPY_ATTR, FWD3_JPY_MARKET_QUOTES, false);
    assertFiniteDifferenceSensitivities(AFTER_FIXING_1.getSecond(), FIXING_TS_WITH_TODAY, BUILDER_1, CURVE_NAME_FWD3_JPY,
        CURVE_NAME_FWD3_JPY, NOW,
        FWD3_JPY_GENERATORS, FWD3_JPY_ATTR, FWD3_JPY_MARKET_QUOTES, false);
    // JPY 3m LIBOR sensitivities to JPY 6m LIBOR are non-zero because 3m / 6m basis swaps are used in the 3m LIBOR curve
    assertFiniteDifferenceSensitivities(BEFORE_FIXING_1.getSecond(), FIXING_TS_WITHOUT_TODAY, BUILDER_1, CURVE_NAME_FWD3_JPY,
        CURVE_NAME_FWD6_JPY, NOW,
        FWD6_JPY_GENERATORS, FWD6_JPY_ATTR, FWD6_JPY_MARKET_QUOTES, false);
    assertFiniteDifferenceSensitivities(AFTER_FIXING_1.getSecond(), FIXING_TS_WITH_TODAY, BUILDER_1, CURVE_NAME_FWD3_JPY,
        CURVE_NAME_FWD6_JPY, NOW,
        FWD6_JPY_GENERATORS, FWD6_JPY_ATTR, FWD6_JPY_MARKET_QUOTES, false);
  }

  /**
   * Tests the sensitivities when the USD curves and JPY curves are constructed at the same time.
   */
  private static void testUsdJpySensitivities2() {
    // USD discounting sensitivities to USD discounting
    assertFiniteDifferenceSensitivities(BEFORE_FIXING_2.getSecond(), FIXING_TS_WITHOUT_TODAY, BUILDER_2, CURVE_NAME_DSC_USD,
        CURVE_NAME_DSC_USD, NOW,
        DSC_USD_GENERATORS, DSC_USD_ATTR, DSC_USD_MARKET_QUOTES, false);
    assertFiniteDifferenceSensitivities(AFTER_FIXING_2.getSecond(), FIXING_TS_WITH_TODAY, BUILDER_2, CURVE_NAME_DSC_USD, CURVE_NAME_DSC_USD,
        NOW,
        DSC_USD_GENERATORS, DSC_USD_ATTR, DSC_USD_MARKET_QUOTES, false);
    // USD discounting sensitivities to all other curves should be zero
    assertFiniteDifferenceSensitivities(BEFORE_FIXING_2.getSecond(), FIXING_TS_WITHOUT_TODAY, BUILDER_2, CURVE_NAME_DSC_USD,
        CURVE_NAME_FWD3_USD, NOW,
        FWD3_USD_GENERATORS, FWD3_USD_ATTR, FWD3_USD_MARKET_QUOTES, true);
    assertFiniteDifferenceSensitivities(AFTER_FIXING_2.getSecond(), FIXING_TS_WITH_TODAY, BUILDER_2, CURVE_NAME_DSC_USD,
        CURVE_NAME_FWD3_USD, NOW,
        FWD3_USD_GENERATORS, FWD3_USD_ATTR, FWD3_USD_MARKET_QUOTES, true);
    assertFiniteDifferenceSensitivities(BEFORE_FIXING_2.getSecond(), FIXING_TS_WITHOUT_TODAY, BUILDER_2, CURVE_NAME_DSC_USD,
        CURVE_NAME_DSC_JPY, NOW,
        DSC_JPY_GENERATORS, DSC_JPY_ATTR, DSC_JPY_MARKET_QUOTES, true);
    assertFiniteDifferenceSensitivities(AFTER_FIXING_2.getSecond(), FIXING_TS_WITH_TODAY, BUILDER_2, CURVE_NAME_DSC_USD, CURVE_NAME_DSC_JPY,
        NOW,
        DSC_JPY_GENERATORS, DSC_JPY_ATTR, DSC_JPY_MARKET_QUOTES, true);
    assertFiniteDifferenceSensitivities(BEFORE_FIXING_2.getSecond(), FIXING_TS_WITHOUT_TODAY, BUILDER_2, CURVE_NAME_DSC_USD,
        CURVE_NAME_FWD3_JPY, NOW,
        FWD3_JPY_GENERATORS, FWD3_JPY_ATTR, FWD3_JPY_MARKET_QUOTES, true);
    assertFiniteDifferenceSensitivities(AFTER_FIXING_2.getSecond(), FIXING_TS_WITH_TODAY, BUILDER_2, CURVE_NAME_DSC_USD,
        CURVE_NAME_FWD3_JPY, NOW,
        FWD3_JPY_GENERATORS, FWD3_JPY_ATTR, FWD3_JPY_MARKET_QUOTES, true);
    assertFiniteDifferenceSensitivities(BEFORE_FIXING_2.getSecond(), FIXING_TS_WITHOUT_TODAY, BUILDER_2, CURVE_NAME_DSC_USD,
        CURVE_NAME_FWD6_JPY, NOW,
        FWD6_JPY_GENERATORS, FWD6_JPY_ATTR, FWD6_JPY_MARKET_QUOTES, true);
    assertFiniteDifferenceSensitivities(AFTER_FIXING_2.getSecond(), FIXING_TS_WITH_TODAY, BUILDER_2, CURVE_NAME_DSC_USD,
        CURVE_NAME_FWD6_JPY, NOW,
        FWD6_JPY_GENERATORS, FWD6_JPY_ATTR, FWD6_JPY_MARKET_QUOTES, true);

    // USD LIBOR sensitivities to USD discounting
    assertFiniteDifferenceSensitivities(BEFORE_FIXING_2.getSecond(), FIXING_TS_WITHOUT_TODAY, BUILDER_2, CURVE_NAME_FWD3_USD,
        CURVE_NAME_DSC_USD, NOW,
        DSC_USD_GENERATORS, DSC_USD_ATTR, DSC_USD_MARKET_QUOTES, false);
    assertFiniteDifferenceSensitivities(AFTER_FIXING_2.getSecond(), FIXING_TS_WITH_TODAY, BUILDER_2, CURVE_NAME_FWD3_USD,
        CURVE_NAME_DSC_USD, NOW,
        DSC_USD_GENERATORS, DSC_USD_ATTR, DSC_USD_MARKET_QUOTES, false);
    // USD LIBOR sensitivities to USD LIBOR
    assertFiniteDifferenceSensitivities(BEFORE_FIXING_2.getSecond(), FIXING_TS_WITHOUT_TODAY, BUILDER_2, CURVE_NAME_FWD3_USD,
        CURVE_NAME_FWD3_USD, NOW,
        FWD3_USD_GENERATORS, FWD3_USD_ATTR, FWD3_USD_MARKET_QUOTES, false);
    assertFiniteDifferenceSensitivities(AFTER_FIXING_2.getSecond(), FIXING_TS_WITH_TODAY, BUILDER_2, CURVE_NAME_FWD3_USD,
        CURVE_NAME_FWD3_USD, NOW,
        FWD3_USD_GENERATORS, FWD3_USD_ATTR, FWD3_USD_MARKET_QUOTES, false);
    // USD LIBOR sensitivities to JPY curves should be zero
    assertFiniteDifferenceSensitivities(BEFORE_FIXING_2.getSecond(), FIXING_TS_WITHOUT_TODAY, BUILDER_2, CURVE_NAME_FWD3_USD,
        CURVE_NAME_DSC_JPY, NOW,
        DSC_JPY_GENERATORS, DSC_JPY_ATTR, DSC_JPY_MARKET_QUOTES, true);
    assertFiniteDifferenceSensitivities(AFTER_FIXING_2.getSecond(), FIXING_TS_WITH_TODAY, BUILDER_2, CURVE_NAME_FWD3_USD,
        CURVE_NAME_DSC_JPY, NOW,
        DSC_JPY_GENERATORS, DSC_JPY_ATTR, DSC_JPY_MARKET_QUOTES, true);
    assertFiniteDifferenceSensitivities(BEFORE_FIXING_2.getSecond(), FIXING_TS_WITHOUT_TODAY, BUILDER_2, CURVE_NAME_FWD3_USD,
        CURVE_NAME_FWD3_JPY, NOW,
        FWD3_JPY_GENERATORS, FWD3_JPY_ATTR, FWD3_JPY_MARKET_QUOTES, true);
    assertFiniteDifferenceSensitivities(AFTER_FIXING_2.getSecond(), FIXING_TS_WITH_TODAY, BUILDER_2, CURVE_NAME_FWD3_USD,
        CURVE_NAME_FWD3_JPY, NOW,
        FWD3_JPY_GENERATORS, FWD3_JPY_ATTR, FWD3_JPY_MARKET_QUOTES, true);
    assertFiniteDifferenceSensitivities(BEFORE_FIXING_2.getSecond(), FIXING_TS_WITHOUT_TODAY, BUILDER_2, CURVE_NAME_FWD3_USD,
        CURVE_NAME_FWD6_JPY, NOW,
        FWD6_JPY_GENERATORS, FWD6_JPY_ATTR, FWD6_JPY_MARKET_QUOTES, true);
    assertFiniteDifferenceSensitivities(AFTER_FIXING_2.getSecond(), FIXING_TS_WITH_TODAY, BUILDER_2, CURVE_NAME_FWD3_USD,
        CURVE_NAME_FWD6_JPY, NOW,
        FWD6_JPY_GENERATORS, FWD6_JPY_ATTR, FWD6_JPY_MARKET_QUOTES, true);

    // JPY discounting has sensitivities to all curves
    assertFiniteDifferenceSensitivities(BEFORE_FIXING_2.getSecond(), FIXING_TS_WITHOUT_TODAY, BUILDER_2, CURVE_NAME_DSC_JPY,
        CURVE_NAME_DSC_USD, NOW,
        DSC_USD_GENERATORS, DSC_USD_ATTR, DSC_USD_MARKET_QUOTES, false);
    assertFiniteDifferenceSensitivities(AFTER_FIXING_2.getSecond(), FIXING_TS_WITH_TODAY, BUILDER_2, CURVE_NAME_DSC_JPY, CURVE_NAME_DSC_USD,
        NOW,
        DSC_USD_GENERATORS, DSC_USD_ATTR, DSC_USD_MARKET_QUOTES, false);
    assertFiniteDifferenceSensitivities(BEFORE_FIXING_2.getSecond(), FIXING_TS_WITHOUT_TODAY, BUILDER_2, CURVE_NAME_DSC_JPY,
        CURVE_NAME_FWD3_USD, NOW,
        FWD3_USD_GENERATORS, FWD3_USD_ATTR, FWD3_USD_MARKET_QUOTES, false);
    assertFiniteDifferenceSensitivities(AFTER_FIXING_2.getSecond(), FIXING_TS_WITH_TODAY, BUILDER_2, CURVE_NAME_DSC_JPY,
        CURVE_NAME_FWD3_USD, NOW,
        FWD3_USD_GENERATORS, FWD3_USD_ATTR, FWD3_USD_MARKET_QUOTES, false);
    // assertFiniteDifferenceSensitivities(BEFORE_FIXING_3.getSecond(), FIXING_TS_WITHOUT_TODAY, BUILDER_3, CURVE_NAME_DSC_JPY,
    // CURVE_NAME_DSC_JPY, NOW, DSC_JPY_GENERATORS, DSC_JPY_ATTR, DSC_JPY_MARKET_QUOTES, false);
    // assertFiniteDifferenceSensitivities(AFTER_FIXING_3.getSecond(), FIXING_TS_WITH_TODAY, BUILDER_3, CURVE_NAME_DSC_JPY,
    // CURVE_NAME_DSC_JPY, NOW, DSC_JPY_GENERATORS, DSC_JPY_ATTR, DSC_JPY_MARKET_QUOTES, false);
    assertFiniteDifferenceSensitivities(BEFORE_FIXING_2.getSecond(), FIXING_TS_WITHOUT_TODAY, BUILDER_2, CURVE_NAME_DSC_JPY,
        CURVE_NAME_FWD3_JPY, NOW,
        FWD3_JPY_GENERATORS, FWD3_JPY_ATTR, FWD3_JPY_MARKET_QUOTES, false);
    assertFiniteDifferenceSensitivities(AFTER_FIXING_2.getSecond(), FIXING_TS_WITH_TODAY, BUILDER_2, CURVE_NAME_DSC_JPY,
        CURVE_NAME_FWD3_JPY, NOW,
        FWD3_JPY_GENERATORS, FWD3_JPY_ATTR, FWD3_JPY_MARKET_QUOTES, false);
    assertFiniteDifferenceSensitivities(BEFORE_FIXING_2.getSecond(), FIXING_TS_WITHOUT_TODAY, BUILDER_2, CURVE_NAME_DSC_JPY,
        CURVE_NAME_FWD6_JPY, NOW,
        FWD6_JPY_GENERATORS, FWD6_JPY_ATTR, FWD6_JPY_MARKET_QUOTES, false);
    assertFiniteDifferenceSensitivities(AFTER_FIXING_2.getSecond(), FIXING_TS_WITH_TODAY, BUILDER_2, CURVE_NAME_DSC_JPY,
        CURVE_NAME_FWD6_JPY, NOW,
        FWD6_JPY_GENERATORS, FWD6_JPY_ATTR, FWD6_JPY_MARKET_QUOTES, false);

    // JPY 3m LIBOR has sensitivities to all curves
    assertFiniteDifferenceSensitivities(BEFORE_FIXING_2.getSecond(), FIXING_TS_WITHOUT_TODAY, BUILDER_2, CURVE_NAME_FWD3_JPY,
        CURVE_NAME_DSC_USD, NOW,
        DSC_USD_GENERATORS, DSC_USD_ATTR, DSC_USD_MARKET_QUOTES, false);
    assertFiniteDifferenceSensitivities(AFTER_FIXING_2.getSecond(), FIXING_TS_WITH_TODAY, BUILDER_2, CURVE_NAME_FWD3_JPY,
        CURVE_NAME_DSC_USD, NOW,
        DSC_USD_GENERATORS, DSC_USD_ATTR, DSC_USD_MARKET_QUOTES, false);
    assertFiniteDifferenceSensitivities(BEFORE_FIXING_2.getSecond(), FIXING_TS_WITHOUT_TODAY, BUILDER_2, CURVE_NAME_FWD3_JPY,
        CURVE_NAME_FWD3_USD, NOW,
        FWD3_USD_GENERATORS, FWD3_USD_ATTR, FWD3_USD_MARKET_QUOTES, false);
    assertFiniteDifferenceSensitivities(AFTER_FIXING_2.getSecond(), FIXING_TS_WITH_TODAY, BUILDER_2, CURVE_NAME_FWD3_JPY,
        CURVE_NAME_FWD3_USD, NOW,
        FWD3_USD_GENERATORS, FWD3_USD_ATTR, FWD3_USD_MARKET_QUOTES, false);
    // assertFiniteDifferenceSensitivities(BEFORE_FIXING_3.getSecond(), FIXING_TS_WITHOUT_TODAY, BUILDER_3, CURVE_NAME_FWD3_JPY,
    // CURVE_NAME_DSC_JPY, NOW, DSC_JPY_GENERATORS, DSC_JPY_ATTR, DSC_JPY_MARKET_QUOTES, false);
    // assertFiniteDifferenceSensitivities(AFTER_FIXING_3.getSecond(), FIXING_TS_WITH_TODAY, BUILDER_3, CURVE_NAME_FWD3_JPY,
    // CURVE_NAME_DSC_JPY, NOW, DSC_JPY_GENERATORS, DSC_JPY_ATTR, DSC_JPY_MARKET_QUOTES, false);
    assertFiniteDifferenceSensitivities(BEFORE_FIXING_2.getSecond(), FIXING_TS_WITHOUT_TODAY, BUILDER_2, CURVE_NAME_FWD3_JPY,
        CURVE_NAME_FWD3_JPY, NOW,
        FWD3_JPY_GENERATORS, FWD3_JPY_ATTR, FWD3_JPY_MARKET_QUOTES, false);
    assertFiniteDifferenceSensitivities(AFTER_FIXING_2.getSecond(), FIXING_TS_WITH_TODAY, BUILDER_2, CURVE_NAME_FWD3_JPY,
        CURVE_NAME_FWD3_JPY, NOW,
        FWD3_JPY_GENERATORS, FWD3_JPY_ATTR, FWD3_JPY_MARKET_QUOTES, false);
    assertFiniteDifferenceSensitivities(BEFORE_FIXING_2.getSecond(), FIXING_TS_WITHOUT_TODAY, BUILDER_2, CURVE_NAME_FWD3_JPY,
        CURVE_NAME_FWD6_JPY, NOW,
        FWD6_JPY_GENERATORS, FWD6_JPY_ATTR, FWD6_JPY_MARKET_QUOTES, false);
    assertFiniteDifferenceSensitivities(AFTER_FIXING_2.getSecond(), FIXING_TS_WITH_TODAY, BUILDER_2, CURVE_NAME_FWD3_JPY,
        CURVE_NAME_FWD6_JPY, NOW,
        FWD6_JPY_GENERATORS, FWD6_JPY_ATTR, FWD6_JPY_MARKET_QUOTES, false);

    // JPY 6m LIBOR has sensitivities to all curves
    assertFiniteDifferenceSensitivities(BEFORE_FIXING_2.getSecond(), FIXING_TS_WITHOUT_TODAY, BUILDER_2, CURVE_NAME_FWD6_JPY,
        CURVE_NAME_DSC_USD, NOW,
        DSC_USD_GENERATORS, DSC_USD_ATTR, DSC_USD_MARKET_QUOTES, false);
    assertFiniteDifferenceSensitivities(AFTER_FIXING_2.getSecond(), FIXING_TS_WITH_TODAY, BUILDER_2, CURVE_NAME_FWD6_JPY,
        CURVE_NAME_DSC_USD, NOW,
        DSC_USD_GENERATORS, DSC_USD_ATTR, DSC_USD_MARKET_QUOTES, false);
    assertFiniteDifferenceSensitivities(BEFORE_FIXING_2.getSecond(), FIXING_TS_WITHOUT_TODAY, BUILDER_2, CURVE_NAME_FWD6_JPY,
        CURVE_NAME_FWD3_USD, NOW,
        FWD3_USD_GENERATORS, FWD3_USD_ATTR, FWD3_USD_MARKET_QUOTES, false);
    assertFiniteDifferenceSensitivities(AFTER_FIXING_2.getSecond(), FIXING_TS_WITH_TODAY, BUILDER_2, CURVE_NAME_FWD6_JPY,
        CURVE_NAME_FWD3_USD, NOW,
        FWD3_USD_GENERATORS, FWD3_USD_ATTR, FWD3_USD_MARKET_QUOTES, false);
    // assertFiniteDifferenceSensitivities(BEFORE_FIXING_3.getSecond(), FIXING_TS_WITHOUT_TODAY, BUILDER_3, CURVE_NAME_FWD6_JPY,
    // CURVE_NAME_DSC_JPY, NOW, DSC_JPY_GENERATORS, DSC_JPY_ATTR, DSC_JPY_MARKET_QUOTES, false);
    // assertFiniteDifferenceSensitivities(AFTER_FIXING_3.getSecond(), FIXING_TS_WITH_TODAY, BUILDER_3, CURVE_NAME_FWD6_JPY,
    // CURVE_NAME_DSC_JPY, NOW, DSC_JPY_GENERATORS, DSC_JPY_ATTR, DSC_JPY_MARKET_QUOTES, false);
    assertFiniteDifferenceSensitivities(BEFORE_FIXING_2.getSecond(), FIXING_TS_WITHOUT_TODAY, BUILDER_2, CURVE_NAME_FWD6_JPY,
        CURVE_NAME_FWD3_JPY, NOW,
        FWD3_JPY_GENERATORS, FWD3_JPY_ATTR, FWD3_JPY_MARKET_QUOTES, false);
    assertFiniteDifferenceSensitivities(AFTER_FIXING_2.getSecond(), FIXING_TS_WITH_TODAY, BUILDER_2, CURVE_NAME_FWD6_JPY,
        CURVE_NAME_FWD3_JPY, NOW,
        FWD3_JPY_GENERATORS, FWD3_JPY_ATTR, FWD3_JPY_MARKET_QUOTES, false);
    assertFiniteDifferenceSensitivities(BEFORE_FIXING_2.getSecond(), FIXING_TS_WITHOUT_TODAY, BUILDER_2, CURVE_NAME_FWD6_JPY,
        CURVE_NAME_FWD6_JPY, NOW,
        FWD6_JPY_GENERATORS, FWD6_JPY_ATTR, FWD6_JPY_MARKET_QUOTES, false);
    assertFiniteDifferenceSensitivities(AFTER_FIXING_2.getSecond(), FIXING_TS_WITH_TODAY, BUILDER_2, CURVE_NAME_FWD6_JPY,
        CURVE_NAME_FWD6_JPY, NOW,
        FWD6_JPY_GENERATORS, FWD6_JPY_ATTR, FWD6_JPY_MARKET_QUOTES, false);
  }

  @Override
  @Test
  public void testSameCurvesDifferentMethods() {
    // USD discounting curves all use the same data and nodes
    assertYieldCurvesEqual(BEFORE_FIXING_1.getFirst().getCurve(Currency.USD), BEFORE_FIXING_2.getFirst().getCurve(Currency.USD), EPS);
    assertYieldCurvesEqual(AFTER_FIXING_1.getFirst().getCurve(Currency.USD), AFTER_FIXING_2.getFirst().getCurve(Currency.USD), EPS);
    // USD LIBOR curves all use the same data and nodes
    assertYieldCurvesEqual(BEFORE_FIXING_1.getFirst().getCurve(USD_3M_LIBOR_INDEX), BEFORE_FIXING_2.getFirst().getCurve(USD_3M_LIBOR_INDEX),
        EPS);
    assertYieldCurvesEqual(AFTER_FIXING_1.getFirst().getCurve(USD_3M_LIBOR_INDEX), AFTER_FIXING_2.getFirst().getCurve(USD_3M_LIBOR_INDEX),
        EPS);
    // JPY discounting curves all use the same data and nodes
    assertYieldCurvesEqual(BEFORE_FIXING_1.getFirst().getCurve(Currency.JPY), BEFORE_FIXING_2.getFirst().getCurve(Currency.JPY), EPS);
    assertYieldCurvesEqual(AFTER_FIXING_1.getFirst().getCurve(Currency.JPY), AFTER_FIXING_2.getFirst().getCurve(Currency.JPY), EPS);
    // JPY 3m LIBOR curves all use the same data and nodes
    assertYieldCurvesEqual(BEFORE_FIXING_1.getFirst().getCurve(JPY_3M_LIBOR_INDEX), BEFORE_FIXING_2.getFirst().getCurve(JPY_3M_LIBOR_INDEX),
        EPS);
    assertYieldCurvesEqual(AFTER_FIXING_1.getFirst().getCurve(JPY_3M_LIBOR_INDEX), AFTER_FIXING_2.getFirst().getCurve(JPY_3M_LIBOR_INDEX),
        EPS);
    // JPY 6m LIBOR curves all use the same data and nodes
    assertYieldCurvesEqual(BEFORE_FIXING_1.getFirst().getCurve(JPY_6M_LIBOR_INDEX), BEFORE_FIXING_2.getFirst().getCurve(JPY_6M_LIBOR_INDEX),
        EPS);
    assertYieldCurvesEqual(AFTER_FIXING_1.getFirst().getCurve(JPY_6M_LIBOR_INDEX), AFTER_FIXING_2.getFirst().getCurve(JPY_6M_LIBOR_INDEX),
        EPS);
  }

  // MulticurveBuildingDiscountingDiscountXCcyTest - 10 curve construction / USD/EUR 3 units: 217 ms
  // MulticurveBuildingDiscountingDiscountXCcyTest - 10 curve construction / USD/JPY 3 unit: 361 ms
  // MulticurveBuildingDiscountingDiscountXCcyTest - 10 curve construction / USD/JPY 1 unit: 481 ms
  // MulticurveBuildingDiscountingDiscountXCcyTest - 10 curve construction / USD/EUR 3 units: 332 ms
  // MulticurveBuildingDiscountingDiscountXCcyTest - 10 curve construction / USD/JPY 3 unit: 417 ms
  // MulticurveBuildingDiscountingDiscountXCcyTest - 10 curve construction / USD/JPY 1 unit: 551 ms
  /**
   * Tests the performance.
   */
  @Test(enabled = true)
  public void performance() {
    long startTime, endTime;
    final int nbTest = 100;

    startTime = System.currentTimeMillis();
    DiscountingMethodCurveBuilder builder = BUILDER_1.copy().getBuilder();
    for (int looptest = 0; looptest < nbTest; looptest++) {
      builder.buildCurves(NOW, FIXING_TS_WITHOUT_TODAY);
    }
    endTime = System.currentTimeMillis();
    System.out.println("MulticurveBuildingDiscountingDiscountXCcyTest - " + nbTest + " curve construction / USD/JPY 3 units: "
        + (endTime - startTime) + " ms");

    startTime = System.currentTimeMillis();
    builder = BUILDER_2.copy().getBuilder();
    for (int looptest = 0; looptest < nbTest; looptest++) {
      builder.buildCurves(NOW, FIXING_TS_WITHOUT_TODAY);
    }
    endTime = System.currentTimeMillis();
    System.out.println("MulticurveBuildingDiscountingDiscountXCcyTest - " + nbTest + " curve construction / USD/JPY 3 unit: "
        + (endTime - startTime) + " ms");
  }

}<|MERGE_RESOLUTION|>--- conflicted
+++ resolved
@@ -181,7 +181,6 @@
   /** JPY 6m LIBOR curve name */
   private static final String CURVE_NAME_FWD6_JPY = "JPY Fwd 6M";
   /** Builds USD discounting, then USD LIBOR, then three JPY curves */
-<<<<<<< HEAD
   private static final DiscountingMethodCurveSetUp BUILDER_1 = DiscountingMethodCurveBuilder.setUp()
       .buildingFirst(CURVE_NAME_DSC_USD)
       .thenBuilding(CURVE_NAME_FWD3_USD)
@@ -201,45 +200,15 @@
       .using(CURVE_NAME_FWD3_JPY).forIndex(JPY_3M_LIBOR_INDEX.toIborTypeIndex()).withInterpolator(INTERPOLATOR)
       .using(CURVE_NAME_FWD6_JPY).forIndex(JPY_6M_LIBOR_INDEX.toIborTypeIndex()).withInterpolator(INTERPOLATOR)
       .addFxMatrix(FX_MATRIX);
-=======
-  private static final DiscountingMethodCurveSetUp BUILDER_1 = DiscountingMethodCurveBuilder.setUp().buildingFirst(CURVE_NAME_DSC_USD)
-      .thenBuilding(CURVE_NAME_FWD3_USD).thenBuilding(CURVE_NAME_DSC_JPY, CURVE_NAME_FWD3_JPY, CURVE_NAME_FWD6_JPY)
-      .using(CURVE_NAME_DSC_USD)
-      .forDiscounting(Currency.USD).forOvernightIndex(FED_FUNDS_INDEX.toOvernightIndex()).withInterpolator(INTERPOLATOR)
-      .using(CURVE_NAME_FWD3_USD)
-      .forIborIndex(USD_3M_LIBOR_INDEX.toIborTypeIndex()).withInterpolator(INTERPOLATOR).using(CURVE_NAME_DSC_JPY)
-      .forDiscounting(Currency.JPY)
-      .forOvernightIndex(TONAR_INDEX.toOvernightIndex()).withInterpolator(INTERPOLATOR).using(CURVE_NAME_FWD3_JPY)
-      .forIborIndex(JPY_3M_LIBOR_INDEX.toIborTypeIndex()).withInterpolator(INTERPOLATOR).using(CURVE_NAME_FWD6_JPY)
-      .forIborIndex(JPY_6M_LIBOR_INDEX.toIborTypeIndex()).withInterpolator(INTERPOLATOR).withKnownData(KNOWN_DATA);
-  /** Builds USD discounting, USD LIBOR and three JPY curves simultaneously */
-  private static final DiscountingMethodCurveSetUp BUILDER_2 = DiscountingMethodCurveBuilder.setUp()
-      .building(CURVE_NAME_DSC_USD, CURVE_NAME_FWD3_USD, CURVE_NAME_DSC_JPY, CURVE_NAME_FWD3_JPY, CURVE_NAME_FWD6_JPY)
-      .using(CURVE_NAME_DSC_USD)
-      .forDiscounting(Currency.USD).forOvernightIndex(FED_FUNDS_INDEX.toOvernightIndex()).withInterpolator(INTERPOLATOR)
-      .using(CURVE_NAME_FWD3_USD)
-      .forIborIndex(USD_3M_LIBOR_INDEX.toIborTypeIndex()).withInterpolator(INTERPOLATOR).using(CURVE_NAME_DSC_JPY)
-      .forDiscounting(Currency.JPY)
-      .forOvernightIndex(TONAR_INDEX.toOvernightIndex()).withInterpolator(INTERPOLATOR).using(CURVE_NAME_FWD3_JPY)
-      .forIborIndex(JPY_3M_LIBOR_INDEX.toIborTypeIndex()).withInterpolator(INTERPOLATOR).using(CURVE_NAME_FWD6_JPY)
-      .forIborIndex(JPY_6M_LIBOR_INDEX.toIborTypeIndex()).withInterpolator(INTERPOLATOR).withKnownData(KNOWN_DATA);
->>>>>>> f01eb699
   /** Market values for the USD discounting curve */
   private static final double[] DSC_USD_MARKET_QUOTES = new double[] { 0.0010, 0.0010, 0.0010, 0.0010, 0.0010, 0.0010, 0.0010, 0.0010,
       0.0015, 0.0020, 0.0035,
       0.0050, 0.0130 };
   /** Vanilla instrument generators for the USD discounting curve */
-<<<<<<< HEAD
-  private static final GeneratorInstrument[] DSC_USD_GENERATORS =
-      new GeneratorInstrument[] {GENERATOR_DEPOSIT_ON_USD, GENERATOR_DEPOSIT_ON_USD, GENERATOR_OIS_USD, GENERATOR_OIS_USD, GENERATOR_OIS_USD,
-    GENERATOR_OIS_USD, GENERATOR_OIS_USD, GENERATOR_OIS_USD, GENERATOR_OIS_USD, GENERATOR_OIS_USD, GENERATOR_OIS_USD, GENERATOR_OIS_USD, GENERATOR_OIS_USD };
-=======
-  private static final GeneratorInstrument<? extends GeneratorAttribute>[] DSC_USD_GENERATORS = new GeneratorInstrument<?>[] {
-      GENERATOR_DEPOSIT_ON_USD,
-      GENERATOR_DEPOSIT_ON_USD, GENERATOR_OIS_USD, GENERATOR_OIS_USD, GENERATOR_OIS_USD, GENERATOR_OIS_USD, GENERATOR_OIS_USD,
-      GENERATOR_OIS_USD,
-      GENERATOR_OIS_USD, GENERATOR_OIS_USD, GENERATOR_OIS_USD, GENERATOR_OIS_USD, GENERATOR_OIS_USD };
->>>>>>> f01eb699
+  private static final GeneratorInstrument[] DSC_USD_GENERATORS = new GeneratorInstrument[] { GENERATOR_DEPOSIT_ON_USD,
+      GENERATOR_DEPOSIT_ON_USD, GENERATOR_OIS_USD, GENERATOR_OIS_USD, GENERATOR_OIS_USD,
+      GENERATOR_OIS_USD, GENERATOR_OIS_USD, GENERATOR_OIS_USD, GENERATOR_OIS_USD, GENERATOR_OIS_USD, GENERATOR_OIS_USD, GENERATOR_OIS_USD,
+      GENERATOR_OIS_USD };
   /** USD discounting curve attributes */
   private static final GeneratorAttributeIR[] DSC_USD_ATTR;
   static {
@@ -262,14 +231,8 @@
   /** Market values for the USD LIBOR curve */
   private static final double[] FWD3_USD_MARKET_QUOTES = new double[] { 0.0045, 0.0045, 0.0045, 0.0045, 0.0060, 0.0070, 0.0080, 0.0160 };
   /** Vanilla instrument generators for the USD LIBOR curve */
-<<<<<<< HEAD
   private static final GeneratorInstrument[] FWD3_USD_GENERATORS = new GeneratorInstrument[] {
-    GENERATOR_USDLIBOR3M, GENERATOR_USD_FRA_3M, USD6MLIBOR3M, USD6MLIBOR3M, USD6MLIBOR3M, USD6MLIBOR3M, USD6MLIBOR3M, USD6MLIBOR3M };
-=======
-  private static final GeneratorInstrument<? extends GeneratorAttribute>[] FWD3_USD_GENERATORS = new GeneratorInstrument<?>[] {
-      GENERATOR_USDLIBOR3M,
-      GENERATOR_USD_FRA_3M, USD6MLIBOR3M, USD6MLIBOR3M, USD6MLIBOR3M, USD6MLIBOR3M, USD6MLIBOR3M, USD6MLIBOR3M };
->>>>>>> f01eb699
+      GENERATOR_USDLIBOR3M, GENERATOR_USD_FRA_3M, USD6MLIBOR3M, USD6MLIBOR3M, USD6MLIBOR3M, USD6MLIBOR3M, USD6MLIBOR3M, USD6MLIBOR3M };
   /** USD LIBOR curve attributes */
   private static final GeneratorAttributeIR[] FWD3_USD_ATTR;
   static {
@@ -279,8 +242,10 @@
     FWD3_USD_ATTR = new GeneratorAttributeIR[tenors.length];
     for (int i = 0; i < tenors.length; i++) {
       FWD3_USD_ATTR[i] = new GeneratorAttributeIR(tenors[i]);
-      BUILDER_1.addNode(CURVE_NAME_FWD3_USD, FWD3_USD_GENERATORS[i].generateInstrument(NOW, FWD3_USD_MARKET_QUOTES[i], 1, FWD3_USD_ATTR[i]));
-      BUILDER_2.addNode(CURVE_NAME_FWD3_USD, FWD3_USD_GENERATORS[i].generateInstrument(NOW, FWD3_USD_MARKET_QUOTES[i], 1, FWD3_USD_ATTR[i]));
+      BUILDER_1.addNode(CURVE_NAME_FWD3_USD,
+          FWD3_USD_GENERATORS[i].generateInstrument(NOW, FWD3_USD_MARKET_QUOTES[i], 1, FWD3_USD_ATTR[i]));
+      BUILDER_2.addNode(CURVE_NAME_FWD3_USD,
+          FWD3_USD_GENERATORS[i].generateInstrument(NOW, FWD3_USD_MARKET_QUOTES[i], 1, FWD3_USD_ATTR[i]));
     }
   }
   /** Market values for the JPY discounting curve */
@@ -288,18 +253,11 @@
       -0.0030, -0.0040,
       -0.0040, -0.0045, -0.0050 };
   /** Vanilla instrument generators for the JPY discounting curve */
-<<<<<<< HEAD
   private static final GeneratorInstrument[] DSC_JPY_GENERATORS = new GeneratorInstrument[] {
-    GENERATOR_DEPOSIT_ON_JPY, GENERATOR_DEPOSIT_ON_JPY, GENERATOR_FX_USDJPY, GENERATOR_FX_USDJPY, GENERATOR_FX_USDJPY, GENERATOR_FX_USDJPY,
-    GENERATOR_FX_USDJPY, GENERATOR_FX_USDJPY, JPYLIBOR3MUSDLIBOR3M, JPYLIBOR3MUSDLIBOR3M, JPYLIBOR3MUSDLIBOR3M, JPYLIBOR3MUSDLIBOR3M,
-    JPYLIBOR3MUSDLIBOR3M };
-=======
-  private static final GeneratorInstrument<? extends GeneratorAttribute>[] DSC_JPY_GENERATORS = new GeneratorInstrument<?>[] {
-      GENERATOR_DEPOSIT_ON_JPY,
-      GENERATOR_DEPOSIT_ON_JPY, GENERATOR_FX_USDJPY, GENERATOR_FX_USDJPY, GENERATOR_FX_USDJPY, GENERATOR_FX_USDJPY, GENERATOR_FX_USDJPY,
+      GENERATOR_DEPOSIT_ON_JPY, GENERATOR_DEPOSIT_ON_JPY, GENERATOR_FX_USDJPY, GENERATOR_FX_USDJPY, GENERATOR_FX_USDJPY,
       GENERATOR_FX_USDJPY,
-      JPYLIBOR3MUSDLIBOR3M, JPYLIBOR3MUSDLIBOR3M, JPYLIBOR3MUSDLIBOR3M, JPYLIBOR3MUSDLIBOR3M, JPYLIBOR3MUSDLIBOR3M };
->>>>>>> f01eb699
+      GENERATOR_FX_USDJPY, GENERATOR_FX_USDJPY, JPYLIBOR3MUSDLIBOR3M, JPYLIBOR3MUSDLIBOR3M, JPYLIBOR3MUSDLIBOR3M, JPYLIBOR3MUSDLIBOR3M,
+      JPYLIBOR3MUSDLIBOR3M };
   /** JPY discounting curve attributes */
   private static final GeneratorAttribute[] DSC_JPY_ATTR;
   static {
@@ -322,15 +280,10 @@
   /** Market values for the JPY 3m LIBOR curve */
   private static final double[] FWD3_JPY_MARKET_QUOTES = new double[] { 0.0020, 0.0010, 0.0010, 0.0010, 0.0010, 0.0015, 0.0015, 0.0015 };
   /** Vanilla instrument generators for the JPY 3m LIBOR curve */
-<<<<<<< HEAD
   private static final GeneratorInstrument[] FWD3_JPY_GENERATORS = new GeneratorInstrument[] {
-    GENERATOR_JPYLIBOR3M, JPYLIBOR6MLIBOR3M, JPYLIBOR6MLIBOR3M, JPYLIBOR6MLIBOR3M, JPYLIBOR6MLIBOR3M, JPYLIBOR6MLIBOR3M, JPYLIBOR6MLIBOR3M,
-    JPYLIBOR6MLIBOR3M };
-=======
-  private static final GeneratorInstrument<? extends GeneratorAttribute>[] FWD3_JPY_GENERATORS = new GeneratorInstrument<?>[] {
-      GENERATOR_JPYLIBOR3M,
-      JPYLIBOR6MLIBOR3M, JPYLIBOR6MLIBOR3M, JPYLIBOR6MLIBOR3M, JPYLIBOR6MLIBOR3M, JPYLIBOR6MLIBOR3M, JPYLIBOR6MLIBOR3M, JPYLIBOR6MLIBOR3M };
->>>>>>> f01eb699
+      GENERATOR_JPYLIBOR3M, JPYLIBOR6MLIBOR3M, JPYLIBOR6MLIBOR3M, JPYLIBOR6MLIBOR3M, JPYLIBOR6MLIBOR3M, JPYLIBOR6MLIBOR3M,
+      JPYLIBOR6MLIBOR3M,
+      JPYLIBOR6MLIBOR3M };
   /** Attributes for the JPY 3m LIBOR curve */
   private static final GeneratorAttributeIR[] FWD3_JPY_ATTR;
   static {
@@ -340,21 +293,17 @@
     FWD3_JPY_ATTR = new GeneratorAttributeIR[tenors.length];
     for (int i = 0; i < tenors.length; i++) {
       FWD3_JPY_ATTR[i] = new GeneratorAttributeIR(tenors[i]);
-      BUILDER_1.addNode(CURVE_NAME_FWD3_JPY, FWD3_JPY_GENERATORS[i].generateInstrument(NOW, FWD3_JPY_MARKET_QUOTES[i], 1, FWD3_JPY_ATTR[i]));
-      BUILDER_2.addNode(CURVE_NAME_FWD3_JPY, FWD3_JPY_GENERATORS[i].generateInstrument(NOW, FWD3_JPY_MARKET_QUOTES[i], 1, FWD3_JPY_ATTR[i]));
+      BUILDER_1.addNode(CURVE_NAME_FWD3_JPY,
+          FWD3_JPY_GENERATORS[i].generateInstrument(NOW, FWD3_JPY_MARKET_QUOTES[i], 1, FWD3_JPY_ATTR[i]));
+      BUILDER_2.addNode(CURVE_NAME_FWD3_JPY,
+          FWD3_JPY_GENERATORS[i].generateInstrument(NOW, FWD3_JPY_MARKET_QUOTES[i], 1, FWD3_JPY_ATTR[i]));
     }
   }
   /** Market values for the JPY 6m LIBOR curve */
   private static final double[] FWD6_JPY_MARKET_QUOTES = new double[] { 0.0035, 0.0035, 0.0035, 0.0040, 0.0040, 0.0040, 0.0075 };
   /** Vanilla instrument generators for the JPY 6m LIBOR curve */
-<<<<<<< HEAD
   private static final GeneratorInstrument[] FWD6_JPY_GENERATORS = new GeneratorInstrument[] {
-    GENERATOR_JPYLIBOR6M, JPY6MLIBOR6M, JPY6MLIBOR6M, JPY6MLIBOR6M, JPY6MLIBOR6M, JPY6MLIBOR6M, JPY6MLIBOR6M};
-=======
-  private static final GeneratorInstrument<? extends GeneratorAttribute>[] FWD6_JPY_GENERATORS = new GeneratorInstrument<?>[] {
-      GENERATOR_JPYLIBOR6M,
-      JPY6MLIBOR6M, JPY6MLIBOR6M, JPY6MLIBOR6M, JPY6MLIBOR6M, JPY6MLIBOR6M, JPY6MLIBOR6M };
->>>>>>> f01eb699
+      GENERATOR_JPYLIBOR6M, JPY6MLIBOR6M, JPY6MLIBOR6M, JPY6MLIBOR6M, JPY6MLIBOR6M, JPY6MLIBOR6M, JPY6MLIBOR6M };
   /** Attributes for the JPY 6m LIBOR curve */
   private static final GeneratorAttributeIR[] FWD6_JPY_ATTR;
   static {
@@ -364,8 +313,10 @@
     FWD6_JPY_ATTR = new GeneratorAttributeIR[tenors.length];
     for (int i = 0; i < tenors.length; i++) {
       FWD6_JPY_ATTR[i] = new GeneratorAttributeIR(tenors[i]);
-      BUILDER_1.addNode(CURVE_NAME_FWD6_JPY, FWD6_JPY_GENERATORS[i].generateInstrument(NOW, FWD6_JPY_MARKET_QUOTES[i], 1, FWD6_JPY_ATTR[i]));
-      BUILDER_2.addNode(CURVE_NAME_FWD6_JPY, FWD6_JPY_GENERATORS[i].generateInstrument(NOW, FWD6_JPY_MARKET_QUOTES[i], 1, FWD6_JPY_ATTR[i]));
+      BUILDER_1.addNode(CURVE_NAME_FWD6_JPY,
+          FWD6_JPY_GENERATORS[i].generateInstrument(NOW, FWD6_JPY_MARKET_QUOTES[i], 1, FWD6_JPY_ATTR[i]));
+      BUILDER_2.addNode(CURVE_NAME_FWD6_JPY,
+          FWD6_JPY_GENERATORS[i].generateInstrument(NOW, FWD6_JPY_MARKET_QUOTES[i], 1, FWD6_JPY_ATTR[i]));
     }
   }
   /** First set of curves constructed before today's fixing */
@@ -441,19 +392,10 @@
   @Override
   @Test
   public void testInstrumentsInCurvePriceToZero() {
-<<<<<<< HEAD
     testInstrumentsInCurvePriceToZero(BUILDER_1.copy().getBuilder(), BEFORE_FIXING_1.getFirst(), true);
     testInstrumentsInCurvePriceToZero(BUILDER_1.copy().getBuilder(), AFTER_FIXING_1.getFirst(), false);
     testInstrumentsInCurvePriceToZero(BUILDER_2.copy().getBuilder(), BEFORE_FIXING_2.getFirst(), true);
     testInstrumentsInCurvePriceToZero(BUILDER_2.copy().getBuilder(), AFTER_FIXING_2.getFirst(), false);
-=======
-    testInstrumentsInCurvePriceToZero(BUILDER_1.copy().withFixingTs(FIXING_TS_WITHOUT_TODAY).getBuilder(), BEFORE_FIXING_1.getFirst(),
-        true);
-    testInstrumentsInCurvePriceToZero(BUILDER_1.copy().withFixingTs(FIXING_TS_WITH_TODAY).getBuilder(), AFTER_FIXING_1.getFirst(), false);
-    testInstrumentsInCurvePriceToZero(BUILDER_2.copy().withFixingTs(FIXING_TS_WITHOUT_TODAY).getBuilder(), BEFORE_FIXING_2.getFirst(),
-        true);
-    testInstrumentsInCurvePriceToZero(BUILDER_2.copy().withFixingTs(FIXING_TS_WITH_TODAY).getBuilder(), AFTER_FIXING_2.getFirst(), false);
->>>>>>> f01eb699
   }
 
   /**
