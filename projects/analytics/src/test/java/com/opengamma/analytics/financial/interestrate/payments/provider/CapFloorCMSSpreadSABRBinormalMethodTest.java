--- conflicted
+++ resolved
@@ -240,12 +240,8 @@
     final EuropeanVanillaOption optionSpread = new EuropeanVanillaOption(STRIKE, FIXING_TIME, IS_CAP);
     final NormalFunctionData dataSpread = new NormalFunctionData(expectedRate1 - expectedRate2, 1.0, spreadVol);
     final Function1D<NormalFunctionData, Double> priceFunction = normalPrice.getPriceFunction(optionSpread);
-<<<<<<< HEAD
-    final double cmsSpreadPriceExpected = discountFactorPayment * priceFunction.apply(dataSpread) * CMS_CAP_SPREAD.getNotional() * CMS_CAP_SPREAD.getPaymentYearFraction();
-=======
-    final double cmsSpreadPriceExpected = discountFactorPayment * priceFunction.evaluate(dataSpread) * CMS_CAP_SPREAD.getNotional()
+    final double cmsSpreadPriceExpected = discountFactorPayment * priceFunction.apply(dataSpread) * CMS_CAP_SPREAD.getNotional()
         * CMS_CAP_SPREAD.getPaymentYearFraction();
->>>>>>> f01eb699
     assertEquals("CMS spread: price with constant correlation", cmsSpreadPriceExpected, cmsSpreadPrice, TOLERANCE_PV);
   }
 
