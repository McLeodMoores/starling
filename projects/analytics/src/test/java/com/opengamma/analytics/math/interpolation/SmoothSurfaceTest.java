--- conflicted
+++ resolved
@@ -67,11 +67,7 @@
     fit(NOISY_DATA, basisFunction, true, NODE_POS);
   }
 
-<<<<<<< HEAD
-  void fit(final List<Pair<double[], Double>> data, final Function1D<Double, Double> basisFunction, final boolean isNormalized, final List<double[]> nodePos) {
-=======
   private void fit(final List<Pair<double[], Double>> data, final Function1D<Double, Double> basisFunction, final boolean isNormalized, final List<double[]> nodePos) {
->>>>>>> 91dea594
     final Function1D<DoubleMatrix1D, Double> fom = new Function1D<DoubleMatrix1D, Double>() {
 
       @SuppressWarnings("synthetic-access")
