--- conflicted
+++ resolved
@@ -131,36 +131,20 @@
   /** The curve builder */
   private static final DiscountingMethodBondCurveSetUp BUILDER_FOR_TEST = DiscountingMethodBondCurveBuilder.setUp()
       .buildingFirst(CURVE_NAME_DSC_USD)
-<<<<<<< HEAD
       .using(CURVE_NAME_DSC_USD).forDiscounting(Currency.USD).forIndex(FED_FUNDS_INDEX.toOvernightIndex()).withInterpolator(INTERPOLATOR)
       .thenBuilding(CURVE_NAME_GOVTUS_USD)
-      .using(CURVE_NAME_GOVTUS_USD).forIssuer(Pairs.<Object, LegalEntityFilter<LegalEntity>>of(NAME_COUNTERPART, new LegalEntityShortName()))
+      .using(CURVE_NAME_GOVTUS_USD)
+      .forIssuer(Pairs.<Object, LegalEntityFilter<LegalEntity>> of(NAME_COUNTERPART, new LegalEntityShortName()))
       .withInterpolator(INTERPOLATOR);
-=======
-      .using(CURVE_NAME_DSC_USD).forDiscounting(Currency.USD).forOvernightIndex(FED_FUNDS_INDEX.toOvernightIndex())
-      .withInterpolator(INTERPOLATOR)
-      .thenBuilding(CURVE_NAME_GOVTUS_USD).using(CURVE_NAME_GOVTUS_USD)
-      .forIssuer(Pairs.<Object, LegalEntityFilter<LegalEntity>> of(NAME_COUNTERPART, new LegalEntityShortName()))
-      .withInterpolator(INTERPOLATOR)
-      .withKnownData(KNOWN_DATA);
->>>>>>> f01eb699
   /** Market values for the discounting curve */
   private static final double[] DSC_USD_MARKET_QUOTES = new double[] { 0.0400, 0.0400, 0.0400, 0.0400, 0.0400, 0.0400, 0.0400, 0.0400,
       0.0400, 0.0400, 0.0400,
       0.0400 };
   /** Vanilla instrument generators for the discounting curve */
-<<<<<<< HEAD
-  private static final GeneratorInstrument[] DSC_USD_GENERATORS =
-      new GeneratorInstrument[] {GENERATOR_DEPOSIT_ON_USD, GENERATOR_OIS_USD, GENERATOR_OIS_USD, GENERATOR_OIS_USD,
-    GENERATOR_OIS_USD, GENERATOR_OIS_USD, GENERATOR_OIS_USD, GENERATOR_OIS_USD, GENERATOR_OIS_USD, GENERATOR_OIS_USD,
-    GENERATOR_OIS_USD, GENERATOR_OIS_USD };
-=======
-  private static final GeneratorInstrument<? extends GeneratorAttribute>[] DSC_USD_GENERATORS = new GeneratorInstrument<?>[] {
-      GENERATOR_DEPOSIT_ON_USD,
-      GENERATOR_OIS_USD, GENERATOR_OIS_USD, GENERATOR_OIS_USD, GENERATOR_OIS_USD, GENERATOR_OIS_USD, GENERATOR_OIS_USD, GENERATOR_OIS_USD,
-      GENERATOR_OIS_USD,
-      GENERATOR_OIS_USD, GENERATOR_OIS_USD, GENERATOR_OIS_USD };
->>>>>>> f01eb699
+  private static final GeneratorInstrument[] DSC_USD_GENERATORS = new GeneratorInstrument[] { GENERATOR_DEPOSIT_ON_USD, GENERATOR_OIS_USD,
+      GENERATOR_OIS_USD, GENERATOR_OIS_USD,
+      GENERATOR_OIS_USD, GENERATOR_OIS_USD, GENERATOR_OIS_USD, GENERATOR_OIS_USD, GENERATOR_OIS_USD, GENERATOR_OIS_USD,
+      GENERATOR_OIS_USD, GENERATOR_OIS_USD };
   /** Attribute generators for the discounting curve */
   private static final GeneratorAttributeIR[] DSC_USD_ATTR;
   static {
@@ -170,20 +154,15 @@
     DSC_USD_ATTR = new GeneratorAttributeIR[tenors.length];
     for (int i = 0; i < tenors.length; i++) {
       DSC_USD_ATTR[i] = new GeneratorAttributeIR(tenors[i]);
-      BUILDER_FOR_TEST.addNode(CURVE_NAME_DSC_USD, DSC_USD_GENERATORS[i].generateInstrument(NOW, DSC_USD_MARKET_QUOTES[i], 1, DSC_USD_ATTR[i]));
+      BUILDER_FOR_TEST.addNode(CURVE_NAME_DSC_USD,
+          DSC_USD_GENERATORS[i].generateInstrument(NOW, DSC_USD_MARKET_QUOTES[i], 1, DSC_USD_ATTR[i]));
     }
   }
   /** Market values for the government curve */
   private static final double[] GOVTUS_USD_MARKET_QUOTES = new double[] { 0.0010, 0.0015, 0.0020, 0.0015 };
   /** Vanilla instrument generators for the government curve */
-<<<<<<< HEAD
-  private static final GeneratorInstrument[] GOVTUS_USD_GENERATORS =
-      new GeneratorInstrument[] {GENERATOR_DEPOSIT_ON_USGOVT, GENERATOR_BILL[0], GENERATOR_BILL[1], GENERATOR_BILL[2]};
-=======
-  private static final GeneratorInstrument<? extends GeneratorAttribute>[] GOVTUS_USD_GENERATORS = new GeneratorInstrument<?>[] {
-      GENERATOR_DEPOSIT_ON_USGOVT,
+  private static final GeneratorInstrument[] GOVTUS_USD_GENERATORS = new GeneratorInstrument[] { GENERATOR_DEPOSIT_ON_USGOVT,
       GENERATOR_BILL[0], GENERATOR_BILL[1], GENERATOR_BILL[2] };
->>>>>>> f01eb699
   /** Attribute generates for the government curve */
   private static final GeneratorAttributeIR[] GOVTUS_USD_ATTR;
   static {
@@ -191,7 +170,8 @@
     GOVTUS_USD_ATTR = new GeneratorAttributeIR[tenors.length];
     for (int i = 0; i < tenors.length; i++) {
       GOVTUS_USD_ATTR[i] = new GeneratorAttributeIR(tenors[i]);
-      BUILDER_FOR_TEST.addNode(CURVE_NAME_GOVTUS_USD, GOVTUS_USD_GENERATORS[i].generateInstrument(NOW, GOVTUS_USD_MARKET_QUOTES[i], 1, GOVTUS_USD_ATTR[i]));
+      BUILDER_FOR_TEST.addNode(CURVE_NAME_GOVTUS_USD,
+          GOVTUS_USD_GENERATORS[i].generateInstrument(NOW, GOVTUS_USD_MARKET_QUOTES[i], 1, GOVTUS_USD_ATTR[i]));
     }
   }
   /** Curves constructed before today's fixing */
@@ -221,7 +201,6 @@
   @Override
   @Test
   public void testInstrumentsInCurvePriceToZero() {
-<<<<<<< HEAD
     Map<String, InstrumentDefinition<?>[]> definitions = BUILDER_FOR_TEST.copy()
         .getBuilder()
         .getDefinitionsForCurves();
@@ -234,19 +213,6 @@
         .getDefinitionsForCurves();
     curveConstructionTest(definitions.get(CURVE_NAME_DSC_USD), AFTER_TODAYS_FIXING.getFirst(),
         PresentValueIssuerCalculator.getInstance(), FIXING_TS_WITH_TODAY, FX_MATRIX, NOW, Currency.USD);
-=======
-    Map<String, InstrumentDefinition<?>[]> definitions = BUILDER_FOR_TEST.copy().withFixingTs(FIXING_TS_WITHOUT_TODAY).getBuilder()
-        .getDefinitionsForCurves(NOW);
-    curveConstructionTest(definitions.get(CURVE_NAME_DSC_USD), BEFORE_TODAYS_FIXING.getFirst(), PresentValueIssuerCalculator.getInstance(),
-        FIXING_TS_WITHOUT_TODAY, FX_MATRIX, NOW, Currency.USD);
-    curveConstructionTest(definitions.get(CURVE_NAME_GOVTUS_USD), BEFORE_TODAYS_FIXING.getFirst(),
-        PresentValueIssuerCalculator.getInstance(),
-        FIXING_TS_WITHOUT_TODAY, FX_MATRIX, NOW, Currency.USD);
-    definitions = BUILDER_FOR_TEST.copy().withFixingTs(FIXING_TS_WITH_TODAY).getBuilder().getDefinitionsForCurves(NOW);
-    curveConstructionTest(definitions.get(CURVE_NAME_DSC_USD), AFTER_TODAYS_FIXING.getFirst(), PresentValueIssuerCalculator.getInstance(),
-        FIXING_TS_WITH_TODAY,
-        FX_MATRIX, NOW, Currency.USD);
->>>>>>> f01eb699
     curveConstructionTest(definitions.get(CURVE_NAME_GOVTUS_USD), AFTER_TODAYS_FIXING.getFirst(),
         PresentValueIssuerCalculator.getInstance(),
         FIXING_TS_WITH_TODAY, FX_MATRIX, NOW, Currency.USD);
