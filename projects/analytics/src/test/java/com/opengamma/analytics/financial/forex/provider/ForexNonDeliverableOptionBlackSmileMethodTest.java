/**
 * Copyright (C) 2011 - present by OpenGamma Inc. and the OpenGamma group of companies
 *
 * Please see distribution for license.
 *
 * Modified by McLeod Moores Software Limited.
 *
 * Copyright (C) 2016 - present McLeod Moores Software Limited.  All rights reserved.
 */
package com.opengamma.analytics.financial.forex.provider;

import static org.testng.Assert.assertEquals;

import java.util.Collections;

import org.testng.annotations.Test;
import org.threeten.bp.Period;
import org.threeten.bp.ZonedDateTime;

import com.mcleodmoores.date.WeekendWorkingDayCalendar;
import com.mcleodmoores.date.WorkingDayCalendar;
import com.opengamma.analytics.financial.forex.definition.ForexDefinition;
import com.opengamma.analytics.financial.forex.definition.ForexNonDeliverableForwardDefinition;
import com.opengamma.analytics.financial.forex.definition.ForexNonDeliverableOptionDefinition;
import com.opengamma.analytics.financial.forex.definition.ForexOptionVanillaDefinition;
import com.opengamma.analytics.financial.forex.derivative.ForexNonDeliverableOption;
import com.opengamma.analytics.financial.forex.derivative.ForexOptionVanilla;
import com.opengamma.analytics.financial.forex.method.PresentValueForexBlackVolatilityNodeSensitivityDataBundle;
import com.opengamma.analytics.financial.forex.method.PresentValueForexBlackVolatilitySensitivity;
import com.opengamma.analytics.financial.instrument.index.IborIndex;
import com.opengamma.analytics.financial.instrument.index.IndexON;
import com.opengamma.analytics.financial.model.ImmutableFxMatrix;
import com.opengamma.analytics.financial.model.UncheckedMutableFxMatrix;
import com.opengamma.analytics.financial.model.interestrate.curve.YieldAndDiscountCurve;
import com.opengamma.analytics.financial.model.volatility.surface.SmileDeltaTermStructureParametersStrikeInterpolation;
import com.opengamma.analytics.financial.provider.calculator.blackforex.CurrencyExposureForexBlackSmileCalculator;
import com.opengamma.analytics.financial.provider.calculator.blackforex.PresentValueForexBlackSmileCalculator;
import com.opengamma.analytics.financial.provider.description.forex.BlackForexSmileProviderDiscount;
import com.opengamma.analytics.financial.provider.description.forex.BlackForexSmileProviderInterface;
import com.opengamma.analytics.financial.provider.description.interestrate.MulticurveProviderDiscount;
import com.opengamma.analytics.financial.provider.sensitivity.multicurve.MultipleCurrencyMulticurveSensitivity;
import com.opengamma.analytics.financial.schedule.ScheduleCalculator;
import com.opengamma.analytics.financial.util.AssertSensitivityObjects;
import com.opengamma.analytics.math.matrix.OGMatrixAlgebra;
import com.opengamma.analytics.util.time.TimeCalculator;
import com.opengamma.financial.convention.businessday.BusinessDayConvention;
import com.opengamma.financial.convention.businessday.BusinessDayConventions;
import com.opengamma.util.money.Currency;
import com.opengamma.util.money.MultipleCurrencyAmount;
import com.opengamma.util.test.TestGroup;
import com.opengamma.util.time.DateUtils;
import com.opengamma.util.tuple.DoublesPair;
import com.opengamma.util.tuple.Pairs;

/**
 * Tests related to the valuation of non-deliverable options using the Black model.
 */
@Test(groups = TestGroup.UNIT)
public class ForexNonDeliverableOptionBlackSmileMethodTest {
  /** The calculator being tested */
  private static final ForexNonDeliverableOptionBlackSmileMethod CALCULATOR = ForexNonDeliverableOptionBlackSmileMethod.getInstance();
  /** Discounting curves */
  private static final MulticurveProviderDiscount CURVES = MulticurveProviderDiscountForexDataSets.createMulticurvesForex();
  /** The working day calendar */
  private static final WorkingDayCalendar CALENDAR = WeekendWorkingDayCalendar.SATURDAY_SUNDAY;
  /** The business day convention used for adjusting dates */
  private static final BusinessDayConvention BUSINESS_DAY = BusinessDayConventions.MODIFIED_FOLLOWING;
  /** The number of settlement days */
  private static final int SETTLEMENT_DAYS = 2;
  /** KRW */
  private static final Currency KRW = Currency.of("KRW");
  /** The FX fixing date */
  private static final ZonedDateTime FX_FIXING_DATE = DateUtils.getUTCDate(2012, 5, 2);
  /** The payment date */
  private static final ZonedDateTime PAYMENT_DATE = DateUtils.getUTCDate(2012, 5, 4);
  /** The EUR notional - the deliverable amount */
  private static final double EUR_NOTIONAL = 123;
  /** The KRWEUR strike */
  private static final double STRIKE = 1600;
  /** The underlying non-deliverable forward definition */
  private static final ForexNonDeliverableForwardDefinition NDF_DEFINITION = new ForexNonDeliverableForwardDefinition(KRW, Currency.EUR,
      EUR_NOTIONAL, STRIKE, FX_FIXING_DATE, PAYMENT_DATE);
  /** The underlying deliverable forward equivalent */
  private static final ForexDefinition DELIVERABLE_EQUIVALENT_DEFINITION = new ForexDefinition(KRW, Currency.EUR, PAYMENT_DATE,
      -EUR_NOTIONAL * STRIKE, 1.0 / STRIKE);
  /** Is the option a call */
  private static final boolean IS_CALL = true;
  /** Is the option long */
  private static final boolean IS_LONG = true;
  /** The non-deliverable option definition */
  private static final ForexNonDeliverableOptionDefinition NDO_DEFINITION = new ForexNonDeliverableOptionDefinition(NDF_DEFINITION, IS_CALL,
      IS_LONG);
  /** The equivalent deliverable option definition */
  private static final ForexOptionVanillaDefinition DELIVERABLE_EQUIVALENT_OPTION_DEFINITION = new ForexOptionVanillaDefinition(
      DELIVERABLE_EQUIVALENT_DEFINITION, FX_FIXING_DATE, IS_CALL, IS_LONG);
  /** The reference date */
  private static final ZonedDateTime VALUATION_DATE = DateUtils.getUTCDate(2011, 11, 10);
  /** The non-deliverable option derivative */
  private static final ForexNonDeliverableOption NDO = NDO_DEFINITION.toDerivative(VALUATION_DATE);
  /** The equivalent deliverable option derivative */
  private static final ForexOptionVanilla DELIVERABLE_EQUIVALENT_OPTION = DELIVERABLE_EQUIVALENT_OPTION_DEFINITION
      .toDerivative(VALUATION_DATE);
  /** FX volatility expiry periods */
  private static final Period[] EXPIRY_PERIOD = new Period[] { Period.ofMonths(3), Period.ofMonths(6), Period.ofYears(1),
      Period.ofYears(2), Period.ofYears(5) };
  /** The expiry times for the volatility surface */
  private static final double[] TIME_TO_EXPIRY = new double[EXPIRY_PERIOD.length + 1];
  static {
    final ZonedDateTime spotDate = ScheduleCalculator.getAdjustedDate(VALUATION_DATE, SETTLEMENT_DAYS, CALENDAR);
    final ZonedDateTime[] paymentDates = new ZonedDateTime[EXPIRY_PERIOD.length];
    final ZonedDateTime[] expiryDates = new ZonedDateTime[EXPIRY_PERIOD.length];
    TIME_TO_EXPIRY[0] = 0.0;
    for (int i = 0; i < EXPIRY_PERIOD.length; i++) {
      paymentDates[i] = ScheduleCalculator.getAdjustedDate(spotDate, EXPIRY_PERIOD[i], BUSINESS_DAY, CALENDAR);
      expiryDates[i] = ScheduleCalculator.getAdjustedDate(paymentDates[i], -SETTLEMENT_DAYS, CALENDAR);
      TIME_TO_EXPIRY[i + 1] = TimeCalculator.getTimeBetween(VALUATION_DATE, expiryDates[i]);
    }
  }
  /** The ATM volatilities */
  private static final double[] ATM = { 0.175, 0.185, 0.18, 0.17, 0.16, 0.16 };
  /** The delta */
  private static final double[] DELTA = new double[] { 0.10, 0.25 };
  /** Risk reversals */
  private static final double[][] RISK_REVERSAL = new double[][] { { -0.010, -0.0050 }, { -0.011, -0.0060 }, { -0.012, -0.0070 },
      { -0.013, -0.0080 }, { -0.014, -0.0090 },
      { -0.014, -0.0090 } };
  /** Strangles */
  private static final double[][] STRANGLE = new double[][] { { 0.0300, 0.0100 }, { 0.0310, 0.0110 }, { 0.0320, 0.0120 },
      { 0.0330, 0.0130 }, { 0.0340, 0.0140 }, { 0.0340, 0.0140 } };
  /** The volatility surface */
  private static final SmileDeltaTermStructureParametersStrikeInterpolation SMILE_TERM = new SmileDeltaTermStructureParametersStrikeInterpolation(
      TIME_TO_EXPIRY, DELTA, ATM, RISK_REVERSAL, STRANGLE);
  /** All market data */
  private static final BlackForexSmileProviderDiscount MARKET_DATA = new BlackForexSmileProviderDiscount(CURVES, SMILE_TERM,
      Pairs.of(Currency.EUR, KRW));
  /** The calculation tolerance */
  private static final double EPS = 1e-9;

  /**
   * Tests that the value of a NDF is the same as an FX option with inverted strike and notional.
   */
  @Test
  public void presentValue() {
    final MultipleCurrencyAmount pvNDO = CALCULATOR.presentValue(NDO, MARKET_DATA);
    final MultipleCurrencyAmount pvFXO = ForexOptionVanillaBlackSmileMethod.getInstance().presentValue(DELIVERABLE_EQUIVALENT_OPTION,
        MARKET_DATA);
    assertEquals(pvFXO, pvNDO, "Forex non-deliverable option: present value");
  }

  /**
   * Checks that the calculator points to the correct method.
   */
  @Test
  public void presentValueMethodVsCalculator() {
    final MultipleCurrencyAmount pvMethod = CALCULATOR.presentValue(NDO, MARKET_DATA);
    final MultipleCurrencyAmount pvCalculator = NDO.accept(PresentValueForexBlackSmileCalculator.getInstance(), MARKET_DATA);
    assertEquals(pvMethod, pvCalculator, "Forex non-deliverable option: present value");
  }

  /**
   * Tests the currency exposure against the present value.
   */
  @Test
  public void currencyExposureVsPresentValue() {
    final MultipleCurrencyAmount pv = CALCULATOR.presentValue(NDO, MARKET_DATA);
    final MultipleCurrencyAmount ce = CALCULATOR.currencyExposure(NDO, MARKET_DATA);
    final double usdKrw = CURVES.getFxRate(Currency.EUR, KRW);
    assertEquals(ce.getAmount(Currency.EUR) + ce.getAmount(KRW) / usdKrw, pv.getAmount(Currency.EUR), EPS,
        "Forex vanilla option: currency exposure vs present value");
  }

  /**
   * Checks that the calculator points to the correct method.
   */
  @Test
  public void currencyExposureMethodVsCalculator() {
    final MultipleCurrencyAmount ceMethod = CALCULATOR.currencyExposure(NDO, MARKET_DATA);
    final MultipleCurrencyAmount ceCalculator = NDO.accept(CurrencyExposureForexBlackSmileCalculator.getInstance(), MARKET_DATA);
    assertEquals(ceMethod, ceCalculator, "Forex non-deliverable option: currency exposure");
  }

  /**
   * Tests that the curve sensitivities of a NDO is the same as an FX option with inverted strike and notional.
   */
  @Test
  public void presentValueCurveSensitivity() {
    final double tolerance = 1.0e-2;
    final MultipleCurrencyMulticurveSensitivity pvcsNDO = CALCULATOR.presentValueCurveSensitivity(NDO, MARKET_DATA).cleaned();
    final MultipleCurrencyMulticurveSensitivity pvcsFXO = ForexOptionVanillaBlackSmileMethod.getInstance()
        .presentValueCurveSensitivity(DELIVERABLE_EQUIVALENT_OPTION, MARKET_DATA).cleaned();
    AssertSensitivityObjects.assertEquals("Forex non-deliverable option: present value curve sensitivity", pvcsFXO, pvcsNDO, tolerance);
  }

  /**
   * Tests the forward rate of a NDO.
   */
  @Test
  public void forwardForexRate() {
    final double fwd = CALCULATOR.forwardForexRate(NDO, CURVES);
    final double fwdExpected = ForexNonDeliverableForwardDiscountingMethod.getInstance().forwardForexRate(NDO.getUnderlyingNDF(), CURVES);
    assertEquals(fwdExpected, fwd, EPS, "Forex non-deliverable option: forward rate");
  }

  /**
   * Tests the volatility sensitivity of a NDO is the same as an FX option with inverted strike and notional.
   */
  @Test
  public void presentValueVolatilitySensitivity() {
    final PresentValueForexBlackVolatilitySensitivity pvvsNDO = CALCULATOR.presentValueBlackVolatilitySensitivity(NDO, MARKET_DATA);
    final PresentValueForexBlackVolatilitySensitivity pvvsFXO = ForexOptionVanillaBlackSmileMethod.getInstance()
        .presentValueBlackVolatilitySensitivity(DELIVERABLE_EQUIVALENT_OPTION, MARKET_DATA);
    final DoublesPair point = DoublesPair.of(NDO.getExpiryTime(), NDO.getStrike());
    assertEquals(pvvsFXO.getVega().getMap().get(point), pvvsNDO.getVega().getMap().get(point), EPS,
        "Forex non-deliverable option: present value curve sensitivity");
  }

  /**
   * Tests the volatility node sensitivities of a NDO is the same as an FX option with inverted strike and notional.
   */
  @Test
  public void presentValueVolatilityNodeSensitivity() {
    final PresentValueForexBlackVolatilityNodeSensitivityDataBundle nsNDO = CALCULATOR.presentValueVolatilityNodeSensitivity(NDO,
        MARKET_DATA);
    final PresentValueForexBlackVolatilityNodeSensitivityDataBundle nsFXO = ForexOptionVanillaBlackSmileMethod.getInstance()
        .presentValueBlackVolatilityNodeSensitivity(DELIVERABLE_EQUIVALENT_OPTION, MARKET_DATA);
    for (int i = 0; i < EXPIRY_PERIOD.length; i++) {
      for (int j = 0; j < nsNDO.getDelta().getNumberOfElements(); j++) {
        assertEquals(nsFXO.getVega().getEntry(i, j), nsNDO.getVega().getEntry(i, j), EPS, "Forex non-deliverable option: vega node");
      }
    }
  }

  /**
   * Tests the delta calculations against an approximation calculated using central finite difference.
   */
  @Test
  public void testDelta() {
    final SmileDeltaTermStructureParametersStrikeInterpolation flatVols = new SmileDeltaTermStructureParametersStrikeInterpolation(
        new double[] { 1, 2 }, new double[] { 0.1, 0.25 }, new double[][] { { 0.2, 0.2, 0.2, 0.2, 0.2 }, { 0.2, 0.2, 0.2, 0.2, 0.2 } });
    final MulticurveProviderDiscount spotCurves = new MulticurveProviderDiscount(CURVES.getDiscountingCurves(),
        Collections.<IborIndex, YieldAndDiscountCurve> emptyMap(),
        Collections.<IndexON, YieldAndDiscountCurve> emptyMap(), CURVES.getFxRates());
    final BlackForexSmileProviderInterface spot = new BlackForexSmileProviderDiscount(spotCurves, flatVols,
        Pairs.of(KRW, Currency.EUR));
    final double eurDf = CURVES.getDiscountFactor(Currency.EUR, NDO.getUnderlyingNDF().getPaymentTime());
    final double krwDf = CURVES.getDiscountFactor(KRW, NDO.getUnderlyingNDF().getPaymentTime());
    final double eps = 1e-8; // small because 1 KRW = 0.000625 EUR
    final double spotFx = CURVES.getFxRate(KRW, Currency.EUR);
    final UncheckedMutableFxMatrix fxUp = UncheckedMutableFxMatrix.of();
    fxUp.addCurrency(KRW, Currency.EUR, spotFx + eps * eurDf / krwDf); // to give 1 eps change in forward
    final MulticurveProviderDiscount spotUpCurves = new MulticurveProviderDiscount(CURVES.getDiscountingCurves(),
        Collections.<IborIndex, YieldAndDiscountCurve> emptyMap(),
        Collections.<IndexON, YieldAndDiscountCurve> emptyMap(), ImmutableFxMatrix.of(fxUp));
    final BlackForexSmileProviderInterface spotUp = new BlackForexSmileProviderDiscount(spotUpCurves, flatVols,
        Pairs.of(KRW, Currency.EUR));
    final UncheckedMutableFxMatrix fxDown = UncheckedMutableFxMatrix.of();
    fxDown.addCurrency(KRW, Currency.EUR, spotFx - eps * eurDf / krwDf); // to give 1 eps change in forward
    final MulticurveProviderDiscount spotDownCurves = new MulticurveProviderDiscount(CURVES.getDiscountingCurves(),
        Collections.<IborIndex, YieldAndDiscountCurve> emptyMap(),
        Collections.<IndexON, YieldAndDiscountCurve> emptyMap(), ImmutableFxMatrix.of(fxDown));
    final BlackForexSmileProviderInterface spotDown = new BlackForexSmileProviderDiscount(spotDownCurves, flatVols,
        Pairs.of(KRW, Currency.EUR));
    final double spotDelta = CALCULATOR.theoreticalSpotDelta(NDO, spot);
    final double forwardDelta = CALCULATOR.theoreticalForwardDelta(NDO, spot);
    final double directTheoreticalRelativeDelta = CALCULATOR.theoreticalRelativeDelta(NDO, spot, true);
    final double priceUp = CALCULATOR.presentValue(NDO, spotUp).getAmount(Currency.EUR) / EUR_NOTIONAL / STRIKE;
    final double priceDown = CALCULATOR.presentValue(NDO, spotDown).getAmount(Currency.EUR) / EUR_NOTIONAL / STRIKE;
    final double delta = CALCULATOR.delta(NDO, spot, true).getAmount() / EUR_NOTIONAL / STRIKE;
    final double relativeDelta = CALCULATOR.relativeDelta(NDO, spot, true);
    assertEquals(spotDelta, (priceUp - priceDown) / 2 / eps, 1e-6);
    assertEquals(forwardDelta, (priceUp - priceDown) / 2 / eps / eurDf, 1e-6);
    assertEquals(directTheoreticalRelativeDelta, spotDelta, 1e-12);
    assertEquals(delta, spotDelta, 1e-12);
    assertEquals(relativeDelta, spotDelta * krwDf, 1e-12);
  }

  /**
   * Tests that signs are changed for short trades.
   */
  @Test
<<<<<<< HEAD
  public void temp() {
    final double eps = 1e-6;
    final double spotFx = CURVES.getFxRate(KRW, Currency.EUR);
    final UncheckedMutableFxMatrix fxUp = UncheckedMutableFxMatrix.of();
    fxUp.addCurrency(KRW, Currency.EUR, spotFx + eps);
    final MulticurveProviderDiscount spotUpCurves = new MulticurveProviderDiscount(CURVES.getDiscountingCurves(), Collections.<IborIndex, YieldAndDiscountCurve>emptyMap(),
        Collections.<IndexON, YieldAndDiscountCurve>emptyMap(), ImmutableFxMatrix.of(fxUp));
    final BlackForexSmileProviderInterface spotUp = new BlackForexSmileProviderDiscount(spotUpCurves, MARKET_DATA.getVolatility(), Pairs.of(KRW, Currency.EUR));
    final UncheckedMutableFxMatrix fxDown = UncheckedMutableFxMatrix.of();
    fxDown.addCurrency(KRW, Currency.EUR, spotFx - eps);
    final MulticurveProviderDiscount spotDownCurves = new MulticurveProviderDiscount(CURVES.getDiscountingCurves(), Collections.<IborIndex, YieldAndDiscountCurve>emptyMap(),
        Collections.<IndexON, YieldAndDiscountCurve>emptyMap(), ImmutableFxMatrix.of(fxDown));
    final BlackForexSmileProviderInterface spotDown = new BlackForexSmileProviderDiscount(spotDownCurves, MARKET_DATA.getVolatility(), Pairs.of(KRW, Currency.EUR));
    final double spotDelta = ForexOptionVanillaBlackSmileMethod.getInstance().spotDeltaTheoretical(DELIVERABLE_EQUIVALENT_OPTION, MARKET_DATA);
    final double pvUp = ForexOptionVanillaBlackSmileMethod.getInstance().presentValue(DELIVERABLE_EQUIVALENT_OPTION, spotUp).getAmount(Currency.EUR);
    final double pvDown = ForexOptionVanillaBlackSmileMethod.getInstance().presentValue(DELIVERABLE_EQUIVALENT_OPTION, spotDown).getAmount(Currency.EUR);
    final double delta = (pvUp - pvDown) / 2 / eps / STRIKE / EUR_NOTIONAL;
=======
  public void testLongShort() {
    final ForexNonDeliverableOption otherSide = new ForexNonDeliverableOptionDefinition(NDF_DEFINITION, IS_CALL,
        !IS_LONG).toDerivative(VALUATION_DATE);
    assertEquals(CALCULATOR.presentValue(otherSide, MARKET_DATA), CALCULATOR.presentValue(NDO, MARKET_DATA).multipliedBy(-1));
    assertEquals(CALCULATOR.currencyExposure(otherSide, MARKET_DATA), CALCULATOR.currencyExposure(NDO, MARKET_DATA).multipliedBy(-1));
    assertEquals(CALCULATOR.theoreticalRelativeDelta(otherSide, MARKET_DATA, true),
        -CALCULATOR.theoreticalRelativeDelta(NDO, MARKET_DATA, true));
    assertEquals(CALCULATOR.delta(otherSide, MARKET_DATA, true), CALCULATOR.delta(NDO, MARKET_DATA, true).multipliedBy(-1));
    assertEquals(CALCULATOR.relativeDelta(otherSide, MARKET_DATA, true), -CALCULATOR.relativeDelta(NDO, MARKET_DATA, true));
    assertEquals(CALCULATOR.presentValueCurveSensitivity(otherSide, MARKET_DATA),
        CALCULATOR.presentValueCurveSensitivity(NDO, MARKET_DATA).multipliedBy(-1));
    assertEquals(CALCULATOR.presentValueBlackVolatilitySensitivity(otherSide, MARKET_DATA),
        CALCULATOR.presentValueBlackVolatilitySensitivity(NDO, MARKET_DATA).multipliedBy(-1));
    assertEquals(CALCULATOR.presentValueVolatilityNodeSensitivity(otherSide, MARKET_DATA).getVega(),
        new OGMatrixAlgebra().scale(CALCULATOR.presentValueVolatilityNodeSensitivity(NDO, MARKET_DATA).getVega(), -1));
    // shouldn't change
    assertEquals(CALCULATOR.theoreticalSpotDelta(otherSide, MARKET_DATA), CALCULATOR.theoreticalSpotDelta(NDO, MARKET_DATA));
    assertEquals(CALCULATOR.theoreticalForwardDelta(otherSide, MARKET_DATA), CALCULATOR.theoreticalForwardDelta(NDO, MARKET_DATA));
>>>>>>> f01eb699
  }

}<|MERGE_RESOLUTION|>--- conflicted
+++ resolved
@@ -278,25 +278,6 @@
    * Tests that signs are changed for short trades.
    */
   @Test
-<<<<<<< HEAD
-  public void temp() {
-    final double eps = 1e-6;
-    final double spotFx = CURVES.getFxRate(KRW, Currency.EUR);
-    final UncheckedMutableFxMatrix fxUp = UncheckedMutableFxMatrix.of();
-    fxUp.addCurrency(KRW, Currency.EUR, spotFx + eps);
-    final MulticurveProviderDiscount spotUpCurves = new MulticurveProviderDiscount(CURVES.getDiscountingCurves(), Collections.<IborIndex, YieldAndDiscountCurve>emptyMap(),
-        Collections.<IndexON, YieldAndDiscountCurve>emptyMap(), ImmutableFxMatrix.of(fxUp));
-    final BlackForexSmileProviderInterface spotUp = new BlackForexSmileProviderDiscount(spotUpCurves, MARKET_DATA.getVolatility(), Pairs.of(KRW, Currency.EUR));
-    final UncheckedMutableFxMatrix fxDown = UncheckedMutableFxMatrix.of();
-    fxDown.addCurrency(KRW, Currency.EUR, spotFx - eps);
-    final MulticurveProviderDiscount spotDownCurves = new MulticurveProviderDiscount(CURVES.getDiscountingCurves(), Collections.<IborIndex, YieldAndDiscountCurve>emptyMap(),
-        Collections.<IndexON, YieldAndDiscountCurve>emptyMap(), ImmutableFxMatrix.of(fxDown));
-    final BlackForexSmileProviderInterface spotDown = new BlackForexSmileProviderDiscount(spotDownCurves, MARKET_DATA.getVolatility(), Pairs.of(KRW, Currency.EUR));
-    final double spotDelta = ForexOptionVanillaBlackSmileMethod.getInstance().spotDeltaTheoretical(DELIVERABLE_EQUIVALENT_OPTION, MARKET_DATA);
-    final double pvUp = ForexOptionVanillaBlackSmileMethod.getInstance().presentValue(DELIVERABLE_EQUIVALENT_OPTION, spotUp).getAmount(Currency.EUR);
-    final double pvDown = ForexOptionVanillaBlackSmileMethod.getInstance().presentValue(DELIVERABLE_EQUIVALENT_OPTION, spotDown).getAmount(Currency.EUR);
-    final double delta = (pvUp - pvDown) / 2 / eps / STRIKE / EUR_NOTIONAL;
-=======
   public void testLongShort() {
     final ForexNonDeliverableOption otherSide = new ForexNonDeliverableOptionDefinition(NDF_DEFINITION, IS_CALL,
         !IS_LONG).toDerivative(VALUATION_DATE);
@@ -315,7 +296,6 @@
     // shouldn't change
     assertEquals(CALCULATOR.theoreticalSpotDelta(otherSide, MARKET_DATA), CALCULATOR.theoreticalSpotDelta(NDO, MARKET_DATA));
     assertEquals(CALCULATOR.theoreticalForwardDelta(otherSide, MARKET_DATA), CALCULATOR.theoreticalForwardDelta(NDO, MARKET_DATA));
->>>>>>> f01eb699
   }
 
 }