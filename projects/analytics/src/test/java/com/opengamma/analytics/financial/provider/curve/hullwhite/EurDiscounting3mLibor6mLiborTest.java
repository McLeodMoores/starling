/**
 * Copyright (C) 2012 - present by OpenGamma Inc. and the OpenGamma group of companies
 *
 * Please see distribution for license.
 */
package com.opengamma.analytics.financial.provider.curve.hullwhite;

import static com.opengamma.analytics.financial.provider.curve.CurveBuildingTestUtils.assertFiniteDifferenceSensitivities;
import static com.opengamma.analytics.financial.provider.curve.CurveBuildingTestUtils.assertMatrixEquals;
import static com.opengamma.analytics.financial.provider.curve.CurveBuildingTestUtils.assertNoSensitivities;
import static com.opengamma.analytics.financial.provider.curve.CurveBuildingTestUtils.assertYieldCurvesEqual;
import static com.opengamma.analytics.financial.provider.curve.CurveBuildingTestUtils.assertYieldCurvesNotEqual;
import static com.opengamma.analytics.financial.provider.curve.CurveBuildingTestUtils.curveConstructionTest;
import static org.testng.Assert.assertEquals;

import java.io.FileWriter;
import java.io.IOException;
import java.util.HashMap;
import java.util.Map;

import org.testng.annotations.Test;
import org.threeten.bp.Period;
import org.threeten.bp.ZonedDateTime;

import com.mcleodmoores.analytics.financial.curve.interestrate.HullWhiteMethodCurveBuilder;
import com.mcleodmoores.analytics.financial.curve.interestrate.HullWhiteMethodCurveSetUp;
import com.mcleodmoores.analytics.financial.index.Index;
import com.mcleodmoores.date.WeekendWorkingDayCalendar;
import com.mcleodmoores.date.WorkingDayCalendar;
import com.opengamma.analytics.financial.forex.method.FXMatrix;
import com.opengamma.analytics.financial.instrument.InstrumentDefinition;
import com.opengamma.analytics.financial.instrument.future.InterestRateFutureSecurityDefinition;
import com.opengamma.analytics.financial.instrument.index.GeneratorAttribute;
import com.opengamma.analytics.financial.instrument.index.GeneratorAttributeIR;
import com.opengamma.analytics.financial.instrument.index.GeneratorDepositIbor;
import com.opengamma.analytics.financial.instrument.index.GeneratorDepositON;
import com.opengamma.analytics.financial.instrument.index.GeneratorFRA;
import com.opengamma.analytics.financial.instrument.index.GeneratorInstrument;
import com.opengamma.analytics.financial.instrument.index.GeneratorInterestRateFutures;
import com.opengamma.analytics.financial.instrument.index.GeneratorSwapFixedIbor;
import com.opengamma.analytics.financial.instrument.index.GeneratorSwapFixedIborMaster;
import com.opengamma.analytics.financial.instrument.index.GeneratorSwapFixedON;
import com.opengamma.analytics.financial.instrument.index.GeneratorSwapFixedONMaster;
import com.opengamma.analytics.financial.instrument.index.IborIndex;
import com.opengamma.analytics.financial.instrument.index.IndexON;
import com.opengamma.analytics.financial.model.interestrate.curve.YieldAndDiscountCurve;
import com.opengamma.analytics.financial.model.interestrate.definition.HullWhiteOneFactorPiecewiseConstantParameters;
import com.opengamma.analytics.financial.provider.calculator.hullwhite.PresentValueHullWhiteCalculator;
import com.opengamma.analytics.financial.provider.curve.CurveBuildingBlock;
import com.opengamma.analytics.financial.provider.curve.CurveBuildingBlockBundle;
import com.opengamma.analytics.financial.provider.curve.CurveBuildingTests;
import com.opengamma.analytics.financial.provider.description.interestrate.HullWhiteOneFactorProvider;
import com.opengamma.analytics.financial.provider.description.interestrate.HullWhiteOneFactorProviderDiscount;
import com.opengamma.analytics.financial.provider.description.interestrate.MulticurveProviderDiscount;
import com.opengamma.analytics.financial.schedule.ScheduleCalculator;
import com.opengamma.analytics.math.interpolation.Interpolator1D;
import com.opengamma.analytics.math.interpolation.factory.FlatExtrapolator1dAdapter;
import com.opengamma.analytics.math.interpolation.factory.LinearInterpolator1dAdapter;
import com.opengamma.analytics.math.interpolation.factory.NamedInterpolator1dFactory;
import com.opengamma.analytics.math.matrix.DoubleMatrix2D;
import com.opengamma.analytics.util.time.TimeCalculator;
import com.opengamma.timeseries.precise.zdt.ImmutableZonedDateTimeDoubleTimeSeries;
import com.opengamma.timeseries.precise.zdt.ZonedDateTimeDoubleTimeSeries;
import com.opengamma.util.money.Currency;
import com.opengamma.util.test.TestGroup;
import com.opengamma.util.time.DateUtils;
import com.opengamma.util.tuple.Pair;

/**
 * Builds and tests EUR discounting and 3m and 6m EURIBOR curves using a one-factor Hull-White model to adjust for convexity. Curves are
 * constructed in two ways:
 * <ul>
 * <li>Discounting, then 3m EURIBOR, then 6m EURIBOR curves;
 * <li>Discounting and the two EURIBOR curves simultaneously.
 * </ul>
 * In the first case, the discounting curve only has sensitivities to the market data used in its construction. In the second case, each
 * curve does have sensitivities to the other curves. The sensitivities of the discounting curve to the EURIBOR curves are zero, and the
 * sensitivities of the 3m and 6m EURIBOR curve to the market data in the other curve are zero.
 * <p>
 * The discounting curve contains the EONIA rate and OIS. The 3m EURIBOR curve contains the 3m EURIBOR rate, EURIBOR futures, and 3m
 * floating / 1Y fixed swaps. The 6m EURIBOR curve contains the 6m EURIBOR rate, 6m FRAs and 6m floating / 1Y fixed swaps.
 */
@Test(groups = TestGroup.UNIT)
public class EurDiscounting3mLibor6mLiborTest extends CurveBuildingTests {
  /** The interpolator used for all curves */
  private static final Interpolator1D INTERPOLATOR = NamedInterpolator1dFactory.of(LinearInterpolator1dAdapter.NAME,
      FlatExtrapolator1dAdapter.NAME);
  /** A calendar containing only Saturday and Sunday holidays */
  private static final WorkingDayCalendar TARGET = WeekendWorkingDayCalendar.SATURDAY_SUNDAY;
  /** The base FX matrix */
  private static final FXMatrix FX_MATRIX = new FXMatrix(Currency.EUR);

  /** Generates OIS for the discounting curve */
  private static final GeneratorSwapFixedON GENERATOR_OIS_EUR = GeneratorSwapFixedONMaster.getInstance().getGenerator("EUR1YEONIA", TARGET);
  /** EONIA */
  private static final IndexON EONIA_INDEX = GENERATOR_OIS_EUR.getIndex();
  /** Generates the EONIA deposit */
  private static final GeneratorDepositON GENERATOR_DEPOSIT_ON_EUR = new GeneratorDepositON("EUR Deposit ON", Currency.EUR, TARGET,
      EONIA_INDEX.getDayCount());
  /** Generates 3m EURIBOR / 1Y fixed swaps */
  private static final GeneratorSwapFixedIbor EUR1YEURIBOR3M = GeneratorSwapFixedIborMaster.getInstance().getGenerator("EUR1YEURIBOR3M",
      TARGET);
  /** Generates 6m EURIBOR / 1Y fixed swaps */
  private static final GeneratorSwapFixedIbor EUR1YEURIBOR6M = GeneratorSwapFixedIborMaster.getInstance().getGenerator("EUR1YEURIBOR6M",
      TARGET);
  /** A 3M EURIBOR index */
  private static final IborIndex EUR_3M_EURIBOR_INDEX = EUR1YEURIBOR3M.getIborIndex();
  /** A 6M EURIBOR index */
  private static final IborIndex EUR_6M_EURIBOR_INDEX = EUR1YEURIBOR6M.getIborIndex();
  /** Generates 6m FRAs */
  private static final GeneratorFRA GENERATOR_FRA_6M = new GeneratorFRA("GENERATOR_FRA_6M", EUR_6M_EURIBOR_INDEX, TARGET);
  /** A EURIBOR future */
  private static final InterestRateFutureSecurityDefinition ERZ1_DEFINITION = InterestRateFutureSecurityDefinition
      .fromFixingPeriodStartDate(DateUtils.getUTCDate(2011, 12, 21), EUR_3M_EURIBOR_INDEX, 1, 0.25, "ERZ1", TARGET);
  /** A EURIBOR future */
  private static final InterestRateFutureSecurityDefinition ERH2_DEFINITION = InterestRateFutureSecurityDefinition
      .fromFixingPeriodStartDate(DateUtils.getUTCDate(2012, 3, 21), EUR_3M_EURIBOR_INDEX, 1, 0.25, "ERH2", TARGET);
  /** Generates a future for the curve */
  private static final GeneratorInterestRateFutures GENERATOR_ERZ1 = new GeneratorInterestRateFutures("ERZ1", ERZ1_DEFINITION);
  /** Generates a future for the curve */
  private static final GeneratorInterestRateFutures GENERATOR_ERH2 = new GeneratorInterestRateFutures("EH21", ERH2_DEFINITION);
  /** Generates the 3m EURIBOR rate */
  private static final GeneratorDepositIbor GENERATOR_EURIBOR3M = new GeneratorDepositIbor("GENERATOR_EURIBOR3M", EUR_3M_EURIBOR_INDEX,
      TARGET);
  /** Generates the 6m EURIBOR rate */
  private static final GeneratorDepositIbor GENERATOR_EURIBOR6M = new GeneratorDepositIbor("GENERATOR_EURIBOR6M", EUR_6M_EURIBOR_INDEX,
      TARGET);
  /** The curve construction date */
  private static final ZonedDateTime NOW = DateUtils.getUTCDate(2011, 9, 28);
  /** The previous day */
  private static final ZonedDateTime PREVIOUS = NOW.minusDays(1);
  /** EONIA rates after today's fixing */
  private static final ZonedDateTimeDoubleTimeSeries TS_ON_EUR_WITH_TODAY = ImmutableZonedDateTimeDoubleTimeSeries.ofUTC(
      new ZonedDateTime[] { PREVIOUS, NOW },
      new double[] { 0.07, 0.08 });
  /** EONIA rates before today's fixing */
  private static final ZonedDateTimeDoubleTimeSeries TS_ON_EUR_WITHOUT_TODAY = ImmutableZonedDateTimeDoubleTimeSeries.ofUTC(
      new ZonedDateTime[] { PREVIOUS },
      new double[] { 0.07 });
  /** 3m EURIBOR rates after today's fixing */
  private static final ZonedDateTimeDoubleTimeSeries TS_IBOR_EUR3M_WITH_TODAY = ImmutableZonedDateTimeDoubleTimeSeries
      .ofUTC(new ZonedDateTime[] { PREVIOUS, NOW }, new double[] { 0.0035, 0.0036 });
  /** 3m EURIBOR rates before today's fixing */
  private static final ZonedDateTimeDoubleTimeSeries TS_IBOR_EUR3M_WITHOUT_TODAY = ImmutableZonedDateTimeDoubleTimeSeries
      .ofUTC(new ZonedDateTime[] { PREVIOUS }, new double[] { 0.0035 });
  /** 6m EURIBOR rates after today's fixing */
  private static final ZonedDateTimeDoubleTimeSeries TS_IBOR_EUR6M_WITH_TODAY = ImmutableZonedDateTimeDoubleTimeSeries
      .ofUTC(new ZonedDateTime[] { PREVIOUS, NOW }, new double[] { 0.0036, 0.0037 });
  /** 6m EURIBOR rates before today's fixing */
  private static final ZonedDateTimeDoubleTimeSeries TS_IBOR_EUR6M_WITHOUT_TODAY = ImmutableZonedDateTimeDoubleTimeSeries
      .ofUTC(new ZonedDateTime[] { PREVIOUS }, new double[] { 0.0036 });
  /** Fixing time series created before the valuation date fixing is available */
  private static final Map<Index, ZonedDateTimeDoubleTimeSeries> FIXING_TS_WITHOUT_TODAY = new HashMap<>();
  /** Fixing time series created after the valuation date fixing is available */
  private static final Map<Index, ZonedDateTimeDoubleTimeSeries> FIXING_TS_WITH_TODAY = new HashMap<>();
  static {
    FIXING_TS_WITHOUT_TODAY.put(EONIA_INDEX, TS_ON_EUR_WITHOUT_TODAY);
    FIXING_TS_WITHOUT_TODAY.put(EUR_3M_EURIBOR_INDEX, TS_IBOR_EUR3M_WITHOUT_TODAY);
    FIXING_TS_WITHOUT_TODAY.put(EUR_6M_EURIBOR_INDEX, TS_IBOR_EUR6M_WITHOUT_TODAY);
    FIXING_TS_WITH_TODAY.put(EONIA_INDEX, TS_ON_EUR_WITH_TODAY);
    FIXING_TS_WITH_TODAY.put(EUR_3M_EURIBOR_INDEX, TS_IBOR_EUR3M_WITH_TODAY);
    FIXING_TS_WITH_TODAY.put(EUR_6M_EURIBOR_INDEX, TS_IBOR_EUR6M_WITH_TODAY);
  }
  /** Mean reversion parameter */
  private static final double MEAN_REVERSION = 0.01;
  /** Volatility levels */
  private static final double[] VOLATILITY = new double[] { 0.01, 0.011, 0.012, 0.013, 0.014 };
  /** Volatility times */
  private static final double[] VOLATILITY_TIME = new double[] { 0.5, 1.0, 2.0, 5.0 };
  /** The parameters for the Hull-White model */
  private static final HullWhiteOneFactorPiecewiseConstantParameters MODEL_PARAMETERS = new HullWhiteOneFactorPiecewiseConstantParameters(
      MEAN_REVERSION,
      VOLATILITY, VOLATILITY_TIME);
  /** Already known market data - contains only an empty FX matrix */
  private static final MulticurveProviderDiscount MULTICURVE_KNOWN_DATA = new MulticurveProviderDiscount(FX_MATRIX);
  /** Already known data plus Hull-White parameters */
  private static final HullWhiteOneFactorProviderDiscount HW_KNOWN_DATA = new HullWhiteOneFactorProviderDiscount(MULTICURVE_KNOWN_DATA,
      MODEL_PARAMETERS,
      Currency.EUR);
  /** The discounting curve name */
  private static final String CURVE_NAME_DSC_EUR = "EUR Dsc";
  /** The 3m EURIBOR curve name */
  private static final String CURVE_NAME_FWD3_EUR = "EUR Fwd 3M";
  /** The 6m EURIBOR curve name */
  private static final String CURVE_NAME_FWD6_EUR = "EUR Fwd 6M";
  /** Builder that constructs the curves one at a time */
<<<<<<< HEAD
  private static final HullWhiteMethodCurveSetUp CONSECUTIVE_BUILDER = HullWhiteMethodCurveBuilder.setUp()
      .buildingFirst(CURVE_NAME_DSC_EUR)
      .thenBuilding(CURVE_NAME_FWD3_EUR)
      .thenBuilding(CURVE_NAME_FWD6_EUR)
      .using(CURVE_NAME_DSC_EUR).forDiscounting(Currency.EUR).forIndex(EONIA_INDEX.toOvernightIndex()).withInterpolator(INTERPOLATOR)
      .using(CURVE_NAME_FWD3_EUR).forIndex(EUR_3M_EURIBOR_INDEX.toIborTypeIndex()).withInterpolator(INTERPOLATOR)
      .using(CURVE_NAME_FWD6_EUR).forIndex(EUR_6M_EURIBOR_INDEX.toIborTypeIndex()).withInterpolator(INTERPOLATOR)
      .addHullWhiteParameters(MODEL_PARAMETERS)
      .forHullWhiteCurrency(Currency.EUR);
  /** Builder that constructs the curves simultaneously */
  private static final HullWhiteMethodCurveSetUp SIMULTANEOUS_BUILDER = HullWhiteMethodCurveBuilder.setUp()
      .building(CURVE_NAME_DSC_EUR, CURVE_NAME_FWD3_EUR, CURVE_NAME_FWD6_EUR)
      .using(CURVE_NAME_DSC_EUR).forDiscounting(Currency.EUR).forIndex(EONIA_INDEX.toOvernightIndex()).withInterpolator(INTERPOLATOR)
      .using(CURVE_NAME_FWD3_EUR).forIndex(EUR_3M_EURIBOR_INDEX.toIborTypeIndex()).withInterpolator(INTERPOLATOR)
      .using(CURVE_NAME_FWD6_EUR).forIndex(EUR_6M_EURIBOR_INDEX.toIborTypeIndex()).withInterpolator(INTERPOLATOR)
      .addHullWhiteParameters(MODEL_PARAMETERS)
      .forHullWhiteCurrency(Currency.EUR);
  /** Market values for the discounting curve  */
  private static final double[] DSC_EUR_MARKET_QUOTES =
      new double[] {0.0400, 0.0400, 0.0400, 0.0400, 0.0400, 0.0400, 0.0400, 0.0400, 0.0400, 0.0400, 0.0400, 0.0400 };
  /** Vanilla instrument generators for the discounting curve */
  private static final GeneratorInstrument[] DSC_EUR_GENERATORS = new GeneratorInstrument[] {
    GENERATOR_DEPOSIT_ON_EUR, GENERATOR_OIS_EUR, GENERATOR_OIS_EUR, GENERATOR_OIS_EUR, GENERATOR_OIS_EUR, GENERATOR_OIS_EUR,
    GENERATOR_OIS_EUR, GENERATOR_OIS_EUR, GENERATOR_OIS_EUR, GENERATOR_OIS_EUR, GENERATOR_OIS_EUR, GENERATOR_OIS_EUR };
=======
  private static final HullWhiteMethodCurveSetUp CONSECUTIVE_BUILDER = HullWhiteMethodCurveBuilder.setUp().buildingFirst(CURVE_NAME_DSC_EUR)
      .using(CURVE_NAME_DSC_EUR).forDiscounting(Currency.EUR).forOvernightIndex(EONIA_INDEX.toOvernightIndex())
      .withInterpolator(INTERPOLATOR)
      .thenBuilding(CURVE_NAME_FWD3_EUR).using(CURVE_NAME_FWD3_EUR).forIborIndex(EUR_3M_EURIBOR_INDEX.toIborTypeIndex())
      .withInterpolator(INTERPOLATOR)
      .thenBuilding(CURVE_NAME_FWD6_EUR).using(CURVE_NAME_FWD6_EUR).forIborIndex(EUR_6M_EURIBOR_INDEX.toIborTypeIndex())
      .withInterpolator(INTERPOLATOR)
      .withKnownData(HW_KNOWN_DATA);
  /** Builder that constructs the curves simultaneously */
  private static final HullWhiteMethodCurveSetUp SIMULTANEOUS_BUILDER = HullWhiteMethodCurveBuilder.setUp()
      .building(CURVE_NAME_DSC_EUR, CURVE_NAME_FWD3_EUR, CURVE_NAME_FWD6_EUR).using(CURVE_NAME_DSC_EUR).forDiscounting(Currency.EUR)
      .forOvernightIndex(EONIA_INDEX.toOvernightIndex()).withInterpolator(INTERPOLATOR).using(CURVE_NAME_FWD3_EUR)
      .forIborIndex(EUR_3M_EURIBOR_INDEX.toIborTypeIndex()).withInterpolator(INTERPOLATOR).using(CURVE_NAME_FWD6_EUR)
      .forIborIndex(EUR_6M_EURIBOR_INDEX.toIborTypeIndex()).withInterpolator(INTERPOLATOR).withKnownData(HW_KNOWN_DATA);
  /** Market values for the discounting curve */
  private static final double[] DSC_EUR_MARKET_QUOTES = new double[] { 0.0400, 0.0400, 0.0400, 0.0400, 0.0400, 0.0400, 0.0400, 0.0400,
      0.0400, 0.0400, 0.0400,
      0.0400 };
  /** Vanilla instrument generators for the discounting curve */
  private static final GeneratorInstrument<? extends GeneratorAttribute>[] DSC_EUR_GENERATORS = new GeneratorInstrument<?>[] {
      GENERATOR_DEPOSIT_ON_EUR,
      GENERATOR_OIS_EUR, GENERATOR_OIS_EUR, GENERATOR_OIS_EUR, GENERATOR_OIS_EUR, GENERATOR_OIS_EUR, GENERATOR_OIS_EUR, GENERATOR_OIS_EUR,
      GENERATOR_OIS_EUR,
      GENERATOR_OIS_EUR, GENERATOR_OIS_EUR, GENERATOR_OIS_EUR };
>>>>>>> f01eb699
  /** Attribute generators for the discounting curve */
  private static final GeneratorAttributeIR[] DSC_EUR_ATTR;
  static {
    final Period[] tenors = new Period[] { Period.ofDays(0), Period.ofMonths(1), Period.ofMonths(2), Period.ofMonths(3), Period.ofMonths(6),
        Period.ofMonths(9),
        Period.ofYears(1), Period.ofYears(2), Period.ofYears(3), Period.ofYears(4), Period.ofYears(5), Period.ofYears(10) };
    DSC_EUR_ATTR = new GeneratorAttributeIR[tenors.length];
    for (int i = 0; i < 1; i++) {
      DSC_EUR_ATTR[i] = new GeneratorAttributeIR(tenors[i], Period.ZERO);
      CONSECUTIVE_BUILDER.addNode(CURVE_NAME_DSC_EUR, DSC_EUR_GENERATORS[i].generateInstrument(NOW, DSC_EUR_MARKET_QUOTES[i], 1, DSC_EUR_ATTR[i]));
      SIMULTANEOUS_BUILDER.addNode(CURVE_NAME_DSC_EUR, DSC_EUR_GENERATORS[i].generateInstrument(NOW, DSC_EUR_MARKET_QUOTES[i], 1, DSC_EUR_ATTR[i]));
    }
    for (int i = 1; i < tenors.length; i++) {
      DSC_EUR_ATTR[i] = new GeneratorAttributeIR(tenors[i]);
      CONSECUTIVE_BUILDER.addNode(CURVE_NAME_DSC_EUR, DSC_EUR_GENERATORS[i].generateInstrument(NOW, DSC_EUR_MARKET_QUOTES[i], 1, DSC_EUR_ATTR[i]));
      SIMULTANEOUS_BUILDER.addNode(CURVE_NAME_DSC_EUR, DSC_EUR_GENERATORS[i].generateInstrument(NOW, DSC_EUR_MARKET_QUOTES[i], 1, DSC_EUR_ATTR[i]));
    }
  }
  /** Market values for the 3m EURIBOR curve */
  private static final double[] FWD3_EUR_MARKET_QUOTES = new double[] { 0.0420, 0.9780, 0.9780, 0.0420, 0.0430, 0.0470, 0.0540, 0.0570,
      0.0600 };
  /** Vanilla instrument generators for the 3m EURIBOR curve */
<<<<<<< HEAD
  private static final GeneratorInstrument[] FWD3_EUR_GENERATORS = new GeneratorInstrument[] {
    GENERATOR_EURIBOR3M, GENERATOR_ERZ1, GENERATOR_ERH2, EUR1YEURIBOR3M, EUR1YEURIBOR3M, EUR1YEURIBOR3M, EUR1YEURIBOR3M, EUR1YEURIBOR3M, EUR1YEURIBOR3M };
=======
  private static final GeneratorInstrument<? extends GeneratorAttribute>[] FWD3_EUR_GENERATORS = new GeneratorInstrument<?>[] {
      GENERATOR_EURIBOR3M,
      GENERATOR_ERZ1, GENERATOR_ERH2, EUR1YEURIBOR3M, EUR1YEURIBOR3M, EUR1YEURIBOR3M, EUR1YEURIBOR3M, EUR1YEURIBOR3M, EUR1YEURIBOR3M };
>>>>>>> f01eb699
  /** Attribute generators for the 3m EURIBOR curve */
  private static final GeneratorAttribute[] FWD3_EUR_ATTR;
  static {
    final Period[] tenors = new Period[] { Period.ofMonths(0), Period.ofMonths(1), Period.ofMonths(1), Period.ofYears(1), Period.ofYears(2),
        Period.ofYears(3),
        Period.ofYears(5), Period.ofYears(7), Period.ofYears(10) };
    FWD3_EUR_ATTR = new GeneratorAttribute[tenors.length];
    FWD3_EUR_ATTR[0] = new GeneratorAttributeIR(tenors[0], tenors[0]);
    CONSECUTIVE_BUILDER.addNode(CURVE_NAME_FWD3_EUR, FWD3_EUR_GENERATORS[0].generateInstrument(NOW, FWD3_EUR_MARKET_QUOTES[0], 1, FWD3_EUR_ATTR[0]));
    SIMULTANEOUS_BUILDER.addNode(CURVE_NAME_FWD3_EUR, FWD3_EUR_GENERATORS[0].generateInstrument(NOW, FWD3_EUR_MARKET_QUOTES[0], 1, FWD3_EUR_ATTR[0]));
    for (int i = 1; i < 3; i++) {
      FWD3_EUR_ATTR[i] = new GeneratorAttribute();
      CONSECUTIVE_BUILDER.addNode(CURVE_NAME_FWD3_EUR, FWD3_EUR_GENERATORS[i].generateInstrument(NOW, FWD3_EUR_MARKET_QUOTES[i], 1, FWD3_EUR_ATTR[i]));
      SIMULTANEOUS_BUILDER.addNode(CURVE_NAME_FWD3_EUR, FWD3_EUR_GENERATORS[i].generateInstrument(NOW, FWD3_EUR_MARKET_QUOTES[i], 1, FWD3_EUR_ATTR[i]));
    }
    for (int i = 3; i < tenors.length; i++) {
      FWD3_EUR_ATTR[i] = new GeneratorAttributeIR(tenors[i]);
      CONSECUTIVE_BUILDER.addNode(CURVE_NAME_FWD3_EUR, FWD3_EUR_GENERATORS[i].generateInstrument(NOW, FWD3_EUR_MARKET_QUOTES[i], 1, FWD3_EUR_ATTR[i]));
      SIMULTANEOUS_BUILDER.addNode(CURVE_NAME_FWD3_EUR, FWD3_EUR_GENERATORS[i].generateInstrument(NOW, FWD3_EUR_MARKET_QUOTES[i], 1, FWD3_EUR_ATTR[i]));
    }
  }
  /** Market values for the 6m EURIBOR curve */
  private static final double[] FWD6_EUR_MARKET_QUOTES = new double[] { 0.0440, 0.0440, 0.0440, 0.0445, 0.0485, 0.0555, 0.0580, 0.0610 };
  /** Vanilla instrument generators for the 6m EURIBOR curve */
<<<<<<< HEAD
  private static final GeneratorInstrument[] FWD6_EUR_GENERATORS = new GeneratorInstrument[] {
    GENERATOR_EURIBOR6M, GENERATOR_FRA_6M, GENERATOR_FRA_6M, EUR1YEURIBOR6M, EUR1YEURIBOR6M, EUR1YEURIBOR6M, EUR1YEURIBOR6M, EUR1YEURIBOR6M };
=======
  private static final GeneratorInstrument<? extends GeneratorAttribute>[] FWD6_EUR_GENERATORS = new GeneratorInstrument<?>[] {
      GENERATOR_EURIBOR6M,
      GENERATOR_FRA_6M, GENERATOR_FRA_6M, EUR1YEURIBOR6M, EUR1YEURIBOR6M, EUR1YEURIBOR6M, EUR1YEURIBOR6M, EUR1YEURIBOR6M };
>>>>>>> f01eb699
  /** Attributes for the 6m EURIBOR curve */
  private static final GeneratorAttributeIR[] FWD6_EUR_ATTR;
  static {
    final Period[] tenors = new Period[] { Period.ofMonths(0), Period.ofMonths(9), Period.ofMonths(12), Period.ofYears(2),
        Period.ofYears(3), Period.ofYears(5),
        Period.ofYears(7), Period.ofYears(10) };
    FWD6_EUR_ATTR = new GeneratorAttributeIR[tenors.length];
    for (int i = 0; i < tenors.length; i++) {
      FWD6_EUR_ATTR[i] = new GeneratorAttributeIR(tenors[i]);
      CONSECUTIVE_BUILDER.addNode(CURVE_NAME_FWD6_EUR, FWD6_EUR_GENERATORS[i].generateInstrument(NOW, FWD6_EUR_MARKET_QUOTES[i], 1, FWD6_EUR_ATTR[i]));
      SIMULTANEOUS_BUILDER.addNode(CURVE_NAME_FWD6_EUR, FWD6_EUR_GENERATORS[i].generateInstrument(NOW, FWD6_EUR_MARKET_QUOTES[i], 1, FWD6_EUR_ATTR[i]));
    }
  }
  /** Simultaneous curves constructed before today's fixing */
  private static final Pair<HullWhiteOneFactorProviderDiscount, CurveBuildingBlockBundle> SIMULTANEOUS_BEFORE_FIXING;
  /** Consecutive curves constructed before today's fixing */
  private static final Pair<HullWhiteOneFactorProviderDiscount, CurveBuildingBlockBundle> CONSECUTIVE_BEFORE_FIXING;
  /** Simultaneous curves constructed after today's fixing */
  private static final Pair<HullWhiteOneFactorProviderDiscount, CurveBuildingBlockBundle> SIMULTANEOUS_AFTER_FIXING;
  /** Consecutive curves constructed after today's fixing */
  private static final Pair<HullWhiteOneFactorProviderDiscount, CurveBuildingBlockBundle> CONSECUTIVE_AFTER_FIXING;
  /** Calculation tolerance */
  private static final double EPS = 1.0e-9;

  static {
    SIMULTANEOUS_BEFORE_FIXING = SIMULTANEOUS_BUILDER.copy().getBuilder().buildCurves(NOW, FIXING_TS_WITHOUT_TODAY);
    SIMULTANEOUS_AFTER_FIXING = SIMULTANEOUS_BUILDER.copy().getBuilder().buildCurves(NOW, FIXING_TS_WITH_TODAY);
    CONSECUTIVE_BEFORE_FIXING = CONSECUTIVE_BUILDER.copy().getBuilder().buildCurves(NOW, FIXING_TS_WITHOUT_TODAY);
    CONSECUTIVE_AFTER_FIXING = CONSECUTIVE_BUILDER.copy().getBuilder().buildCurves(NOW, FIXING_TS_WITH_TODAY);
  }

  @Override
  @Test
  public void testJacobianSize() {
    final int allQuotes = DSC_EUR_MARKET_QUOTES.length + FWD3_EUR_MARKET_QUOTES.length + FWD6_EUR_MARKET_QUOTES.length;
    // discounting curve first, then 3m, then 6m
    CurveBuildingBlockBundle fullJacobian = CONSECUTIVE_BEFORE_FIXING.getSecond();
    Map<String, Pair<CurveBuildingBlock, DoubleMatrix2D>> fullJacobianData = fullJacobian.getData();
    assertEquals(fullJacobianData.size(), 3);
    DoubleMatrix2D discountingJacobianMatrix = fullJacobianData.get(CURVE_NAME_DSC_EUR).getSecond();
    assertEquals(discountingJacobianMatrix.getNumberOfRows(), DSC_EUR_MARKET_QUOTES.length);
    assertEquals(discountingJacobianMatrix.getNumberOfColumns(), DSC_EUR_MARKET_QUOTES.length);
    DoubleMatrix2D euribor3mJacobianMatrix = fullJacobianData.get(CURVE_NAME_FWD3_EUR).getSecond();
    assertEquals(euribor3mJacobianMatrix.getNumberOfRows(), FWD3_EUR_MARKET_QUOTES.length);
    assertEquals(euribor3mJacobianMatrix.getNumberOfColumns(), DSC_EUR_MARKET_QUOTES.length + FWD3_EUR_MARKET_QUOTES.length);
    DoubleMatrix2D euribor6mJacobianMatrix = fullJacobianData.get(CURVE_NAME_FWD6_EUR).getSecond();
    assertEquals(euribor6mJacobianMatrix.getNumberOfRows(), FWD6_EUR_MARKET_QUOTES.length);
    assertEquals(euribor6mJacobianMatrix.getNumberOfColumns(), allQuotes);
    // three curves fitted at the same time
    fullJacobian = SIMULTANEOUS_BEFORE_FIXING.getSecond();
    fullJacobianData = fullJacobian.getData();
    assertEquals(fullJacobianData.size(), 3);
    discountingJacobianMatrix = fullJacobianData.get(CURVE_NAME_DSC_EUR).getSecond();
    assertEquals(discountingJacobianMatrix.getNumberOfRows(), DSC_EUR_MARKET_QUOTES.length);
    assertEquals(discountingJacobianMatrix.getNumberOfColumns(), allQuotes);
    euribor3mJacobianMatrix = fullJacobianData.get(CURVE_NAME_FWD3_EUR).getSecond();
    assertEquals(euribor3mJacobianMatrix.getNumberOfRows(), FWD3_EUR_MARKET_QUOTES.length);
    assertEquals(euribor3mJacobianMatrix.getNumberOfColumns(), allQuotes);
    euribor6mJacobianMatrix = fullJacobianData.get(CURVE_NAME_FWD6_EUR).getSecond();
    assertEquals(euribor6mJacobianMatrix.getNumberOfRows(), FWD6_EUR_MARKET_QUOTES.length);
    assertEquals(euribor6mJacobianMatrix.getNumberOfColumns(), allQuotes);
  }

  @Override
  @Test
  public void testInstrumentsInCurvePriceToZero() {
    Map<String, InstrumentDefinition<?>[]> definitions;
    // discounting then 3m then 6m
    // before fixing
    definitions = CONSECUTIVE_BUILDER.copy().getBuilder().getDefinitionsForCurves();
    curveConstructionTest(definitions.get(CURVE_NAME_DSC_EUR), CONSECUTIVE_BEFORE_FIXING.getFirst(),
        PresentValueHullWhiteCalculator.getInstance(),
        FIXING_TS_WITHOUT_TODAY, FX_MATRIX, NOW, Currency.EUR);
    curveConstructionTest(definitions.get(CURVE_NAME_FWD3_EUR), CONSECUTIVE_BEFORE_FIXING.getFirst(),
        PresentValueHullWhiteCalculator.getInstance(),
        FIXING_TS_WITHOUT_TODAY, FX_MATRIX, NOW, Currency.EUR);
    curveConstructionTest(definitions.get(CURVE_NAME_FWD6_EUR), CONSECUTIVE_BEFORE_FIXING.getFirst(),
        PresentValueHullWhiteCalculator.getInstance(),
        FIXING_TS_WITHOUT_TODAY, FX_MATRIX, NOW, Currency.EUR);
    // after fixing
    definitions = CONSECUTIVE_BUILDER.copy().getBuilder().getDefinitionsForCurves();
    curveConstructionTest(definitions.get(CURVE_NAME_DSC_EUR), CONSECUTIVE_AFTER_FIXING.getFirst(),
        PresentValueHullWhiteCalculator.getInstance(),
        FIXING_TS_WITH_TODAY, FX_MATRIX, NOW, Currency.EUR);
    curveConstructionTest(definitions.get(CURVE_NAME_FWD3_EUR), CONSECUTIVE_AFTER_FIXING.getFirst(),
        PresentValueHullWhiteCalculator.getInstance(),
        FIXING_TS_WITH_TODAY, FX_MATRIX, NOW, Currency.EUR);
    curveConstructionTest(definitions.get(CURVE_NAME_FWD6_EUR), CONSECUTIVE_AFTER_FIXING.getFirst(),
        PresentValueHullWhiteCalculator.getInstance(),
        FIXING_TS_WITH_TODAY, FX_MATRIX, NOW, Currency.EUR);
    // discounting and euribors
    // before fixing
    definitions = SIMULTANEOUS_BUILDER.copy().getBuilder().getDefinitionsForCurves();
    curveConstructionTest(definitions.get(CURVE_NAME_DSC_EUR), SIMULTANEOUS_BEFORE_FIXING.getFirst(),
        PresentValueHullWhiteCalculator.getInstance(),
        FIXING_TS_WITHOUT_TODAY, FX_MATRIX, NOW, Currency.EUR);
    curveConstructionTest(definitions.get(CURVE_NAME_FWD3_EUR), SIMULTANEOUS_BEFORE_FIXING.getFirst(),
        PresentValueHullWhiteCalculator.getInstance(),
        FIXING_TS_WITHOUT_TODAY, FX_MATRIX, NOW, Currency.EUR);
    curveConstructionTest(definitions.get(CURVE_NAME_FWD6_EUR), SIMULTANEOUS_BEFORE_FIXING.getFirst(),
        PresentValueHullWhiteCalculator.getInstance(),
        FIXING_TS_WITHOUT_TODAY, FX_MATRIX, NOW, Currency.EUR);
    // after fixing
    definitions = SIMULTANEOUS_BUILDER.copy().getBuilder().getDefinitionsForCurves();
    curveConstructionTest(definitions.get(CURVE_NAME_DSC_EUR), SIMULTANEOUS_AFTER_FIXING.getFirst(),
        PresentValueHullWhiteCalculator.getInstance(),
        FIXING_TS_WITH_TODAY, FX_MATRIX, NOW, Currency.EUR);
    curveConstructionTest(definitions.get(CURVE_NAME_FWD3_EUR), SIMULTANEOUS_AFTER_FIXING.getFirst(),
        PresentValueHullWhiteCalculator.getInstance(),
        FIXING_TS_WITH_TODAY, FX_MATRIX, NOW, Currency.EUR);
    curveConstructionTest(definitions.get(CURVE_NAME_FWD6_EUR), SIMULTANEOUS_AFTER_FIXING.getFirst(),
        PresentValueHullWhiteCalculator.getInstance(),
        FIXING_TS_WITH_TODAY, FX_MATRIX, NOW, Currency.EUR);
  }

  @Override
  @Test
  public void testFiniteDifferenceSensitivities() {
    final Object temp = CONSECUTIVE_BUILDER;
    testDiscountingCurveSensitivities1(CONSECUTIVE_BEFORE_FIXING.getSecond(), FIXING_TS_WITHOUT_TODAY, CONSECUTIVE_BUILDER);
    testDiscountingCurveSensitivities1(CONSECUTIVE_AFTER_FIXING.getSecond(), FIXING_TS_WITH_TODAY, CONSECUTIVE_BUILDER);
    testDiscountingCurveSensitivities2(SIMULTANEOUS_BEFORE_FIXING.getSecond(), FIXING_TS_WITHOUT_TODAY, SIMULTANEOUS_BUILDER);
    testDiscountingCurveSensitivities2(SIMULTANEOUS_AFTER_FIXING.getSecond(), FIXING_TS_WITH_TODAY, SIMULTANEOUS_BUILDER);
    test3mEuriborCurveSensitivities1(CONSECUTIVE_BEFORE_FIXING.getSecond(), FIXING_TS_WITHOUT_TODAY, CONSECUTIVE_BUILDER);
    test3mEuriborCurveSensitivities1(CONSECUTIVE_AFTER_FIXING.getSecond(), FIXING_TS_WITH_TODAY, CONSECUTIVE_BUILDER);
    test3mEuriborCurveSensitivities2(SIMULTANEOUS_BEFORE_FIXING.getSecond(), FIXING_TS_WITHOUT_TODAY, SIMULTANEOUS_BUILDER);
    test3mEuriborCurveSensitivities2(SIMULTANEOUS_AFTER_FIXING.getSecond(), FIXING_TS_WITH_TODAY, SIMULTANEOUS_BUILDER);
    test6mEuriborCurveSensitivities(SIMULTANEOUS_BEFORE_FIXING.getSecond(), FIXING_TS_WITHOUT_TODAY, SIMULTANEOUS_BUILDER);
    test6mEuriborCurveSensitivities(SIMULTANEOUS_AFTER_FIXING.getSecond(), FIXING_TS_WITH_TODAY, SIMULTANEOUS_BUILDER);
    test6mEuriborCurveSensitivities(CONSECUTIVE_BEFORE_FIXING.getSecond(), FIXING_TS_WITHOUT_TODAY, CONSECUTIVE_BUILDER);
    test6mEuriborCurveSensitivities(CONSECUTIVE_AFTER_FIXING.getSecond(), FIXING_TS_WITH_TODAY, CONSECUTIVE_BUILDER);
  }

  /**
   * Tests the sensitivities of the discounting curve to changes in the market data points used in the discounting curve. The sensitivities
   * of the discounting curve to the EURIBOR curves are not calculated when the curves are constructed consecutively.
   *
   * @param fullInverseJacobian
   *          analytic sensitivities
   * @param fixingTs
   *          the fixing time series
   * @param builder
   *          the builder
   */
  private static void testDiscountingCurveSensitivities1(final CurveBuildingBlockBundle fullInverseJacobian,
      final Map<Index, ZonedDateTimeDoubleTimeSeries> fixingTs, final HullWhiteMethodCurveSetUp builder) {
    // sensitivities to discounting
    assertFiniteDifferenceSensitivities(fullInverseJacobian, fixingTs, builder, CURVE_NAME_DSC_EUR, CURVE_NAME_DSC_EUR, NOW,
        DSC_EUR_GENERATORS, DSC_EUR_ATTR,
        DSC_EUR_MARKET_QUOTES, false);
    // sensitivities to 3m EURIBOR should not have been calculated
    assertNoSensitivities(fullInverseJacobian, CURVE_NAME_DSC_EUR, CURVE_NAME_FWD3_EUR);
    // sensitivities to 6m EURIBOR should not have been calculated
    assertNoSensitivities(fullInverseJacobian, CURVE_NAME_DSC_EUR, CURVE_NAME_FWD6_EUR);
  }

  /**
   * Tests the sensitivities of the discounting curve to changes in the market data points used in the three curves. The sensitivities of
   * the discounting curve to the EURIBOR curves should be zero.
   *
   * @param fullInverseJacobian
   *          analytic sensitivities
   * @param fixingTs
   *          the fixing time series
   * @param builder
   *          the builder
   */
  private static void testDiscountingCurveSensitivities2(final CurveBuildingBlockBundle fullInverseJacobian,
      final Map<Index, ZonedDateTimeDoubleTimeSeries> fixingTs, final HullWhiteMethodCurveSetUp builder) {
    // sensitivities to discounting
    assertFiniteDifferenceSensitivities(fullInverseJacobian, fixingTs, builder, CURVE_NAME_DSC_EUR, CURVE_NAME_DSC_EUR, NOW,
        DSC_EUR_GENERATORS, DSC_EUR_ATTR,
        DSC_EUR_MARKET_QUOTES, false);
    // sensitivities to 3m EURIBOR should be zero
    assertFiniteDifferenceSensitivities(fullInverseJacobian, fixingTs, builder, CURVE_NAME_DSC_EUR, CURVE_NAME_FWD3_EUR, NOW,
        FWD3_EUR_GENERATORS,
        FWD3_EUR_ATTR, FWD3_EUR_MARKET_QUOTES, true);
    // sensitivities to 6m EURIBOR should be zero
    assertFiniteDifferenceSensitivities(fullInverseJacobian, fixingTs, builder, CURVE_NAME_DSC_EUR, CURVE_NAME_FWD6_EUR, NOW,
        FWD6_EUR_GENERATORS,
        FWD6_EUR_ATTR, FWD6_EUR_MARKET_QUOTES, true);
  }

  /**
   * Tests the sensitivities of the 3m EURIBOR curve to changes in the market data points used in the discounting curve and 3m EURIBOR
   * curve.
   *
   * @param fullInverseJacobian
   *          analytic sensitivities
   * @param fixingTs
   *          the fixing time series
   * @param builder
   *          the builder
   */
  private static void test3mEuriborCurveSensitivities1(final CurveBuildingBlockBundle fullInverseJacobian,
      final Map<Index, ZonedDateTimeDoubleTimeSeries> fixingTs, final HullWhiteMethodCurveSetUp builder) {
    // sensitivities to discounting
    assertFiniteDifferenceSensitivities(fullInverseJacobian, fixingTs, builder, CURVE_NAME_FWD3_EUR, CURVE_NAME_DSC_EUR, NOW,
        DSC_EUR_GENERATORS, DSC_EUR_ATTR,
        DSC_EUR_MARKET_QUOTES, false);
    // sensitivities to 3m EURIBOR
    assertFiniteDifferenceSensitivities(fullInverseJacobian, fixingTs, builder, CURVE_NAME_FWD3_EUR, CURVE_NAME_FWD3_EUR, NOW,
        FWD3_EUR_GENERATORS,
        FWD3_EUR_ATTR, FWD3_EUR_MARKET_QUOTES, false);
    // sensitivities to 6m EURIBOR should not have been calculated
    assertNoSensitivities(fullInverseJacobian, CURVE_NAME_FWD3_EUR, CURVE_NAME_FWD6_EUR);
  }

  /**
   * Tests the sensitivities of the 3m EURIBOR curve to changes in the market data points used in the three curves. The sensitivities of the
   * 3m curve to the 6m curve should be zero.
   *
   * @param fullInverseJacobian
   *          analytic sensitivities
   * @param fixingTs
   *          the fixing time series
   * @param builder
   *          the builder
   */
  private static void test3mEuriborCurveSensitivities2(final CurveBuildingBlockBundle fullInverseJacobian,
      final Map<Index, ZonedDateTimeDoubleTimeSeries> fixingTs, final HullWhiteMethodCurveSetUp builder) {
    // sensitivities to discounting
    assertFiniteDifferenceSensitivities(fullInverseJacobian, fixingTs, builder, CURVE_NAME_FWD3_EUR, CURVE_NAME_DSC_EUR, NOW,
        DSC_EUR_GENERATORS, DSC_EUR_ATTR,
        DSC_EUR_MARKET_QUOTES, false);
    // sensitivities to 3m EURIBOR
    assertFiniteDifferenceSensitivities(fullInverseJacobian, fixingTs, builder, CURVE_NAME_FWD3_EUR, CURVE_NAME_FWD3_EUR, NOW,
        FWD3_EUR_GENERATORS,
        FWD3_EUR_ATTR, FWD3_EUR_MARKET_QUOTES, false);
    // sensitivities to 6m EURIBOR, should be zero
    assertFiniteDifferenceSensitivities(fullInverseJacobian, fixingTs, builder, CURVE_NAME_FWD3_EUR, CURVE_NAME_FWD6_EUR, NOW,
        FWD6_EUR_GENERATORS,
        FWD6_EUR_ATTR, FWD6_EUR_MARKET_QUOTES, true);
  }

  /**
   * Tests the sensitivities of the 6m EURIBOR curve to changes in the market data points used in the discounting curve and EURIBOR curves.
   *
   * @param fullInverseJacobian
   *          analytic sensitivities
   * @param fixingTs
   *          the fixing time series
   * @param builder
   *          the builder
   */
  private static void test6mEuriborCurveSensitivities(final CurveBuildingBlockBundle fullInverseJacobian,
      final Map<Index, ZonedDateTimeDoubleTimeSeries> fixingTs, final HullWhiteMethodCurveSetUp builder) {
    // sensitivities to discounting
    assertFiniteDifferenceSensitivities(fullInverseJacobian, fixingTs, builder, CURVE_NAME_FWD6_EUR, CURVE_NAME_DSC_EUR, NOW,
        DSC_EUR_GENERATORS, DSC_EUR_ATTR,
        DSC_EUR_MARKET_QUOTES, false);
    // sensitivities to 3m EURIBOR, should be zero
    assertFiniteDifferenceSensitivities(fullInverseJacobian, fixingTs, builder, CURVE_NAME_FWD6_EUR, CURVE_NAME_FWD3_EUR, NOW,
        FWD3_EUR_GENERATORS,
        FWD3_EUR_ATTR, FWD3_EUR_MARKET_QUOTES, true);
    // sensitivities to 6m EURIBOR
    assertFiniteDifferenceSensitivities(fullInverseJacobian, fixingTs, builder, CURVE_NAME_FWD6_EUR, CURVE_NAME_FWD6_EUR, NOW,
        FWD6_EUR_GENERATORS,
        FWD6_EUR_ATTR, FWD6_EUR_MARKET_QUOTES, false);
  }

  @Override
  @Test
  public void testSameCurvesDifferentMethods() {
    // discounting curves
    YieldAndDiscountCurve curveBefore1 = CONSECUTIVE_BEFORE_FIXING.getFirst().getCurve(Currency.EUR);
    YieldAndDiscountCurve curveBefore2 = SIMULTANEOUS_BEFORE_FIXING.getFirst().getCurve(Currency.EUR);
    assertYieldCurvesEqual(curveBefore1, curveBefore2, EPS);
    YieldAndDiscountCurve curveAfter1 = CONSECUTIVE_AFTER_FIXING.getFirst().getCurve(Currency.EUR);
    YieldAndDiscountCurve curveAfter2 = SIMULTANEOUS_AFTER_FIXING.getFirst().getCurve(Currency.EUR);
    assertYieldCurvesEqual(curveAfter1, curveAfter2, EPS);
    // 3m EURIBOR curves
    curveBefore1 = CONSECUTIVE_BEFORE_FIXING.getFirst().getCurve(EUR_3M_EURIBOR_INDEX);
    curveBefore2 = SIMULTANEOUS_BEFORE_FIXING.getFirst().getCurve(EUR_3M_EURIBOR_INDEX);
    assertYieldCurvesEqual(curveBefore1, curveBefore2, EPS);
    curveAfter1 = CONSECUTIVE_AFTER_FIXING.getFirst().getCurve(EUR_3M_EURIBOR_INDEX);
    curveAfter2 = SIMULTANEOUS_AFTER_FIXING.getFirst().getCurve(EUR_3M_EURIBOR_INDEX);
    assertYieldCurvesEqual(curveAfter1, curveAfter2, EPS);
    // 6m EURIBOR curves
    curveBefore1 = CONSECUTIVE_BEFORE_FIXING.getFirst().getCurve(EUR_6M_EURIBOR_INDEX);
    curveBefore2 = SIMULTANEOUS_BEFORE_FIXING.getFirst().getCurve(EUR_6M_EURIBOR_INDEX);
    assertYieldCurvesEqual(curveBefore1, curveBefore2, EPS);
    curveAfter1 = CONSECUTIVE_AFTER_FIXING.getFirst().getCurve(EUR_6M_EURIBOR_INDEX);
    curveAfter2 = SIMULTANEOUS_AFTER_FIXING.getFirst().getCurve(EUR_6M_EURIBOR_INDEX);
    assertYieldCurvesEqual(curveAfter1, curveAfter2, EPS);
    // discounting and 3m sensitivities are not the same, but the 6m matrices should be the same for both construction methods
    final DoubleMatrix2D matrixBefore1 = CONSECUTIVE_BEFORE_FIXING.getSecond().getBlock(CURVE_NAME_FWD6_EUR).getSecond();
    final DoubleMatrix2D matrixBefore2 = SIMULTANEOUS_BEFORE_FIXING.getSecond().getBlock(CURVE_NAME_FWD6_EUR).getSecond();
    assertMatrixEquals(matrixBefore1, matrixBefore2, EPS);
    final DoubleMatrix2D matrixAfter1 = CONSECUTIVE_AFTER_FIXING.getSecond().getBlock(CURVE_NAME_FWD6_EUR).getSecond();
    final DoubleMatrix2D matrixAfter2 = SIMULTANEOUS_AFTER_FIXING.getSecond().getBlock(CURVE_NAME_FWD6_EUR).getSecond();
    assertMatrixEquals(matrixAfter1, matrixAfter2, EPS);
  }

  /**
   * Tests that the two curves (discounting and 6m EURIBOR) that do not have instruments requiring a convexity adjustment are the same as
   * those produced by using discounting alone.
   */
  @Test
  public void testNonConvexInstruments() {
    MulticurveProviderDiscount hwMethod = CONSECUTIVE_BEFORE_FIXING.getFirst().getMulticurveProvider();
<<<<<<< HEAD
    MulticurveProviderDiscount discountingMethod =
        CONSECUTIVE_BUILDER.getBuilder().buildCurvesWithoutConvexityAdjustment(NOW, FIXING_TS_WITHOUT_TODAY).getFirst();
=======
    MulticurveProviderDiscount discountingMethod = CONSECUTIVE_BUILDER.withFixingTs(FIXING_TS_WITHOUT_TODAY).getBuilder()
        .buildCurvesWithoutConvexityAdjustment(NOW).getFirst();
>>>>>>> f01eb699
    assertYieldCurvesEqual(hwMethod.getCurve(Currency.EUR), discountingMethod.getCurve(Currency.EUR), EPS);
    assertYieldCurvesNotEqual(hwMethod.getCurve(EUR_3M_EURIBOR_INDEX), discountingMethod.getCurve(EUR_3M_EURIBOR_INDEX), EPS);
    assertYieldCurvesEqual(hwMethod.getCurve(EUR_6M_EURIBOR_INDEX), discountingMethod.getCurve(EUR_6M_EURIBOR_INDEX), EPS);
    hwMethod = SIMULTANEOUS_BEFORE_FIXING.getFirst().getMulticurveProvider();
<<<<<<< HEAD
    discountingMethod = SIMULTANEOUS_BUILDER.getBuilder().buildCurvesWithoutConvexityAdjustment(NOW, FIXING_TS_WITHOUT_TODAY).getFirst();
=======
    discountingMethod = SIMULTANEOUS_BUILDER.withFixingTs(FIXING_TS_WITHOUT_TODAY).getBuilder().buildCurvesWithoutConvexityAdjustment(NOW)
        .getFirst();
>>>>>>> f01eb699
    assertYieldCurvesEqual(hwMethod.getCurve(Currency.EUR), discountingMethod.getCurve(Currency.EUR), EPS);
    assertYieldCurvesNotEqual(hwMethod.getCurve(EUR_3M_EURIBOR_INDEX), discountingMethod.getCurve(EUR_3M_EURIBOR_INDEX), EPS);
    assertYieldCurvesEqual(hwMethod.getCurve(EUR_6M_EURIBOR_INDEX), discountingMethod.getCurve(EUR_6M_EURIBOR_INDEX), EPS);
  }

  /**
   * Performance test.
   */
  @Test(enabled = false)
  public void performance() {
    long startTime, endTime;
    final int nbTest = 100;

    startTime = System.currentTimeMillis();
    HullWhiteMethodCurveBuilder builder = CONSECUTIVE_BUILDER.copy().getBuilder();
    for (int i = 0; i < nbTest; i++) {
      builder.buildCurves(NOW, FIXING_TS_WITHOUT_TODAY);
    }
    endTime = System.currentTimeMillis();
    System.out.println(nbTest + " curve construction / 3 units: " + (endTime - startTime) + " ms");
    // Performance note: Curve construction 3 units: 06-Nov-12: On Mac Pro 3.2 GHz Quad-Core Intel Xeon: 820 ms for 100 sets.

    startTime = System.currentTimeMillis();
    builder = SIMULTANEOUS_BUILDER.copy().getBuilder();
    for (int i = 0; i < nbTest; i++) {
      builder.buildCurves(NOW, FIXING_TS_WITHOUT_TODAY);
    }
    endTime = System.currentTimeMillis();
    System.out.println(nbTest + " curve construction / 1 unit: " + (endTime - startTime) + " ms");
    // Performance note: Curve construction 1 unit: 06-Nov-12: On Mac Pro 3.2 GHz Quad-Core Intel Xeon: 840 ms for 100 sets.

    // Dsc code - FRA - 655 / 630
    // Fut code - FRA - 805 / 760
    // Fut code - Fut - 820 / 840 !

  }

  /**
   * Analyses the shape of the forward curve.
   */
  @Test(enabled = false)
  public void forwardAnalysis() {
    final HullWhiteOneFactorProvider marketDsc = CONSECUTIVE_BEFORE_FIXING.getFirst();
    final int jump = 1;
    final int startIndex = 0;
    final int nbDate = 2750;
    ZonedDateTime startDate = ScheduleCalculator.getAdjustedDate(NOW, EUR_3M_EURIBOR_INDEX.getSpotLag() + startIndex * jump, TARGET);
    final double[] rateDsc = new double[nbDate];
    final double[] startTime = new double[nbDate];
    try (FileWriter writer = new FileWriter("fwd-dsc.csv")) {
      for (int i = 0; i < nbDate; i++) {
        startTime[i] = TimeCalculator.getTimeBetween(NOW, startDate);
        final ZonedDateTime endDate = ScheduleCalculator.getAdjustedDate(startDate, EUR_3M_EURIBOR_INDEX, TARGET);
        final double endTime = TimeCalculator.getTimeBetween(NOW, endDate);
        final double accrualFactor = EUR_3M_EURIBOR_INDEX.getDayCount().getDayCountFraction(startDate, endDate);
        rateDsc[i] = marketDsc.getMulticurveProvider().getSimplyCompoundForwardRate(EUR_3M_EURIBOR_INDEX, startTime[i], endTime,
            accrualFactor);
        startDate = ScheduleCalculator.getAdjustedDate(startDate, jump, TARGET);
        writer.append(0.0 + "," + startTime[i] + "," + rateDsc[i] + "\n");
      }
      writer.flush();
      writer.close();
    } catch (final IOException e) {
      e.printStackTrace();
    }
  }

}<|MERGE_RESOLUTION|>--- conflicted
+++ resolved
@@ -184,7 +184,6 @@
   /** The 6m EURIBOR curve name */
   private static final String CURVE_NAME_FWD6_EUR = "EUR Fwd 6M";
   /** Builder that constructs the curves one at a time */
-<<<<<<< HEAD
   private static final HullWhiteMethodCurveSetUp CONSECUTIVE_BUILDER = HullWhiteMethodCurveBuilder.setUp()
       .buildingFirst(CURVE_NAME_DSC_EUR)
       .thenBuilding(CURVE_NAME_FWD3_EUR)
@@ -202,39 +201,13 @@
       .using(CURVE_NAME_FWD6_EUR).forIndex(EUR_6M_EURIBOR_INDEX.toIborTypeIndex()).withInterpolator(INTERPOLATOR)
       .addHullWhiteParameters(MODEL_PARAMETERS)
       .forHullWhiteCurrency(Currency.EUR);
-  /** Market values for the discounting curve  */
-  private static final double[] DSC_EUR_MARKET_QUOTES =
-      new double[] {0.0400, 0.0400, 0.0400, 0.0400, 0.0400, 0.0400, 0.0400, 0.0400, 0.0400, 0.0400, 0.0400, 0.0400 };
+  /** Market values for the discounting curve */
+  private static final double[] DSC_EUR_MARKET_QUOTES = new double[] { 0.0400, 0.0400, 0.0400, 0.0400, 0.0400, 0.0400, 0.0400, 0.0400,
+      0.0400, 0.0400, 0.0400, 0.0400 };
   /** Vanilla instrument generators for the discounting curve */
   private static final GeneratorInstrument[] DSC_EUR_GENERATORS = new GeneratorInstrument[] {
-    GENERATOR_DEPOSIT_ON_EUR, GENERATOR_OIS_EUR, GENERATOR_OIS_EUR, GENERATOR_OIS_EUR, GENERATOR_OIS_EUR, GENERATOR_OIS_EUR,
-    GENERATOR_OIS_EUR, GENERATOR_OIS_EUR, GENERATOR_OIS_EUR, GENERATOR_OIS_EUR, GENERATOR_OIS_EUR, GENERATOR_OIS_EUR };
-=======
-  private static final HullWhiteMethodCurveSetUp CONSECUTIVE_BUILDER = HullWhiteMethodCurveBuilder.setUp().buildingFirst(CURVE_NAME_DSC_EUR)
-      .using(CURVE_NAME_DSC_EUR).forDiscounting(Currency.EUR).forOvernightIndex(EONIA_INDEX.toOvernightIndex())
-      .withInterpolator(INTERPOLATOR)
-      .thenBuilding(CURVE_NAME_FWD3_EUR).using(CURVE_NAME_FWD3_EUR).forIborIndex(EUR_3M_EURIBOR_INDEX.toIborTypeIndex())
-      .withInterpolator(INTERPOLATOR)
-      .thenBuilding(CURVE_NAME_FWD6_EUR).using(CURVE_NAME_FWD6_EUR).forIborIndex(EUR_6M_EURIBOR_INDEX.toIborTypeIndex())
-      .withInterpolator(INTERPOLATOR)
-      .withKnownData(HW_KNOWN_DATA);
-  /** Builder that constructs the curves simultaneously */
-  private static final HullWhiteMethodCurveSetUp SIMULTANEOUS_BUILDER = HullWhiteMethodCurveBuilder.setUp()
-      .building(CURVE_NAME_DSC_EUR, CURVE_NAME_FWD3_EUR, CURVE_NAME_FWD6_EUR).using(CURVE_NAME_DSC_EUR).forDiscounting(Currency.EUR)
-      .forOvernightIndex(EONIA_INDEX.toOvernightIndex()).withInterpolator(INTERPOLATOR).using(CURVE_NAME_FWD3_EUR)
-      .forIborIndex(EUR_3M_EURIBOR_INDEX.toIborTypeIndex()).withInterpolator(INTERPOLATOR).using(CURVE_NAME_FWD6_EUR)
-      .forIborIndex(EUR_6M_EURIBOR_INDEX.toIborTypeIndex()).withInterpolator(INTERPOLATOR).withKnownData(HW_KNOWN_DATA);
-  /** Market values for the discounting curve */
-  private static final double[] DSC_EUR_MARKET_QUOTES = new double[] { 0.0400, 0.0400, 0.0400, 0.0400, 0.0400, 0.0400, 0.0400, 0.0400,
-      0.0400, 0.0400, 0.0400,
-      0.0400 };
-  /** Vanilla instrument generators for the discounting curve */
-  private static final GeneratorInstrument<? extends GeneratorAttribute>[] DSC_EUR_GENERATORS = new GeneratorInstrument<?>[] {
-      GENERATOR_DEPOSIT_ON_EUR,
-      GENERATOR_OIS_EUR, GENERATOR_OIS_EUR, GENERATOR_OIS_EUR, GENERATOR_OIS_EUR, GENERATOR_OIS_EUR, GENERATOR_OIS_EUR, GENERATOR_OIS_EUR,
-      GENERATOR_OIS_EUR,
-      GENERATOR_OIS_EUR, GENERATOR_OIS_EUR, GENERATOR_OIS_EUR };
->>>>>>> f01eb699
+      GENERATOR_DEPOSIT_ON_EUR, GENERATOR_OIS_EUR, GENERATOR_OIS_EUR, GENERATOR_OIS_EUR, GENERATOR_OIS_EUR, GENERATOR_OIS_EUR,
+      GENERATOR_OIS_EUR, GENERATOR_OIS_EUR, GENERATOR_OIS_EUR, GENERATOR_OIS_EUR, GENERATOR_OIS_EUR, GENERATOR_OIS_EUR };
   /** Attribute generators for the discounting curve */
   private static final GeneratorAttributeIR[] DSC_EUR_ATTR;
   static {
@@ -244,27 +217,26 @@
     DSC_EUR_ATTR = new GeneratorAttributeIR[tenors.length];
     for (int i = 0; i < 1; i++) {
       DSC_EUR_ATTR[i] = new GeneratorAttributeIR(tenors[i], Period.ZERO);
-      CONSECUTIVE_BUILDER.addNode(CURVE_NAME_DSC_EUR, DSC_EUR_GENERATORS[i].generateInstrument(NOW, DSC_EUR_MARKET_QUOTES[i], 1, DSC_EUR_ATTR[i]));
-      SIMULTANEOUS_BUILDER.addNode(CURVE_NAME_DSC_EUR, DSC_EUR_GENERATORS[i].generateInstrument(NOW, DSC_EUR_MARKET_QUOTES[i], 1, DSC_EUR_ATTR[i]));
+      CONSECUTIVE_BUILDER.addNode(CURVE_NAME_DSC_EUR,
+          DSC_EUR_GENERATORS[i].generateInstrument(NOW, DSC_EUR_MARKET_QUOTES[i], 1, DSC_EUR_ATTR[i]));
+      SIMULTANEOUS_BUILDER.addNode(CURVE_NAME_DSC_EUR,
+          DSC_EUR_GENERATORS[i].generateInstrument(NOW, DSC_EUR_MARKET_QUOTES[i], 1, DSC_EUR_ATTR[i]));
     }
     for (int i = 1; i < tenors.length; i++) {
       DSC_EUR_ATTR[i] = new GeneratorAttributeIR(tenors[i]);
-      CONSECUTIVE_BUILDER.addNode(CURVE_NAME_DSC_EUR, DSC_EUR_GENERATORS[i].generateInstrument(NOW, DSC_EUR_MARKET_QUOTES[i], 1, DSC_EUR_ATTR[i]));
-      SIMULTANEOUS_BUILDER.addNode(CURVE_NAME_DSC_EUR, DSC_EUR_GENERATORS[i].generateInstrument(NOW, DSC_EUR_MARKET_QUOTES[i], 1, DSC_EUR_ATTR[i]));
+      CONSECUTIVE_BUILDER.addNode(CURVE_NAME_DSC_EUR,
+          DSC_EUR_GENERATORS[i].generateInstrument(NOW, DSC_EUR_MARKET_QUOTES[i], 1, DSC_EUR_ATTR[i]));
+      SIMULTANEOUS_BUILDER.addNode(CURVE_NAME_DSC_EUR,
+          DSC_EUR_GENERATORS[i].generateInstrument(NOW, DSC_EUR_MARKET_QUOTES[i], 1, DSC_EUR_ATTR[i]));
     }
   }
   /** Market values for the 3m EURIBOR curve */
   private static final double[] FWD3_EUR_MARKET_QUOTES = new double[] { 0.0420, 0.9780, 0.9780, 0.0420, 0.0430, 0.0470, 0.0540, 0.0570,
       0.0600 };
   /** Vanilla instrument generators for the 3m EURIBOR curve */
-<<<<<<< HEAD
   private static final GeneratorInstrument[] FWD3_EUR_GENERATORS = new GeneratorInstrument[] {
-    GENERATOR_EURIBOR3M, GENERATOR_ERZ1, GENERATOR_ERH2, EUR1YEURIBOR3M, EUR1YEURIBOR3M, EUR1YEURIBOR3M, EUR1YEURIBOR3M, EUR1YEURIBOR3M, EUR1YEURIBOR3M };
-=======
-  private static final GeneratorInstrument<? extends GeneratorAttribute>[] FWD3_EUR_GENERATORS = new GeneratorInstrument<?>[] {
-      GENERATOR_EURIBOR3M,
-      GENERATOR_ERZ1, GENERATOR_ERH2, EUR1YEURIBOR3M, EUR1YEURIBOR3M, EUR1YEURIBOR3M, EUR1YEURIBOR3M, EUR1YEURIBOR3M, EUR1YEURIBOR3M };
->>>>>>> f01eb699
+      GENERATOR_EURIBOR3M, GENERATOR_ERZ1, GENERATOR_ERH2, EUR1YEURIBOR3M, EUR1YEURIBOR3M, EUR1YEURIBOR3M, EUR1YEURIBOR3M, EUR1YEURIBOR3M,
+      EUR1YEURIBOR3M };
   /** Attribute generators for the 3m EURIBOR curve */
   private static final GeneratorAttribute[] FWD3_EUR_ATTR;
   static {
@@ -273,30 +245,31 @@
         Period.ofYears(5), Period.ofYears(7), Period.ofYears(10) };
     FWD3_EUR_ATTR = new GeneratorAttribute[tenors.length];
     FWD3_EUR_ATTR[0] = new GeneratorAttributeIR(tenors[0], tenors[0]);
-    CONSECUTIVE_BUILDER.addNode(CURVE_NAME_FWD3_EUR, FWD3_EUR_GENERATORS[0].generateInstrument(NOW, FWD3_EUR_MARKET_QUOTES[0], 1, FWD3_EUR_ATTR[0]));
-    SIMULTANEOUS_BUILDER.addNode(CURVE_NAME_FWD3_EUR, FWD3_EUR_GENERATORS[0].generateInstrument(NOW, FWD3_EUR_MARKET_QUOTES[0], 1, FWD3_EUR_ATTR[0]));
+    CONSECUTIVE_BUILDER.addNode(CURVE_NAME_FWD3_EUR,
+        FWD3_EUR_GENERATORS[0].generateInstrument(NOW, FWD3_EUR_MARKET_QUOTES[0], 1, FWD3_EUR_ATTR[0]));
+    SIMULTANEOUS_BUILDER.addNode(CURVE_NAME_FWD3_EUR,
+        FWD3_EUR_GENERATORS[0].generateInstrument(NOW, FWD3_EUR_MARKET_QUOTES[0], 1, FWD3_EUR_ATTR[0]));
     for (int i = 1; i < 3; i++) {
       FWD3_EUR_ATTR[i] = new GeneratorAttribute();
-      CONSECUTIVE_BUILDER.addNode(CURVE_NAME_FWD3_EUR, FWD3_EUR_GENERATORS[i].generateInstrument(NOW, FWD3_EUR_MARKET_QUOTES[i], 1, FWD3_EUR_ATTR[i]));
-      SIMULTANEOUS_BUILDER.addNode(CURVE_NAME_FWD3_EUR, FWD3_EUR_GENERATORS[i].generateInstrument(NOW, FWD3_EUR_MARKET_QUOTES[i], 1, FWD3_EUR_ATTR[i]));
+      CONSECUTIVE_BUILDER.addNode(CURVE_NAME_FWD3_EUR,
+          FWD3_EUR_GENERATORS[i].generateInstrument(NOW, FWD3_EUR_MARKET_QUOTES[i], 1, FWD3_EUR_ATTR[i]));
+      SIMULTANEOUS_BUILDER.addNode(CURVE_NAME_FWD3_EUR,
+          FWD3_EUR_GENERATORS[i].generateInstrument(NOW, FWD3_EUR_MARKET_QUOTES[i], 1, FWD3_EUR_ATTR[i]));
     }
     for (int i = 3; i < tenors.length; i++) {
       FWD3_EUR_ATTR[i] = new GeneratorAttributeIR(tenors[i]);
-      CONSECUTIVE_BUILDER.addNode(CURVE_NAME_FWD3_EUR, FWD3_EUR_GENERATORS[i].generateInstrument(NOW, FWD3_EUR_MARKET_QUOTES[i], 1, FWD3_EUR_ATTR[i]));
-      SIMULTANEOUS_BUILDER.addNode(CURVE_NAME_FWD3_EUR, FWD3_EUR_GENERATORS[i].generateInstrument(NOW, FWD3_EUR_MARKET_QUOTES[i], 1, FWD3_EUR_ATTR[i]));
+      CONSECUTIVE_BUILDER.addNode(CURVE_NAME_FWD3_EUR,
+          FWD3_EUR_GENERATORS[i].generateInstrument(NOW, FWD3_EUR_MARKET_QUOTES[i], 1, FWD3_EUR_ATTR[i]));
+      SIMULTANEOUS_BUILDER.addNode(CURVE_NAME_FWD3_EUR,
+          FWD3_EUR_GENERATORS[i].generateInstrument(NOW, FWD3_EUR_MARKET_QUOTES[i], 1, FWD3_EUR_ATTR[i]));
     }
   }
   /** Market values for the 6m EURIBOR curve */
   private static final double[] FWD6_EUR_MARKET_QUOTES = new double[] { 0.0440, 0.0440, 0.0440, 0.0445, 0.0485, 0.0555, 0.0580, 0.0610 };
   /** Vanilla instrument generators for the 6m EURIBOR curve */
-<<<<<<< HEAD
   private static final GeneratorInstrument[] FWD6_EUR_GENERATORS = new GeneratorInstrument[] {
-    GENERATOR_EURIBOR6M, GENERATOR_FRA_6M, GENERATOR_FRA_6M, EUR1YEURIBOR6M, EUR1YEURIBOR6M, EUR1YEURIBOR6M, EUR1YEURIBOR6M, EUR1YEURIBOR6M };
-=======
-  private static final GeneratorInstrument<? extends GeneratorAttribute>[] FWD6_EUR_GENERATORS = new GeneratorInstrument<?>[] {
-      GENERATOR_EURIBOR6M,
-      GENERATOR_FRA_6M, GENERATOR_FRA_6M, EUR1YEURIBOR6M, EUR1YEURIBOR6M, EUR1YEURIBOR6M, EUR1YEURIBOR6M, EUR1YEURIBOR6M };
->>>>>>> f01eb699
+      GENERATOR_EURIBOR6M, GENERATOR_FRA_6M, GENERATOR_FRA_6M, EUR1YEURIBOR6M, EUR1YEURIBOR6M, EUR1YEURIBOR6M, EUR1YEURIBOR6M,
+      EUR1YEURIBOR6M };
   /** Attributes for the 6m EURIBOR curve */
   private static final GeneratorAttributeIR[] FWD6_EUR_ATTR;
   static {
@@ -306,8 +279,10 @@
     FWD6_EUR_ATTR = new GeneratorAttributeIR[tenors.length];
     for (int i = 0; i < tenors.length; i++) {
       FWD6_EUR_ATTR[i] = new GeneratorAttributeIR(tenors[i]);
-      CONSECUTIVE_BUILDER.addNode(CURVE_NAME_FWD6_EUR, FWD6_EUR_GENERATORS[i].generateInstrument(NOW, FWD6_EUR_MARKET_QUOTES[i], 1, FWD6_EUR_ATTR[i]));
-      SIMULTANEOUS_BUILDER.addNode(CURVE_NAME_FWD6_EUR, FWD6_EUR_GENERATORS[i].generateInstrument(NOW, FWD6_EUR_MARKET_QUOTES[i], 1, FWD6_EUR_ATTR[i]));
+      CONSECUTIVE_BUILDER.addNode(CURVE_NAME_FWD6_EUR,
+          FWD6_EUR_GENERATORS[i].generateInstrument(NOW, FWD6_EUR_MARKET_QUOTES[i], 1, FWD6_EUR_ATTR[i]));
+      SIMULTANEOUS_BUILDER.addNode(CURVE_NAME_FWD6_EUR,
+          FWD6_EUR_GENERATORS[i].generateInstrument(NOW, FWD6_EUR_MARKET_QUOTES[i], 1, FWD6_EUR_ATTR[i]));
     }
   }
   /** Simultaneous curves constructed before today's fixing */
@@ -598,23 +573,13 @@
   @Test
   public void testNonConvexInstruments() {
     MulticurveProviderDiscount hwMethod = CONSECUTIVE_BEFORE_FIXING.getFirst().getMulticurveProvider();
-<<<<<<< HEAD
-    MulticurveProviderDiscount discountingMethod =
-        CONSECUTIVE_BUILDER.getBuilder().buildCurvesWithoutConvexityAdjustment(NOW, FIXING_TS_WITHOUT_TODAY).getFirst();
-=======
-    MulticurveProviderDiscount discountingMethod = CONSECUTIVE_BUILDER.withFixingTs(FIXING_TS_WITHOUT_TODAY).getBuilder()
-        .buildCurvesWithoutConvexityAdjustment(NOW).getFirst();
->>>>>>> f01eb699
+    MulticurveProviderDiscount discountingMethod = CONSECUTIVE_BUILDER.getBuilder()
+        .buildCurvesWithoutConvexityAdjustment(NOW, FIXING_TS_WITHOUT_TODAY).getFirst();
     assertYieldCurvesEqual(hwMethod.getCurve(Currency.EUR), discountingMethod.getCurve(Currency.EUR), EPS);
     assertYieldCurvesNotEqual(hwMethod.getCurve(EUR_3M_EURIBOR_INDEX), discountingMethod.getCurve(EUR_3M_EURIBOR_INDEX), EPS);
     assertYieldCurvesEqual(hwMethod.getCurve(EUR_6M_EURIBOR_INDEX), discountingMethod.getCurve(EUR_6M_EURIBOR_INDEX), EPS);
     hwMethod = SIMULTANEOUS_BEFORE_FIXING.getFirst().getMulticurveProvider();
-<<<<<<< HEAD
     discountingMethod = SIMULTANEOUS_BUILDER.getBuilder().buildCurvesWithoutConvexityAdjustment(NOW, FIXING_TS_WITHOUT_TODAY).getFirst();
-=======
-    discountingMethod = SIMULTANEOUS_BUILDER.withFixingTs(FIXING_TS_WITHOUT_TODAY).getBuilder().buildCurvesWithoutConvexityAdjustment(NOW)
-        .getFirst();
->>>>>>> f01eb699
     assertYieldCurvesEqual(hwMethod.getCurve(Currency.EUR), discountingMethod.getCurve(Currency.EUR), EPS);
     assertYieldCurvesNotEqual(hwMethod.getCurve(EUR_3M_EURIBOR_INDEX), discountingMethod.getCurve(EUR_3M_EURIBOR_INDEX), EPS);
     assertYieldCurvesEqual(hwMethod.getCurve(EUR_6M_EURIBOR_INDEX), discountingMethod.getCurve(EUR_6M_EURIBOR_INDEX), EPS);
