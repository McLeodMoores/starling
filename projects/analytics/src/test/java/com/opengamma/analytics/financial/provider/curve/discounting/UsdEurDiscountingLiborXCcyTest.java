/**
 * Copyright (C) 2012 - present by OpenGamma Inc. and the OpenGamma group of companies
 *
 * Please see distribution for license.
 */
package com.opengamma.analytics.financial.provider.curve.discounting;

import static com.opengamma.analytics.financial.provider.curve.CurveBuildingTestUtils.assertFiniteDifferenceSensitivities;
import static com.opengamma.analytics.financial.provider.curve.CurveBuildingTestUtils.assertNoSensitivities;
import static com.opengamma.analytics.financial.provider.curve.CurveBuildingTestUtils.assertYieldCurvesEqual;
import static com.opengamma.analytics.financial.provider.curve.CurveBuildingTestUtils.curveConstructionTest;
import static org.testng.Assert.assertEquals;

import java.io.FileWriter;
import java.io.IOException;
import java.util.HashMap;
import java.util.Map;

import org.testng.annotations.Test;
import org.threeten.bp.Period;
import org.threeten.bp.ZonedDateTime;

import com.mcleodmoores.analytics.financial.curve.interestrate.CurveBuilder;
import com.mcleodmoores.analytics.financial.curve.interestrate.DiscountingMethodCurveBuilder;
import com.mcleodmoores.analytics.financial.curve.interestrate.DiscountingMethodCurveSetUp;
import com.mcleodmoores.analytics.financial.index.Index;
import com.mcleodmoores.date.WeekendWorkingDayCalendar;
import com.mcleodmoores.date.WorkingDayCalendar;
import com.opengamma.analytics.financial.forex.method.FXMatrix;
import com.opengamma.analytics.financial.instrument.InstrumentDefinition;
import com.opengamma.analytics.financial.instrument.index.GeneratorAttribute;
import com.opengamma.analytics.financial.instrument.index.GeneratorAttributeFX;
import com.opengamma.analytics.financial.instrument.index.GeneratorAttributeIR;
import com.opengamma.analytics.financial.instrument.index.GeneratorDepositIbor;
import com.opengamma.analytics.financial.instrument.index.GeneratorDepositON;
import com.opengamma.analytics.financial.instrument.index.GeneratorFRA;
import com.opengamma.analytics.financial.instrument.index.GeneratorForexSwap;
import com.opengamma.analytics.financial.instrument.index.GeneratorInstrument;
import com.opengamma.analytics.financial.instrument.index.GeneratorSwapFixedIbor;
import com.opengamma.analytics.financial.instrument.index.GeneratorSwapFixedIborMaster;
import com.opengamma.analytics.financial.instrument.index.GeneratorSwapFixedON;
import com.opengamma.analytics.financial.instrument.index.GeneratorSwapFixedONMaster;
import com.opengamma.analytics.financial.instrument.index.GeneratorSwapXCcyIborIbor;
import com.opengamma.analytics.financial.instrument.index.IborIndex;
import com.opengamma.analytics.financial.instrument.index.IndexON;
import com.opengamma.analytics.financial.provider.calculator.discounting.PresentValueDiscountingCalculator;
import com.opengamma.analytics.financial.provider.curve.CurveBuildingBlock;
import com.opengamma.analytics.financial.provider.curve.CurveBuildingBlockBundle;
import com.opengamma.analytics.financial.provider.curve.CurveBuildingTests;
import com.opengamma.analytics.financial.provider.description.interestrate.MulticurveProviderDiscount;
import com.opengamma.analytics.financial.provider.description.interestrate.MulticurveProviderInterface;
import com.opengamma.analytics.financial.schedule.ScheduleCalculator;
import com.opengamma.analytics.math.interpolation.Interpolator1D;
import com.opengamma.analytics.math.interpolation.factory.FlatExtrapolator1dAdapter;
import com.opengamma.analytics.math.interpolation.factory.LinearInterpolator1dAdapter;
import com.opengamma.analytics.math.interpolation.factory.NamedInterpolator1dFactory;
import com.opengamma.analytics.math.matrix.DoubleMatrix2D;
import com.opengamma.analytics.util.time.TimeCalculator;
import com.opengamma.timeseries.precise.zdt.ImmutableZonedDateTimeDoubleTimeSeries;
import com.opengamma.timeseries.precise.zdt.ZonedDateTimeDoubleTimeSeries;
import com.opengamma.util.money.Currency;
import com.opengamma.util.time.DateUtils;
import com.opengamma.util.tuple.Pair;

//@Test(groups = TestGroup.UNIT)
public class UsdEurDiscountingLiborXCcyTest extends CurveBuildingTests {
  /** The interpolator used for all curves */
  private static final Interpolator1D INTERPOLATOR = NamedInterpolator1dFactory.of(LinearInterpolator1dAdapter.NAME,
      FlatExtrapolator1dAdapter.NAME);
  /** TARGET holidays */
  private static final WorkingDayCalendar TARGET = WeekendWorkingDayCalendar.SATURDAY_SUNDAY;
  /** NYC holidays */
  private static final WorkingDayCalendar NYC = WeekendWorkingDayCalendar.SATURDAY_SUNDAY;
  /** Spot USD/EUR */
  private static final double FX_EURUSD = 1.40;
  /** The FX matrix */
  private static final FXMatrix FX_MATRIX = new FXMatrix(Currency.USD);
  static {
    FX_MATRIX.addCurrency(Currency.EUR, Currency.USD, FX_EURUSD);
  }
  /** Generates EUR OIS */
  private static final GeneratorSwapFixedON GENERATOR_OIS_EUR = GeneratorSwapFixedONMaster.getInstance().getGenerator("EUR1YEONIA", TARGET);
  /** Generates USD OIS */
  private static final GeneratorSwapFixedON GENERATOR_OIS_USD = GeneratorSwapFixedONMaster.getInstance().getGenerator("USD1YFEDFUND",
      TARGET);
  /** EONIA index */
  private static final IndexON EONIA_INDEX = GENERATOR_OIS_EUR.getIndex();
  /** Fed funds index */
  private static final IndexON FED_FUNDS_INDEX = GENERATOR_OIS_USD.getIndex();
  /** Generates the overnight deposit */
  private static final GeneratorDepositON GENERATOR_DEPOSIT_ON_EUR = new GeneratorDepositON("EUR Deposit ON", Currency.EUR, TARGET,
      EONIA_INDEX.getDayCount());
  /** Generates the overnight deposit */
  private static final GeneratorDepositON GENERATOR_DEPOSIT_ON_USD = new GeneratorDepositON("USD Deposit ON", Currency.USD, NYC,
      FED_FUNDS_INDEX.getDayCount());
  /** Generates 1y fixed / 3m EURIBOR swaps */
  private static final GeneratorSwapFixedIbor EUR1YEURIBOR3M = GeneratorSwapFixedIborMaster.getInstance().getGenerator("EUR1YEURIBOR3M",
      TARGET);
  /** Generates 6m fixed / 3m LIBOR swaps */
  private static final GeneratorSwapFixedIbor USD6MLIBOR3M = GeneratorSwapFixedIborMaster.getInstance().getGenerator("USD6MLIBOR3M", NYC);
  /** A 3M EURIBOR index */
  private static final IborIndex EUR_3M_EURIBOR_INDEX = EUR1YEURIBOR3M.getIborIndex();
  /** A 3M USD LIBOR index */
  private static final IborIndex USD_3M_LIBOR_INDEX = USD6MLIBOR3M.getIborIndex();
  /** Generates 3m LIBOR FRAs */
  private static final GeneratorFRA GENERATOR_USD_FRA_3M = new GeneratorFRA("GENERATOR USD FRA 3M", USD_3M_LIBOR_INDEX, NYC);
  /** Generates the 3m EURIBOR deposit */
  private static final GeneratorDepositIbor GENERATOR_EURIBOR3M = new GeneratorDepositIbor("GENERATOR_EURIBOR3M", EUR_3M_EURIBOR_INDEX,
      TARGET);
  /** Generates the 3m LIBOR deposit */
  private static final GeneratorDepositIbor GENERATOR_USDLIBOR3M = new GeneratorDepositIbor("GENERATOR_USDLIBOR3M", USD_3M_LIBOR_INDEX,
      NYC);
  /** Generates 3m LIBOR / 3m EURIBOR cross-currency swaps with the spread on the EUR leg */
  private static final GeneratorSwapXCcyIborIbor EURIBOR3MUSDLIBOR3M = new GeneratorSwapXCcyIborIbor("EURIBOR3MUSDLIBOR3M",
      EUR_3M_EURIBOR_INDEX,
      USD_3M_LIBOR_INDEX, TARGET, NYC);
  /** Generates USD/EUR FX swaps */
  private static final GeneratorForexSwap GENERATOR_FX_EURUSD = new GeneratorForexSwap("EURUSD", Currency.EUR, Currency.USD, TARGET,
      EUR_3M_EURIBOR_INDEX.getSpotLag(), EUR_3M_EURIBOR_INDEX.getBusinessDayConvention(), true);
  /** The curve construction date */
  private static final ZonedDateTime NOW = DateUtils.getUTCDate(2011, 9, 28);
  /** The previous day */
  private static final ZonedDateTime PREVIOUS = NOW.minusDays(1);
  /** Fed funds fixing series after today's fixing */
  private static final ZonedDateTimeDoubleTimeSeries FF_TS_WITH_TODAY = ImmutableZonedDateTimeDoubleTimeSeries.ofUTC(
      new ZonedDateTime[] { PREVIOUS, NOW },
      new double[] { 0.07, 0.08 });
  /** Fed funds fixing series before today's fixing */
  private static final ZonedDateTimeDoubleTimeSeries FF_TS_WITHOUT_TODAY = ImmutableZonedDateTimeDoubleTimeSeries.ofUTC(
      new ZonedDateTime[] { PREVIOUS },
      new double[] { 0.07 });
  /** LIBOR fixing series after today's fixing */
  private static final ZonedDateTimeDoubleTimeSeries LIBOR_TS_WITH_TODAY = ImmutableZonedDateTimeDoubleTimeSeries.ofUTC(
      new ZonedDateTime[] { PREVIOUS, NOW },
      new double[] { 0.0035, 0.0036 });
  /** LIBOR fixing series before today's fixing */
  private static final ZonedDateTimeDoubleTimeSeries LIBOR_TS_WITHOUT_TODAY = ImmutableZonedDateTimeDoubleTimeSeries.ofUTC(
      new ZonedDateTime[] { PREVIOUS },
      new double[] { 0.0035 });
  /** EURIBOR fixing series after today's fixing */
  private static final ZonedDateTimeDoubleTimeSeries EURIBOR_TS_WITH_TODAY = ImmutableZonedDateTimeDoubleTimeSeries.ofUTC(
      new ZonedDateTime[] { PREVIOUS, NOW },
      new double[] { 0.0060, 0.0061 });
  /** EURIBOR fixing series before today's fixing */
  private static final ZonedDateTimeDoubleTimeSeries EURIBOR_TS_WITHOUT_TODAY = ImmutableZonedDateTimeDoubleTimeSeries.ofUTC(
      new ZonedDateTime[] { PREVIOUS },
      new double[] { 0.0060 });
  /** Fixing time series created before the valuation date fixing is available */
  private static final Map<Index, ZonedDateTimeDoubleTimeSeries> FIXING_TS_WITHOUT_TODAY = new HashMap<>();
  /** Fixing time series created after the valuation date fixing is available */
  private static final Map<Index, ZonedDateTimeDoubleTimeSeries> FIXING_TS_WITH_TODAY = new HashMap<>();
  static {
    FIXING_TS_WITHOUT_TODAY.put(FED_FUNDS_INDEX, FF_TS_WITHOUT_TODAY);
    FIXING_TS_WITHOUT_TODAY.put(USD_3M_LIBOR_INDEX, LIBOR_TS_WITHOUT_TODAY);
    FIXING_TS_WITHOUT_TODAY.put(EUR_3M_EURIBOR_INDEX, EURIBOR_TS_WITHOUT_TODAY);
    FIXING_TS_WITH_TODAY.put(FED_FUNDS_INDEX, FF_TS_WITH_TODAY);
    FIXING_TS_WITH_TODAY.put(USD_3M_LIBOR_INDEX, LIBOR_TS_WITH_TODAY);
    FIXING_TS_WITH_TODAY.put(EUR_3M_EURIBOR_INDEX, EURIBOR_TS_WITH_TODAY);
  }
  /** EUR discounting curve name */
  private static final String CURVE_NAME_DSC_EUR = "EUR Dsc";
  /** 3m EURIBOR curve name */
  private static final String CURVE_NAME_FWD3_EUR = "EUR Fwd 3M";
  /** USD discounting curve name */
  private static final String CURVE_NAME_DSC_USD = "USD Dsc";
  /** 3m LIBOR curve name */
  private static final String CURVE_NAME_FWD3_USD = "USD Fwd 3M";
  /** Builds USD discounting, then LIBOR, then two EUR curves using the first set of data */
<<<<<<< HEAD
  private static final DiscountingMethodCurveSetUp BUILDER_1 = DiscountingMethodCurveBuilder.setUp()
      .buildingFirst(CURVE_NAME_DSC_USD)
      .thenBuilding(CURVE_NAME_FWD3_USD)
      .thenBuilding(CURVE_NAME_DSC_EUR, CURVE_NAME_FWD3_EUR)
      .using(CURVE_NAME_DSC_USD).forDiscounting(Currency.USD).forIndex(FED_FUNDS_INDEX.toOvernightIndex()).withInterpolator(INTERPOLATOR)
      .using(CURVE_NAME_FWD3_USD).forIndex(USD_3M_LIBOR_INDEX.toIborTypeIndex()).withInterpolator(INTERPOLATOR)
      .using(CURVE_NAME_DSC_EUR).forDiscounting(Currency.EUR).forIndex(EONIA_INDEX.toOvernightIndex()).withInterpolator(INTERPOLATOR)
      .using(CURVE_NAME_FWD3_EUR).forIndex(EUR_3M_EURIBOR_INDEX.toIborTypeIndex()).withInterpolator(INTERPOLATOR);
  /** Builds USD discounting, then LIBOR, then two EUR curves using the second set of data */
  private static final DiscountingMethodCurveSetUp BUILDER_2 = DiscountingMethodCurveBuilder.setUp()
      .buildingFirst(CURVE_NAME_DSC_USD)
      .thenBuilding(CURVE_NAME_FWD3_USD)
      .thenBuilding(CURVE_NAME_DSC_EUR, CURVE_NAME_FWD3_EUR)
      .using(CURVE_NAME_DSC_USD).forDiscounting(Currency.USD).forIndex(FED_FUNDS_INDEX.toOvernightIndex()).withInterpolator(INTERPOLATOR)
      .using(CURVE_NAME_FWD3_USD).forIndex(USD_3M_LIBOR_INDEX.toIborTypeIndex()).withInterpolator(INTERPOLATOR)
      .using(CURVE_NAME_DSC_EUR).forDiscounting(Currency.EUR).forIndex(EONIA_INDEX.toOvernightIndex()).withInterpolator(INTERPOLATOR)
      .using(CURVE_NAME_FWD3_EUR).forIndex(EUR_3M_EURIBOR_INDEX.toIborTypeIndex()).withInterpolator(INTERPOLATOR);
  /** Builds USD discounting, then LIBOR, then two EUR curves using the third set of data */
  private static final DiscountingMethodCurveSetUp BUILDER_3 = DiscountingMethodCurveBuilder.setUp()
      .buildingFirst(CURVE_NAME_DSC_USD)
      .thenBuilding(CURVE_NAME_FWD3_USD)
      .thenBuilding(CURVE_NAME_DSC_EUR, CURVE_NAME_FWD3_EUR)
      .using(CURVE_NAME_DSC_USD).forDiscounting(Currency.USD).forIndex(FED_FUNDS_INDEX.toOvernightIndex()).withInterpolator(INTERPOLATOR)
      .using(CURVE_NAME_FWD3_USD).forIndex(USD_3M_LIBOR_INDEX.toIborTypeIndex()).withInterpolator(INTERPOLATOR)
      .using(CURVE_NAME_DSC_EUR).forDiscounting(Currency.EUR).forIndex(EONIA_INDEX.toOvernightIndex()).withInterpolator(INTERPOLATOR)
      .using(CURVE_NAME_FWD3_EUR).forIndex(EUR_3M_EURIBOR_INDEX.toIborTypeIndex()).withInterpolator(INTERPOLATOR);
=======
  private static final DiscountingMethodCurveSetUp BUILDER_1 = DiscountingMethodCurveBuilder.setUp().buildingFirst(CURVE_NAME_DSC_USD)
      .thenBuilding(CURVE_NAME_FWD3_USD).thenBuilding(CURVE_NAME_DSC_EUR, CURVE_NAME_FWD3_EUR).using(CURVE_NAME_DSC_USD)
      .forDiscounting(Currency.USD)
      .forOvernightIndex(FED_FUNDS_INDEX.toOvernightIndex()).withInterpolator(INTERPOLATOR).using(CURVE_NAME_FWD3_USD)
      .forIborIndex(USD_3M_LIBOR_INDEX.toIborTypeIndex()).withInterpolator(INTERPOLATOR).using(CURVE_NAME_DSC_EUR)
      .forDiscounting(Currency.EUR)
      .forOvernightIndex(EONIA_INDEX.toOvernightIndex()).withInterpolator(INTERPOLATOR).using(CURVE_NAME_FWD3_EUR)
      .forIborIndex(EUR_3M_EURIBOR_INDEX.toIborTypeIndex()).withInterpolator(INTERPOLATOR).withKnownData(KNOWN_DATA);
  /** Builds USD discounting, then LIBOR, then two EUR curves using the second set of data */
  private static final DiscountingMethodCurveSetUp BUILDER_2 = DiscountingMethodCurveBuilder.setUp().buildingFirst(CURVE_NAME_DSC_USD)
      .thenBuilding(CURVE_NAME_FWD3_USD).thenBuilding(CURVE_NAME_DSC_EUR, CURVE_NAME_FWD3_EUR).using(CURVE_NAME_DSC_USD)
      .forDiscounting(Currency.USD)
      .forOvernightIndex(FED_FUNDS_INDEX.toOvernightIndex()).withInterpolator(INTERPOLATOR).using(CURVE_NAME_FWD3_USD)
      .forIborIndex(USD_3M_LIBOR_INDEX.toIborTypeIndex()).withInterpolator(INTERPOLATOR).using(CURVE_NAME_DSC_EUR)
      .forDiscounting(Currency.EUR)
      .forOvernightIndex(EONIA_INDEX.toOvernightIndex()).withInterpolator(INTERPOLATOR).using(CURVE_NAME_FWD3_EUR)
      .forIborIndex(EUR_3M_EURIBOR_INDEX.toIborTypeIndex()).withInterpolator(INTERPOLATOR).withKnownData(KNOWN_DATA);
  /** Builds USD discounting, then LIBOR, then two EUR curves using the third set of data */
  private static final DiscountingMethodCurveSetUp BUILDER_3 = DiscountingMethodCurveBuilder.setUp().buildingFirst(CURVE_NAME_DSC_USD)
      .thenBuilding(CURVE_NAME_FWD3_USD).thenBuilding(CURVE_NAME_DSC_EUR, CURVE_NAME_FWD3_EUR).using(CURVE_NAME_DSC_USD)
      .forDiscounting(Currency.USD)
      .forOvernightIndex(FED_FUNDS_INDEX.toOvernightIndex()).withInterpolator(INTERPOLATOR).using(CURVE_NAME_FWD3_USD)
      .forIborIndex(USD_3M_LIBOR_INDEX.toIborTypeIndex()).withInterpolator(INTERPOLATOR).using(CURVE_NAME_DSC_EUR)
      .forDiscounting(Currency.EUR)
      .forOvernightIndex(EONIA_INDEX.toOvernightIndex()).withInterpolator(INTERPOLATOR).using(CURVE_NAME_FWD3_EUR)
      .forIborIndex(EUR_3M_EURIBOR_INDEX.toIborTypeIndex()).withInterpolator(INTERPOLATOR).withKnownData(KNOWN_DATA);
>>>>>>> f01eb699
  /** Market values for the USD discounting curve */
  private static final double[] DSC_USD_MARKET_QUOTES = new double[] { 0.0010, 0.0010, 0.0010, 0.0010, 0.0010, 0.0010, 0.0010, 0.0010,
      0.0015, 0.0020, 0.0035,
      0.0050, 0.0130 };
  /** Vanilla instrument generators for the USD discounting curve */
<<<<<<< HEAD
  private static final GeneratorInstrument[] DSC_USD_GENERATORS = new GeneratorInstrument[] {
    GENERATOR_DEPOSIT_ON_USD, GENERATOR_DEPOSIT_ON_USD, GENERATOR_OIS_USD, GENERATOR_OIS_USD, GENERATOR_OIS_USD, GENERATOR_OIS_USD,
    GENERATOR_OIS_USD, GENERATOR_OIS_USD, GENERATOR_OIS_USD, GENERATOR_OIS_USD, GENERATOR_OIS_USD, GENERATOR_OIS_USD, GENERATOR_OIS_USD};
    /** USD discounting curve attributes */
  private static final GeneratorAttributeIR[] DSC_USD_ATTR;
  static {
    BUILDER_1.addFxMatrix(FX_MATRIX);
    BUILDER_2.addFxMatrix(FX_MATRIX);
    BUILDER_3.addFxMatrix(FX_MATRIX);
    final Period[] tenors = new Period[] {Period.ofDays(0), Period.ofDays(1), Period.ofMonths(1), Period.ofMonths(2),
      Period.ofMonths(3), Period.ofMonths(6), Period.ofMonths(9),
      Period.ofYears(1), Period.ofYears(2), Period.ofYears(3), Period.ofYears(4), Period.ofYears(5), Period.ofYears(10) };
=======
  private static final GeneratorInstrument<? extends GeneratorAttribute>[] DSC_USD_GENERATORS = new GeneratorInstrument<?>[] {
      GENERATOR_DEPOSIT_ON_USD,
      GENERATOR_DEPOSIT_ON_USD, GENERATOR_OIS_USD, GENERATOR_OIS_USD, GENERATOR_OIS_USD, GENERATOR_OIS_USD, GENERATOR_OIS_USD,
      GENERATOR_OIS_USD,
      GENERATOR_OIS_USD, GENERATOR_OIS_USD, GENERATOR_OIS_USD, GENERATOR_OIS_USD, GENERATOR_OIS_USD };
  /** USD discounting curve attributes */
  private static final GeneratorAttributeIR[] DSC_USD_ATTR;
  static {
    final Period[] tenors = new Period[] { Period.ofDays(0), Period.ofDays(1), Period.ofMonths(1), Period.ofMonths(2), Period.ofMonths(3),
        Period.ofMonths(6),
        Period.ofMonths(9), Period.ofYears(1), Period.ofYears(2), Period.ofYears(3), Period.ofYears(4), Period.ofYears(5),
        Period.ofYears(10) };
>>>>>>> f01eb699
    DSC_USD_ATTR = new GeneratorAttributeIR[tenors.length];
    for (int i = 0; i < 2; i++) {
      DSC_USD_ATTR[i] = new GeneratorAttributeIR(tenors[i], Period.ZERO);
      BUILDER_1.addNode(CURVE_NAME_DSC_USD, DSC_USD_GENERATORS[i].generateInstrument(NOW, DSC_USD_MARKET_QUOTES[i], 1, DSC_USD_ATTR[i]));
      BUILDER_2.addNode(CURVE_NAME_DSC_USD, DSC_USD_GENERATORS[i].generateInstrument(NOW, DSC_USD_MARKET_QUOTES[i], 1, DSC_USD_ATTR[i]));
      BUILDER_3.addNode(CURVE_NAME_DSC_USD, DSC_USD_GENERATORS[i].generateInstrument(NOW, DSC_USD_MARKET_QUOTES[i], 1, DSC_USD_ATTR[i]));
    }
    for (int i = 2; i < tenors.length; i++) {
      DSC_USD_ATTR[i] = new GeneratorAttributeIR(tenors[i]);
      BUILDER_1.addNode(CURVE_NAME_DSC_USD, DSC_USD_GENERATORS[i].generateInstrument(NOW, DSC_USD_MARKET_QUOTES[i], 1, DSC_USD_ATTR[i]));
      BUILDER_2.addNode(CURVE_NAME_DSC_USD, DSC_USD_GENERATORS[i].generateInstrument(NOW, DSC_USD_MARKET_QUOTES[i], 1, DSC_USD_ATTR[i]));
      BUILDER_3.addNode(CURVE_NAME_DSC_USD, DSC_USD_GENERATORS[i].generateInstrument(NOW, DSC_USD_MARKET_QUOTES[i], 1, DSC_USD_ATTR[i]));
    }
  }
  /** Market values for the USD LIBOR curve */
  private static final double[] FWD3_USD_MARKET_QUOTES = new double[] { 0.0045, 0.0045, 0.0045, 0.0045, 0.0060, 0.0070, 0.0080, 0.0160 };
  /** Vanilla instrument generators for the USD LIBOR curve */
<<<<<<< HEAD
  private static final GeneratorInstrument[] FWD3_USD_GENERATORS = new GeneratorInstrument[] {
    GENERATOR_USDLIBOR3M, GENERATOR_USD_FRA_3M, USD6MLIBOR3M, USD6MLIBOR3M, USD6MLIBOR3M, USD6MLIBOR3M, USD6MLIBOR3M, USD6MLIBOR3M };
    /** USD LIBOR curve attributes */
=======
  private static final GeneratorInstrument<? extends GeneratorAttribute>[] FWD3_USD_GENERATORS = new GeneratorInstrument<?>[] {
      GENERATOR_USDLIBOR3M,
      GENERATOR_USD_FRA_3M, USD6MLIBOR3M, USD6MLIBOR3M, USD6MLIBOR3M, USD6MLIBOR3M, USD6MLIBOR3M, USD6MLIBOR3M };
  /** USD LIBOR curve attributes */
>>>>>>> f01eb699
  private static final GeneratorAttributeIR[] FWD3_USD_ATTR;
  static {
    final Period[] tenors = new Period[] { Period.ofMonths(0), Period.ofMonths(6), Period.ofYears(1), Period.ofYears(2), Period.ofYears(3),
        Period.ofYears(4),
        Period.ofYears(5), Period.ofYears(10) };
    FWD3_USD_ATTR = new GeneratorAttributeIR[tenors.length];
    for (int i = 0; i < tenors.length; i++) {
      FWD3_USD_ATTR[i] = new GeneratorAttributeIR(tenors[i]);
      BUILDER_1.addNode(CURVE_NAME_FWD3_USD, FWD3_USD_GENERATORS[i].generateInstrument(NOW, FWD3_USD_MARKET_QUOTES[i], 1, FWD3_USD_ATTR[i]));
      BUILDER_2.addNode(CURVE_NAME_FWD3_USD, FWD3_USD_GENERATORS[i].generateInstrument(NOW, FWD3_USD_MARKET_QUOTES[i], 1, FWD3_USD_ATTR[i]));
      BUILDER_3.addNode(CURVE_NAME_FWD3_USD, FWD3_USD_GENERATORS[i].generateInstrument(NOW, FWD3_USD_MARKET_QUOTES[i], 1, FWD3_USD_ATTR[i]));
    }
  }
  /** First set of market values for the EUR discounting curve */
  private static final double[] DSC_EUR_MARKET_QUOTES_1 = new double[] { 0.0010, 0.0010, 0.0004, 0.0009, 0.0015, 0.0035, 0.0050, 0.0060,
      -0.0050, -0.0050,
      -0.0050, -0.0045, -0.0040 };
  /** First set of vanilla instrument generators for the EUR discounting curve */
<<<<<<< HEAD
  private static final GeneratorInstrument[] DSC_EUR_GENERATORS_1 = new GeneratorInstrument[] {
    GENERATOR_DEPOSIT_ON_EUR, GENERATOR_DEPOSIT_ON_EUR, GENERATOR_FX_EURUSD, GENERATOR_FX_EURUSD, GENERATOR_FX_EURUSD, GENERATOR_FX_EURUSD,
    GENERATOR_FX_EURUSD, GENERATOR_FX_EURUSD, EURIBOR3MUSDLIBOR3M, EURIBOR3MUSDLIBOR3M, EURIBOR3MUSDLIBOR3M, EURIBOR3MUSDLIBOR3M,
    EURIBOR3MUSDLIBOR3M };
=======
  private static final GeneratorInstrument<? extends GeneratorAttribute>[] DSC_EUR_GENERATORS_1 = new GeneratorInstrument<?>[] {
      GENERATOR_DEPOSIT_ON_EUR,
      GENERATOR_DEPOSIT_ON_EUR, GENERATOR_FX_EURUSD, GENERATOR_FX_EURUSD, GENERATOR_FX_EURUSD, GENERATOR_FX_EURUSD, GENERATOR_FX_EURUSD,
      GENERATOR_FX_EURUSD,
      EURIBOR3MUSDLIBOR3M, EURIBOR3MUSDLIBOR3M, EURIBOR3MUSDLIBOR3M, EURIBOR3MUSDLIBOR3M, EURIBOR3MUSDLIBOR3M };
>>>>>>> f01eb699
  /** First set of attributes for the EUR discounting curve */
  private static final GeneratorAttribute[] DSC_EUR_ATTR_1;
  static {
    final Period[] tenors = new Period[] { Period.ofDays(0), Period.ofDays(1), Period.ofMonths(1), Period.ofMonths(2), Period.ofMonths(3),
        Period.ofMonths(6),
        Period.ofMonths(9), Period.ofYears(1), Period.ofYears(2), Period.ofYears(3), Period.ofYears(4), Period.ofYears(5),
        Period.ofYears(10) };
    DSC_EUR_ATTR_1 = new GeneratorAttribute[tenors.length];
    for (int i = 0; i < 2; i++) {
      DSC_EUR_ATTR_1[i] = new GeneratorAttributeIR(tenors[i], Period.ZERO);
      BUILDER_1.addNode(CURVE_NAME_DSC_EUR, DSC_EUR_GENERATORS_1[i].generateInstrument(NOW, DSC_EUR_MARKET_QUOTES_1[i], 1, DSC_EUR_ATTR_1[i]));
    }
    for (int i = 2; i < tenors.length; i++) {
      DSC_EUR_ATTR_1[i] = new GeneratorAttributeFX(tenors[i], FX_MATRIX);
      BUILDER_1.addNode(CURVE_NAME_DSC_EUR, DSC_EUR_GENERATORS_1[i].generateInstrument(NOW, DSC_EUR_MARKET_QUOTES_1[i], 1, DSC_EUR_ATTR_1[i]));
    }
  }
  /** First set of market values for the EURIBOR curve */
  private static final double[] FWD3_EUR_MARKET_QUOTES_1 = new double[] { 0.0045, 0.0045, 0.0045, 0.0045, 0.0050, 0.0060, 0.0085, 0.0160 };
  /** First set of vanilla instrument generators for the EURIBOR curve */
<<<<<<< HEAD
  private static final GeneratorInstrument[] FWD3_EUR_GENERATORS_1 = new GeneratorInstrument[] {
    GENERATOR_EURIBOR3M, EUR1YEURIBOR3M, EUR1YEURIBOR3M, EUR1YEURIBOR3M, EUR1YEURIBOR3M, EUR1YEURIBOR3M, EUR1YEURIBOR3M, EUR1YEURIBOR3M };
=======
  private static final GeneratorInstrument<? extends GeneratorAttribute>[] FWD3_EUR_GENERATORS_1 = new GeneratorInstrument<?>[] {
      GENERATOR_EURIBOR3M,
      EUR1YEURIBOR3M, EUR1YEURIBOR3M, EUR1YEURIBOR3M, EUR1YEURIBOR3M, EUR1YEURIBOR3M, EUR1YEURIBOR3M, EUR1YEURIBOR3M };
>>>>>>> f01eb699
  /** First set of attributes for the EURIBOR curve */
  private static final GeneratorAttributeIR[] FWD3_EUR_ATTR_1;
  static {
    final Period[] tenors = new Period[] { Period.ofMonths(0), Period.ofMonths(6), Period.ofYears(1), Period.ofYears(2), Period.ofYears(3),
        Period.ofYears(4),
        Period.ofYears(5), Period.ofYears(10) };
    FWD3_EUR_ATTR_1 = new GeneratorAttributeIR[tenors.length];
    for (int i = 0; i < tenors.length; i++) {
      FWD3_EUR_ATTR_1[i] = new GeneratorAttributeIR(tenors[i]);
      BUILDER_1.addNode(CURVE_NAME_FWD3_EUR, FWD3_EUR_GENERATORS_1[i].generateInstrument(NOW, FWD3_EUR_MARKET_QUOTES_1[i], 1, FWD3_EUR_ATTR_1[i]));
    }
  }
  /** Second set of market values for the EUR discounting curve */
  private static final double[] DSC_EUR_MARKET_QUOTES_2 = new double[] { 0.0010, 0.0010, 0.0004, 0.0009, 0.0015, 0.0035, 0.0050, 0.0060,
      0.0045, 0.0050, 0.0060,
      0.0085, 0.0160 };
  /** Second set of vanilla instrument generators for the EUR discounting curve */
<<<<<<< HEAD
  private static final GeneratorInstrument[] DSC_EUR_GENERATORS_2 = new GeneratorInstrument[] {
    GENERATOR_DEPOSIT_ON_EUR, GENERATOR_DEPOSIT_ON_EUR, GENERATOR_FX_EURUSD, GENERATOR_FX_EURUSD, GENERATOR_FX_EURUSD, GENERATOR_FX_EURUSD,
    GENERATOR_FX_EURUSD, GENERATOR_FX_EURUSD, EUR1YEURIBOR3M, EUR1YEURIBOR3M, EUR1YEURIBOR3M, EUR1YEURIBOR3M, EUR1YEURIBOR3M };
=======
  private static final GeneratorInstrument<? extends GeneratorAttribute>[] DSC_EUR_GENERATORS_2 = new GeneratorInstrument<?>[] {
      GENERATOR_DEPOSIT_ON_EUR,
      GENERATOR_DEPOSIT_ON_EUR, GENERATOR_FX_EURUSD, GENERATOR_FX_EURUSD, GENERATOR_FX_EURUSD, GENERATOR_FX_EURUSD, GENERATOR_FX_EURUSD,
      GENERATOR_FX_EURUSD,
      EUR1YEURIBOR3M, EUR1YEURIBOR3M, EUR1YEURIBOR3M, EUR1YEURIBOR3M, EUR1YEURIBOR3M };
>>>>>>> f01eb699
  /** Second set of attributes for the EUR discounting curve */
  private static final GeneratorAttribute[] DSC_EUR_ATTR_2;
  static {
    final Period[] tenors = new Period[] { Period.ofDays(0), Period.ofDays(1), Period.ofMonths(1), Period.ofMonths(2), Period.ofMonths(3),
        Period.ofMonths(6),
        Period.ofMonths(9), Period.ofYears(1), Period.ofYears(2), Period.ofYears(3), Period.ofYears(4), Period.ofYears(5),
        Period.ofYears(10) };
    DSC_EUR_ATTR_2 = new GeneratorAttribute[tenors.length];
    for (int i = 0; i < 2; i++) {
      DSC_EUR_ATTR_2[i] = new GeneratorAttributeIR(tenors[i], Period.ZERO);
      BUILDER_2.addNode(CURVE_NAME_DSC_EUR, DSC_EUR_GENERATORS_2[i].generateInstrument(NOW, DSC_EUR_MARKET_QUOTES_2[i], 1, DSC_EUR_ATTR_2[i]));
    }
    for (int i = 2; i < 8; i++) {
      DSC_EUR_ATTR_2[i] = new GeneratorAttributeFX(tenors[i], FX_MATRIX);
      BUILDER_2.addNode(CURVE_NAME_DSC_EUR, DSC_EUR_GENERATORS_2[i].generateInstrument(NOW, DSC_EUR_MARKET_QUOTES_2[i], 1, DSC_EUR_ATTR_2[i]));
    }
    for (int i = 8; i < tenors.length; i++) {
      DSC_EUR_ATTR_2[i] = new GeneratorAttributeIR(tenors[i]);
      BUILDER_2.addNode(CURVE_NAME_DSC_EUR, DSC_EUR_GENERATORS_2[i].generateInstrument(NOW, DSC_EUR_MARKET_QUOTES_2[i], 1, DSC_EUR_ATTR_2[i]));
    }
  }
  /** Second set of market values for the EURIBOR curve */
  private static final double[] FWD3_EUR_MARKET_QUOTES_2 = new double[] { 0.0045, 0.0045, 0.0045, -0.0050, -0.0050, -0.0050, -0.0045,
      -0.0040 };
  /** Second set of vanilla instrument generators for the EURIBOR curve */
<<<<<<< HEAD
  private static final GeneratorInstrument[] FWD3_EUR_GENERATORS_2 = new GeneratorInstrument[] {
    GENERATOR_EURIBOR3M, EUR1YEURIBOR3M, EUR1YEURIBOR3M, EURIBOR3MUSDLIBOR3M, EURIBOR3MUSDLIBOR3M, EURIBOR3MUSDLIBOR3M, EURIBOR3MUSDLIBOR3M,
    EURIBOR3MUSDLIBOR3M };
=======
  private static final GeneratorInstrument<? extends GeneratorAttribute>[] FWD3_EUR_GENERATORS_2 = new GeneratorInstrument<?>[] {
      GENERATOR_EURIBOR3M,
      EUR1YEURIBOR3M, EUR1YEURIBOR3M, EURIBOR3MUSDLIBOR3M, EURIBOR3MUSDLIBOR3M, EURIBOR3MUSDLIBOR3M, EURIBOR3MUSDLIBOR3M,
      EURIBOR3MUSDLIBOR3M };
>>>>>>> f01eb699
  /** Second set of attributes for the EURIBOR curve */
  private static final GeneratorAttribute[] FWD3_EUR_ATTR_2;
  static {
    final Period[] tenors = new Period[] { Period.ofMonths(0), Period.ofMonths(6), Period.ofYears(1), Period.ofYears(2), Period.ofYears(3),
        Period.ofYears(4),
        Period.ofYears(5), Period.ofYears(10) };
    FWD3_EUR_ATTR_2 = new GeneratorAttribute[tenors.length];
    for (int i = 0; i < 3; i++) {
      FWD3_EUR_ATTR_2[i] = new GeneratorAttributeIR(tenors[i]);
      BUILDER_2.addNode(CURVE_NAME_FWD3_EUR, FWD3_EUR_GENERATORS_2[i].generateInstrument(NOW, FWD3_EUR_MARKET_QUOTES_2[i], 1, FWD3_EUR_ATTR_2[i]));
    }
    for (int i = 3; i < tenors.length; i++) {
      FWD3_EUR_ATTR_2[i] = new GeneratorAttributeFX(tenors[i], FX_MATRIX);
      BUILDER_2.addNode(CURVE_NAME_FWD3_EUR, FWD3_EUR_GENERATORS_2[i].generateInstrument(NOW, FWD3_EUR_MARKET_QUOTES_2[i], 1, FWD3_EUR_ATTR_2[i]));
    }
  }
  /** Third set of market values for the EUR discounting curve */
  private static final double[] DSC_EUR_MARKET_QUOTES_3 = new double[] { 0.0010, 0.0010, 0.0004, 0.0009, 0.0015, 0.0035, 0.0050, 0.0060,
      0.0045, 0.0050, 0.0060,
      0.0085, -0.0040 };
  /** Third set of vanilla instrument generators for the EUR discounting curve */
<<<<<<< HEAD
  private static final GeneratorInstrument[] DSC_EUR_GENERATORS_3 = new GeneratorInstrument[] {
    GENERATOR_DEPOSIT_ON_EUR, GENERATOR_DEPOSIT_ON_EUR, GENERATOR_FX_EURUSD, GENERATOR_FX_EURUSD, GENERATOR_FX_EURUSD, GENERATOR_FX_EURUSD,
    GENERATOR_FX_EURUSD, GENERATOR_FX_EURUSD, EUR1YEURIBOR3M, EUR1YEURIBOR3M, EUR1YEURIBOR3M, EUR1YEURIBOR3M, EURIBOR3MUSDLIBOR3M };
=======
  private static final GeneratorInstrument<? extends GeneratorAttribute>[] DSC_EUR_GENERATORS_3 = new GeneratorInstrument<?>[] {
      GENERATOR_DEPOSIT_ON_EUR,
      GENERATOR_DEPOSIT_ON_EUR, GENERATOR_FX_EURUSD, GENERATOR_FX_EURUSD, GENERATOR_FX_EURUSD, GENERATOR_FX_EURUSD, GENERATOR_FX_EURUSD,
      GENERATOR_FX_EURUSD,
      EUR1YEURIBOR3M, EUR1YEURIBOR3M, EUR1YEURIBOR3M, EUR1YEURIBOR3M, EURIBOR3MUSDLIBOR3M };
>>>>>>> f01eb699
  /** Third set of attributes for the EUR discounting curve */
  private static final GeneratorAttribute[] DSC_EUR_ATTR_3;
  static {
    final Period[] tenors = new Period[] { Period.ofDays(0), Period.ofDays(1), Period.ofMonths(1), Period.ofMonths(2), Period.ofMonths(3),
        Period.ofMonths(6),
        Period.ofMonths(9), Period.ofYears(1), Period.ofYears(2), Period.ofYears(3), Period.ofYears(4), Period.ofYears(5),
        Period.ofYears(10) };
    DSC_EUR_ATTR_3 = new GeneratorAttribute[tenors.length];
    for (int i = 0; i < 2; i++) {
      DSC_EUR_ATTR_3[i] = new GeneratorAttributeIR(tenors[i], Period.ZERO);
      BUILDER_3.addNode(CURVE_NAME_DSC_EUR, DSC_EUR_GENERATORS_3[i].generateInstrument(NOW, DSC_EUR_MARKET_QUOTES_3[i], 1, DSC_EUR_ATTR_3[i]));
    }
    for (int i = 2; i < 8; i++) {
      DSC_EUR_ATTR_3[i] = new GeneratorAttributeFX(tenors[i], FX_MATRIX);
      BUILDER_3.addNode(CURVE_NAME_DSC_EUR, DSC_EUR_GENERATORS_3[i].generateInstrument(NOW, DSC_EUR_MARKET_QUOTES_3[i], 1, DSC_EUR_ATTR_3[i]));
    }
    for (int i = 8; i < tenors.length - 1; i++) {
      DSC_EUR_ATTR_3[i] = new GeneratorAttributeIR(tenors[i]);
      BUILDER_3.addNode(CURVE_NAME_DSC_EUR, DSC_EUR_GENERATORS_3[i].generateInstrument(NOW, DSC_EUR_MARKET_QUOTES_3[i], 1, DSC_EUR_ATTR_3[i]));
    }
    DSC_EUR_ATTR_3[tenors.length - 1] = new GeneratorAttributeFX(tenors[tenors.length - 1], FX_MATRIX);
    BUILDER_3.addNode(CURVE_NAME_DSC_EUR, DSC_EUR_GENERATORS_3[tenors.length - 1].generateInstrument(NOW,
        DSC_EUR_MARKET_QUOTES_3[tenors.length - 1], 1, DSC_EUR_ATTR_3[tenors.length - 1]));
  }
  /** Third set of market values for the EURIBOR curve */
  private static final double[] FWD3_EUR_MARKET_QUOTES_3 = new double[] { 0.0045, 0.0045, 0.0045, -0.0050, -0.0050, -0.0050, -0.0045,
      0.0160 };
  /** Third set of vanilla instrument generators for the EURIBOR curve */
<<<<<<< HEAD
  private static final GeneratorInstrument[] FWD3_EUR_GENERATORS_3 = new GeneratorInstrument[] {
    GENERATOR_EURIBOR3M, EUR1YEURIBOR3M, EUR1YEURIBOR3M, EURIBOR3MUSDLIBOR3M, EURIBOR3MUSDLIBOR3M, EURIBOR3MUSDLIBOR3M, EURIBOR3MUSDLIBOR3M,
    EUR1YEURIBOR3M };
=======
  private static final GeneratorInstrument<? extends GeneratorAttribute>[] FWD3_EUR_GENERATORS_3 = new GeneratorInstrument<?>[] {
      GENERATOR_EURIBOR3M,
      EUR1YEURIBOR3M, EUR1YEURIBOR3M, EURIBOR3MUSDLIBOR3M, EURIBOR3MUSDLIBOR3M, EURIBOR3MUSDLIBOR3M, EURIBOR3MUSDLIBOR3M, EUR1YEURIBOR3M };
>>>>>>> f01eb699
  /** Third set of attributes for the EURIBOR curve */
  private static final GeneratorAttribute[] FWD3_EUR_ATTR_3;
  static {
    final Period[] tenors = new Period[] { Period.ofMonths(0), Period.ofMonths(6), Period.ofYears(1), Period.ofYears(2), Period.ofYears(3),
        Period.ofYears(4),
        Period.ofYears(5), Period.ofYears(10) };
    FWD3_EUR_ATTR_3 = new GeneratorAttribute[tenors.length];
    for (int i = 0; i < 3; i++) {
      FWD3_EUR_ATTR_3[i] = new GeneratorAttributeIR(tenors[i]);
      BUILDER_3.addNode(CURVE_NAME_FWD3_EUR, FWD3_EUR_GENERATORS_3[i].generateInstrument(NOW, FWD3_EUR_MARKET_QUOTES_3[i], 1, FWD3_EUR_ATTR_3[i]));
    }
    for (int i = 3; i < tenors.length - 1; i++) {
      FWD3_EUR_ATTR_3[i] = new GeneratorAttributeFX(tenors[i], FX_MATRIX);
      BUILDER_3.addNode(CURVE_NAME_FWD3_EUR, FWD3_EUR_GENERATORS_3[i].generateInstrument(NOW, FWD3_EUR_MARKET_QUOTES_3[i], 1, FWD3_EUR_ATTR_3[i]));
    }
    FWD3_EUR_ATTR_3[tenors.length - 1] = new GeneratorAttributeIR(tenors[tenors.length - 1]);
    BUILDER_3.addNode(CURVE_NAME_FWD3_EUR, FWD3_EUR_GENERATORS_3[tenors.length - 1].generateInstrument(NOW,
        FWD3_EUR_MARKET_QUOTES_3[tenors.length - 1], 1, FWD3_EUR_ATTR_3[tenors.length - 1]));
  }
  /** First set of curves built before today's fixing */
  private static final Pair<MulticurveProviderDiscount, CurveBuildingBlockBundle> BEFORE_FIXING_1;
  /** Second set of curves built before today's fixing */
  private static final Pair<MulticurveProviderDiscount, CurveBuildingBlockBundle> BEFORE_FIXING_2;
  /** Third set of curves built before today's fixing */
  private static final Pair<MulticurveProviderDiscount, CurveBuildingBlockBundle> BEFORE_FIXING_3;
  /** First set of curves built after today's fixing */
  private static final Pair<MulticurveProviderDiscount, CurveBuildingBlockBundle> AFTER_FIXING_1;
  /** Second set of curves built after today's fixing */
  private static final Pair<MulticurveProviderDiscount, CurveBuildingBlockBundle> AFTER_FIXING_2;
  /** Third set of curves built after today's fixing */
  private static final Pair<MulticurveProviderDiscount, CurveBuildingBlockBundle> AFTER_FIXING_3;
  static {
    BEFORE_FIXING_1 = BUILDER_1.copy().getBuilder().buildCurves(NOW, FIXING_TS_WITHOUT_TODAY);
    BEFORE_FIXING_2 = BUILDER_2.copy().getBuilder().buildCurves(NOW, FIXING_TS_WITH_TODAY);
    BEFORE_FIXING_3 = BUILDER_3.copy().getBuilder().buildCurves(NOW, FIXING_TS_WITHOUT_TODAY);
    AFTER_FIXING_1 = BUILDER_1.copy().getBuilder().buildCurves(NOW, FIXING_TS_WITH_TODAY);
    AFTER_FIXING_2 = BUILDER_2.copy().getBuilder().buildCurves(NOW, FIXING_TS_WITHOUT_TODAY);
    AFTER_FIXING_3 = BUILDER_3.copy().getBuilder().buildCurves(NOW, FIXING_TS_WITH_TODAY);
  }
  /** Calculation tolerance */
  private static final double EPS = 1.0e-9;

  @Override
  @Test
  public void testJacobianSize() {
    // USD + EUR curves using FX and XCCY swaps
    Map<String, Pair<CurveBuildingBlock, DoubleMatrix2D>> jacobian = BEFORE_FIXING_1.getSecond().getData();
    assertEquals(jacobian.size(), 4);
    // USD discounting constructed first
    assertEquals(jacobian.get(CURVE_NAME_DSC_USD).getSecond().getNumberOfRows(), DSC_USD_MARKET_QUOTES.length);
    assertEquals(jacobian.get(CURVE_NAME_DSC_USD).getSecond().getNumberOfColumns(), DSC_USD_MARKET_QUOTES.length);
    // USD LIBOR curve next
    assertEquals(jacobian.get(CURVE_NAME_FWD3_USD).getSecond().getNumberOfRows(), FWD3_USD_MARKET_QUOTES.length);
    assertEquals(jacobian.get(CURVE_NAME_FWD3_USD).getSecond().getNumberOfColumns(),
        DSC_USD_MARKET_QUOTES.length + FWD3_USD_MARKET_QUOTES.length);
    // EUR discounting and EURIBOR next
    assertEquals(jacobian.get(CURVE_NAME_DSC_EUR).getSecond().getNumberOfRows(), DSC_EUR_MARKET_QUOTES_1.length);
    assertEquals(jacobian.get(CURVE_NAME_DSC_EUR).getSecond().getNumberOfColumns(),
        DSC_USD_MARKET_QUOTES.length + FWD3_USD_MARKET_QUOTES.length + DSC_EUR_MARKET_QUOTES_1.length + FWD3_EUR_MARKET_QUOTES_1.length);
    assertEquals(jacobian.get(CURVE_NAME_FWD3_EUR).getSecond().getNumberOfRows(), FWD3_EUR_MARKET_QUOTES_1.length);
    assertEquals(jacobian.get(CURVE_NAME_FWD3_EUR).getSecond().getNumberOfColumns(),
        DSC_USD_MARKET_QUOTES.length + FWD3_USD_MARKET_QUOTES.length + DSC_EUR_MARKET_QUOTES_1.length + FWD3_EUR_MARKET_QUOTES_1.length);

    // USD + EUR curves using FX swaps
    jacobian = BEFORE_FIXING_2.getSecond().getData();
    assertEquals(jacobian.size(), 4);
    // USD discounting constructed first
    assertEquals(jacobian.get(CURVE_NAME_DSC_USD).getSecond().getNumberOfRows(), DSC_USD_MARKET_QUOTES.length);
    assertEquals(jacobian.get(CURVE_NAME_DSC_USD).getSecond().getNumberOfColumns(), DSC_USD_MARKET_QUOTES.length);
    // USD LIBOR curve next
    assertEquals(jacobian.get(CURVE_NAME_FWD3_USD).getSecond().getNumberOfRows(), FWD3_USD_MARKET_QUOTES.length);
    assertEquals(jacobian.get(CURVE_NAME_FWD3_USD).getSecond().getNumberOfColumns(),
        DSC_USD_MARKET_QUOTES.length + FWD3_USD_MARKET_QUOTES.length);
    // EUR discounting and EURIBOR next
    assertEquals(jacobian.get(CURVE_NAME_DSC_EUR).getSecond().getNumberOfRows(), DSC_EUR_MARKET_QUOTES_2.length);
    assertEquals(jacobian.get(CURVE_NAME_DSC_EUR).getSecond().getNumberOfColumns(),
        DSC_USD_MARKET_QUOTES.length + FWD3_USD_MARKET_QUOTES.length + DSC_EUR_MARKET_QUOTES_2.length + FWD3_EUR_MARKET_QUOTES_2.length);
    assertEquals(jacobian.get(CURVE_NAME_FWD3_EUR).getSecond().getNumberOfRows(), FWD3_EUR_MARKET_QUOTES_2.length);
    assertEquals(jacobian.get(CURVE_NAME_FWD3_EUR).getSecond().getNumberOfColumns(),
        DSC_USD_MARKET_QUOTES.length + FWD3_USD_MARKET_QUOTES.length + DSC_EUR_MARKET_QUOTES_2.length + FWD3_EUR_MARKET_QUOTES_2.length);

    // USD + EUR curves using XCCY swaps
    jacobian = BEFORE_FIXING_3.getSecond().getData();
    assertEquals(jacobian.size(), 4);
    // USD discounting constructed first
    assertEquals(jacobian.get(CURVE_NAME_DSC_USD).getSecond().getNumberOfRows(), DSC_USD_MARKET_QUOTES.length);
    assertEquals(jacobian.get(CURVE_NAME_DSC_USD).getSecond().getNumberOfColumns(), DSC_USD_MARKET_QUOTES.length);
    // USD LIBOR curve next
    assertEquals(jacobian.get(CURVE_NAME_FWD3_USD).getSecond().getNumberOfRows(), FWD3_USD_MARKET_QUOTES.length);
    assertEquals(jacobian.get(CURVE_NAME_FWD3_USD).getSecond().getNumberOfColumns(),
        DSC_USD_MARKET_QUOTES.length + FWD3_USD_MARKET_QUOTES.length);
    // EUR discounting and EURIBOR next
    assertEquals(jacobian.get(CURVE_NAME_DSC_EUR).getSecond().getNumberOfRows(), DSC_EUR_MARKET_QUOTES_3.length);
    assertEquals(jacobian.get(CURVE_NAME_DSC_EUR).getSecond().getNumberOfColumns(),
        DSC_USD_MARKET_QUOTES.length + FWD3_USD_MARKET_QUOTES.length + DSC_EUR_MARKET_QUOTES_3.length + FWD3_EUR_MARKET_QUOTES_3.length);
    assertEquals(jacobian.get(CURVE_NAME_FWD3_EUR).getSecond().getNumberOfRows(), FWD3_EUR_MARKET_QUOTES_3.length);
    assertEquals(jacobian.get(CURVE_NAME_FWD3_EUR).getSecond().getNumberOfColumns(),
        DSC_USD_MARKET_QUOTES.length + FWD3_USD_MARKET_QUOTES.length + DSC_EUR_MARKET_QUOTES_3.length + FWD3_EUR_MARKET_QUOTES_3.length);
  }

  @Override
  //@Test
  public void testInstrumentsInCurvePriceToZero() {
<<<<<<< HEAD
//    testInstrumentsInCurvePriceToZero(BUILDER_1.copy().getBuilder(), BEFORE_FIXING_1.getFirst(), true);
//    testInstrumentsInCurvePriceToZero(BUILDER_1.copy().getBuilder(), AFTER_FIXING_1.getFirst(), false);
//    testInstrumentsInCurvePriceToZero(BUILDER_2.copy().getBuilder(), BEFORE_FIXING_2.getFirst(), true);
//    testInstrumentsInCurvePriceToZero(BUILDER_2.copy().getBuilder(), AFTER_FIXING_2.getFirst(), false);
//    testInstrumentsInCurvePriceToZero(BUILDER_3.copy().getBuilder(), BEFORE_FIXING_3.getFirst(), true);
//    testInstrumentsInCurvePriceToZero(BUILDER_3.copy().getBuilder(), AFTER_FIXING_3.getFirst(), false);
=======
    testInstrumentsInCurvePriceToZero(BUILDER_1.copy().withFixingTs(FIXING_TS_WITHOUT_TODAY).getBuilder(), BEFORE_FIXING_1.getFirst(),
        true);
    testInstrumentsInCurvePriceToZero(BUILDER_1.copy().withFixingTs(FIXING_TS_WITH_TODAY).getBuilder(), AFTER_FIXING_1.getFirst(), false);
    testInstrumentsInCurvePriceToZero(BUILDER_2.copy().withFixingTs(FIXING_TS_WITHOUT_TODAY).getBuilder(), BEFORE_FIXING_2.getFirst(),
        true);
    testInstrumentsInCurvePriceToZero(BUILDER_2.copy().withFixingTs(FIXING_TS_WITH_TODAY).getBuilder(), AFTER_FIXING_2.getFirst(), false);
    testInstrumentsInCurvePriceToZero(BUILDER_3.copy().withFixingTs(FIXING_TS_WITHOUT_TODAY).getBuilder(), BEFORE_FIXING_3.getFirst(),
        true);
    testInstrumentsInCurvePriceToZero(BUILDER_3.copy().withFixingTs(FIXING_TS_WITH_TODAY).getBuilder(), AFTER_FIXING_3.getFirst(), false);
>>>>>>> f01eb699
  }

  /**
   * Tests that all of the instruments used to construct curves price to zero.
   *
   * @param builder
   *          the builder, used to create the instruments
   * @param curves
   *          the curves
   * @param beforeFixing
   *          true if the curves were constructed before today's fixing
   */
  private static void testInstrumentsInCurvePriceToZero(final CurveBuilder<MulticurveProviderDiscount> builder,
      final MulticurveProviderDiscount curves,
      final boolean beforeFixing) {
    final Map<String, InstrumentDefinition<?>[]> definitions = builder.getDefinitionsForCurves();
    final Map<Index, ZonedDateTimeDoubleTimeSeries> fixingTs = beforeFixing ? FIXING_TS_WITHOUT_TODAY : FIXING_TS_WITH_TODAY;
    for (final String curveName : curves.getAllCurveNames()) {
      curveConstructionTest(definitions.get(curveName), curves, PresentValueDiscountingCalculator.getInstance(), fixingTs, FX_MATRIX, NOW,
          Currency.USD);
    }
  }

  @Override
  //@Test
  public void testFiniteDifferenceSensitivities() {
//    testUsdEurSensitivities1();
//    testUsdEurSensitivities2();
//    testUsdEurSensitivities3();
  }

  /**
   * Tests the curve sensitivities for the first set of curves.
   */
  private static void testUsdEurSensitivities1() {
    // USD discounting sensitivities to USD discounting
    assertFiniteDifferenceSensitivities(BEFORE_FIXING_1.getSecond(), FIXING_TS_WITHOUT_TODAY, BUILDER_1, CURVE_NAME_DSC_USD,
        CURVE_NAME_DSC_USD, NOW,
        DSC_USD_GENERATORS, DSC_USD_ATTR, DSC_USD_MARKET_QUOTES, false);
    assertFiniteDifferenceSensitivities(AFTER_FIXING_1.getSecond(), FIXING_TS_WITH_TODAY, BUILDER_1, CURVE_NAME_DSC_USD, CURVE_NAME_DSC_USD,
        NOW,
        DSC_USD_GENERATORS, DSC_USD_ATTR, DSC_USD_MARKET_QUOTES, false);
    // No calculation of USD discounting curve sensitivities to any other curves
    assertNoSensitivities(BEFORE_FIXING_1.getSecond(), CURVE_NAME_DSC_USD, CURVE_NAME_FWD3_USD);
    assertNoSensitivities(AFTER_FIXING_1.getSecond(), CURVE_NAME_DSC_USD, CURVE_NAME_FWD3_USD);
    assertNoSensitivities(BEFORE_FIXING_1.getSecond(), CURVE_NAME_DSC_USD, CURVE_NAME_DSC_EUR);
    assertNoSensitivities(AFTER_FIXING_1.getSecond(), CURVE_NAME_DSC_USD, CURVE_NAME_DSC_EUR);
    assertNoSensitivities(BEFORE_FIXING_1.getSecond(), CURVE_NAME_DSC_USD, CURVE_NAME_FWD3_EUR);
    assertNoSensitivities(AFTER_FIXING_1.getSecond(), CURVE_NAME_DSC_USD, CURVE_NAME_FWD3_EUR);

    // USD LIBOR sensitivities to USD discounting
    assertFiniteDifferenceSensitivities(BEFORE_FIXING_1.getSecond(), FIXING_TS_WITHOUT_TODAY, BUILDER_1, CURVE_NAME_FWD3_USD,
        CURVE_NAME_DSC_USD, NOW,
        DSC_USD_GENERATORS, DSC_USD_ATTR, DSC_USD_MARKET_QUOTES, false);
    assertFiniteDifferenceSensitivities(AFTER_FIXING_1.getSecond(), FIXING_TS_WITH_TODAY, BUILDER_1, CURVE_NAME_FWD3_USD,
        CURVE_NAME_DSC_USD, NOW,
        DSC_USD_GENERATORS, DSC_USD_ATTR, DSC_USD_MARKET_QUOTES, false);
    // USD LIBOR sensitivities to USD LIBOR
    assertFiniteDifferenceSensitivities(BEFORE_FIXING_1.getSecond(), FIXING_TS_WITHOUT_TODAY, BUILDER_1, CURVE_NAME_FWD3_USD,
        CURVE_NAME_FWD3_USD, NOW,
        FWD3_USD_GENERATORS, FWD3_USD_ATTR, FWD3_USD_MARKET_QUOTES, false);
    assertFiniteDifferenceSensitivities(AFTER_FIXING_1.getSecond(), FIXING_TS_WITH_TODAY, BUILDER_1, CURVE_NAME_FWD3_USD,
        CURVE_NAME_FWD3_USD, NOW,
        FWD3_USD_GENERATORS, FWD3_USD_ATTR, FWD3_USD_MARKET_QUOTES, false);
    // No calculation of USD LIBOR sensitivities to EUR curves
    assertNoSensitivities(BEFORE_FIXING_1.getSecond(), CURVE_NAME_FWD3_USD, CURVE_NAME_DSC_EUR);
    assertNoSensitivities(AFTER_FIXING_1.getSecond(), CURVE_NAME_FWD3_USD, CURVE_NAME_DSC_EUR);
    assertNoSensitivities(BEFORE_FIXING_1.getSecond(), CURVE_NAME_FWD3_USD, CURVE_NAME_FWD3_EUR);
    assertNoSensitivities(AFTER_FIXING_1.getSecond(), CURVE_NAME_FWD3_USD, CURVE_NAME_FWD3_EUR);

    // EUR discounting sensitivities to USD curves are non-zero because of the cross-currency instruments
    assertFiniteDifferenceSensitivities(BEFORE_FIXING_1.getSecond(), FIXING_TS_WITHOUT_TODAY, BUILDER_1, CURVE_NAME_DSC_EUR,
        CURVE_NAME_DSC_USD, NOW,
        DSC_USD_GENERATORS, DSC_USD_ATTR, DSC_USD_MARKET_QUOTES, false);
    assertFiniteDifferenceSensitivities(AFTER_FIXING_1.getSecond(), FIXING_TS_WITH_TODAY, BUILDER_1, CURVE_NAME_DSC_EUR, CURVE_NAME_DSC_USD,
        NOW,
        DSC_USD_GENERATORS, DSC_USD_ATTR, DSC_USD_MARKET_QUOTES, false);
    assertFiniteDifferenceSensitivities(BEFORE_FIXING_1.getSecond(), FIXING_TS_WITHOUT_TODAY, BUILDER_1, CURVE_NAME_DSC_EUR,
        CURVE_NAME_FWD3_USD, NOW,
        FWD3_USD_GENERATORS, FWD3_USD_ATTR, FWD3_USD_MARKET_QUOTES, false);
    assertFiniteDifferenceSensitivities(AFTER_FIXING_1.getSecond(), FIXING_TS_WITH_TODAY, BUILDER_1, CURVE_NAME_DSC_EUR,
        CURVE_NAME_FWD3_USD, NOW,
        FWD3_USD_GENERATORS, FWD3_USD_ATTR, FWD3_USD_MARKET_QUOTES, false);
    // EUR discounting sensitivities to EUR discounting
    // assertFiniteDifferenceSensitivities(BEFORE_FIXING_1.getSecond(), FIXING_TS_WITHOUT_TODAY, BUILDER_1, CURVE_NAME_DSC_EUR,
    // CURVE_NAME_DSC_EUR, NOW, DSC_EUR_GENERATORS, DSC_EUR_ATTR, DSC_EUR_MARKET_QUOTES, false);
    // assertFiniteDifferenceSensitivities(AFTER_FIXING_1.getSecond(), FIXING_TS_WITH_TODAY, BUILDER_1, CURVE_NAME_DSC_EUR,
    // CURVE_NAME_DSC_EUR, NOW, DSC_EUR_GENERATORS, DSC_EUR_ATTR, DSC_EUR_MARKET_QUOTES, false);
    // EUR discounting sensitivities to EURIBOR are non-zero because of XCCY LIBOR / EURIBOR swaps used in EUR discounting
    assertFiniteDifferenceSensitivities(BEFORE_FIXING_1.getSecond(), FIXING_TS_WITHOUT_TODAY, BUILDER_1, CURVE_NAME_DSC_EUR,
        CURVE_NAME_FWD3_EUR, NOW,
        FWD3_EUR_GENERATORS_1, FWD3_EUR_ATTR_1, FWD3_EUR_MARKET_QUOTES_1, false);
    assertFiniteDifferenceSensitivities(AFTER_FIXING_1.getSecond(), FIXING_TS_WITH_TODAY, BUILDER_1, CURVE_NAME_DSC_EUR,
        CURVE_NAME_FWD3_EUR, NOW,
        FWD3_EUR_GENERATORS_1, FWD3_EUR_ATTR_1, FWD3_EUR_MARKET_QUOTES_1, false);

    // EURIBOR sensitivities to USD curves are non-zero because of the cross-currency instruments in the discounting curve
    assertFiniteDifferenceSensitivities(BEFORE_FIXING_1.getSecond(), FIXING_TS_WITHOUT_TODAY, BUILDER_1, CURVE_NAME_FWD3_EUR,
        CURVE_NAME_DSC_USD, NOW,
        DSC_USD_GENERATORS, DSC_USD_ATTR, DSC_USD_MARKET_QUOTES, false);
    assertFiniteDifferenceSensitivities(AFTER_FIXING_1.getSecond(), FIXING_TS_WITH_TODAY, BUILDER_1, CURVE_NAME_FWD3_EUR,
        CURVE_NAME_DSC_USD, NOW,
        DSC_USD_GENERATORS, DSC_USD_ATTR, DSC_USD_MARKET_QUOTES, false);
    assertFiniteDifferenceSensitivities(BEFORE_FIXING_1.getSecond(), FIXING_TS_WITHOUT_TODAY, BUILDER_1, CURVE_NAME_FWD3_EUR,
        CURVE_NAME_FWD3_USD, NOW,
        FWD3_USD_GENERATORS, FWD3_USD_ATTR, FWD3_USD_MARKET_QUOTES, false);
    assertFiniteDifferenceSensitivities(AFTER_FIXING_1.getSecond(), FIXING_TS_WITH_TODAY, BUILDER_1, CURVE_NAME_FWD3_EUR,
        CURVE_NAME_FWD3_USD, NOW,
        FWD3_USD_GENERATORS, FWD3_USD_ATTR, FWD3_USD_MARKET_QUOTES, false);
    // EURIBOR sensitivities to EUR discounting
    // assertFiniteDifferenceSensitivities(BEFORE_FIXING_1.getSecond(), FIXING_TS_WITHOUT_TODAY, BUILDER_1, CURVE_NAME_FWD3_EUR,
    // CURVE_NAME_DSC_EUR, NOW, DSC_EUR_GENERATORS, DSC_EUR_ATTR, DSC_EUR_MARKET_QUOTES, false);
    // assertFiniteDifferenceSensitivities(AFTER_FIXING_1.getSecond(), FIXING_TS_WITH_TODAY, BUILDER_1, CURVE_NAME_FWD3_EUR,
    // CURVE_NAME_DSC_EUR, NOW, DSC_EUR_GENERATORS, DSC_EUR_ATTR, DSC_EUR_MARKET_QUOTES, false);
    // EURIBOR sensitivities to EURIBOR
    assertFiniteDifferenceSensitivities(BEFORE_FIXING_1.getSecond(), FIXING_TS_WITHOUT_TODAY, BUILDER_1, CURVE_NAME_FWD3_EUR,
        CURVE_NAME_FWD3_EUR, NOW,
        FWD3_EUR_GENERATORS_1, FWD3_EUR_ATTR_1, FWD3_EUR_MARKET_QUOTES_1, false);
    assertFiniteDifferenceSensitivities(AFTER_FIXING_1.getSecond(), FIXING_TS_WITH_TODAY, BUILDER_1, CURVE_NAME_FWD3_EUR,
        CURVE_NAME_FWD3_EUR, NOW,
        FWD3_EUR_GENERATORS_1, FWD3_EUR_ATTR_1, FWD3_EUR_MARKET_QUOTES_1, false);
  }

  /**
   * Tests the curve sensitivities for the second set of curves.
   */
  private static void testUsdEurSensitivities2() {
    // USD discounting sensitivities to USD discounting
    assertFiniteDifferenceSensitivities(BEFORE_FIXING_2.getSecond(), FIXING_TS_WITHOUT_TODAY, BUILDER_2, CURVE_NAME_DSC_USD,
        CURVE_NAME_DSC_USD, NOW,
        DSC_USD_GENERATORS, DSC_USD_ATTR, DSC_USD_MARKET_QUOTES, false);
    assertFiniteDifferenceSensitivities(AFTER_FIXING_2.getSecond(), FIXING_TS_WITH_TODAY, BUILDER_2, CURVE_NAME_DSC_USD, CURVE_NAME_DSC_USD,
        NOW,
        DSC_USD_GENERATORS, DSC_USD_ATTR, DSC_USD_MARKET_QUOTES, false);
    // No calculation of USD discounting curve sensitivities to any other curves
    assertNoSensitivities(BEFORE_FIXING_2.getSecond(), CURVE_NAME_DSC_USD, CURVE_NAME_FWD3_USD);
    assertNoSensitivities(AFTER_FIXING_2.getSecond(), CURVE_NAME_DSC_USD, CURVE_NAME_FWD3_USD);
    assertNoSensitivities(BEFORE_FIXING_2.getSecond(), CURVE_NAME_DSC_USD, CURVE_NAME_DSC_EUR);
    assertNoSensitivities(AFTER_FIXING_2.getSecond(), CURVE_NAME_DSC_USD, CURVE_NAME_DSC_EUR);
    assertNoSensitivities(BEFORE_FIXING_2.getSecond(), CURVE_NAME_DSC_USD, CURVE_NAME_FWD3_EUR);
    assertNoSensitivities(AFTER_FIXING_2.getSecond(), CURVE_NAME_DSC_USD, CURVE_NAME_FWD3_EUR);

    // USD LIBOR sensitivities to USD discounting
    assertFiniteDifferenceSensitivities(BEFORE_FIXING_2.getSecond(), FIXING_TS_WITHOUT_TODAY, BUILDER_2, CURVE_NAME_FWD3_USD,
        CURVE_NAME_DSC_USD, NOW,
        DSC_USD_GENERATORS, DSC_USD_ATTR, DSC_USD_MARKET_QUOTES, false);
    assertFiniteDifferenceSensitivities(AFTER_FIXING_2.getSecond(), FIXING_TS_WITH_TODAY, BUILDER_2, CURVE_NAME_FWD3_USD,
        CURVE_NAME_DSC_USD, NOW,
        DSC_USD_GENERATORS, DSC_USD_ATTR, DSC_USD_MARKET_QUOTES, false);
    // USD LIBOR sensitivities to USD LIBOR
    assertFiniteDifferenceSensitivities(BEFORE_FIXING_2.getSecond(), FIXING_TS_WITHOUT_TODAY, BUILDER_2, CURVE_NAME_FWD3_USD,
        CURVE_NAME_FWD3_USD, NOW,
        FWD3_USD_GENERATORS, FWD3_USD_ATTR, FWD3_USD_MARKET_QUOTES, false);
    assertFiniteDifferenceSensitivities(AFTER_FIXING_2.getSecond(), FIXING_TS_WITH_TODAY, BUILDER_2, CURVE_NAME_FWD3_USD,
        CURVE_NAME_FWD3_USD, NOW,
        FWD3_USD_GENERATORS, FWD3_USD_ATTR, FWD3_USD_MARKET_QUOTES, false);
    // No calculation of USD LIBOR sensitivities to EUR curves
    assertNoSensitivities(BEFORE_FIXING_2.getSecond(), CURVE_NAME_FWD3_USD, CURVE_NAME_DSC_EUR);
    assertNoSensitivities(AFTER_FIXING_2.getSecond(), CURVE_NAME_FWD3_USD, CURVE_NAME_DSC_EUR);
    assertNoSensitivities(BEFORE_FIXING_2.getSecond(), CURVE_NAME_FWD3_USD, CURVE_NAME_FWD3_EUR);
    assertNoSensitivities(AFTER_FIXING_2.getSecond(), CURVE_NAME_FWD3_USD, CURVE_NAME_FWD3_EUR);

    // EUR discounting sensitivities to USD curves are non-zero because of the cross-currency instruments
    assertFiniteDifferenceSensitivities(BEFORE_FIXING_2.getSecond(), FIXING_TS_WITHOUT_TODAY, BUILDER_2, CURVE_NAME_DSC_EUR,
        CURVE_NAME_DSC_USD, NOW,
        DSC_USD_GENERATORS, DSC_USD_ATTR, DSC_USD_MARKET_QUOTES, false);
    assertFiniteDifferenceSensitivities(AFTER_FIXING_2.getSecond(), FIXING_TS_WITH_TODAY, BUILDER_2, CURVE_NAME_DSC_EUR, CURVE_NAME_DSC_USD,
        NOW,
        DSC_USD_GENERATORS, DSC_USD_ATTR, DSC_USD_MARKET_QUOTES, false);
    assertFiniteDifferenceSensitivities(BEFORE_FIXING_2.getSecond(), FIXING_TS_WITHOUT_TODAY, BUILDER_2, CURVE_NAME_DSC_EUR,
        CURVE_NAME_FWD3_USD, NOW,
        FWD3_USD_GENERATORS, FWD3_USD_ATTR, FWD3_USD_MARKET_QUOTES, false);
    assertFiniteDifferenceSensitivities(AFTER_FIXING_2.getSecond(), FIXING_TS_WITH_TODAY, BUILDER_2, CURVE_NAME_DSC_EUR,
        CURVE_NAME_FWD3_USD, NOW,
        FWD3_USD_GENERATORS, FWD3_USD_ATTR, FWD3_USD_MARKET_QUOTES, false);
    // EUR discounting sensitivities to EUR discounting
    assertFiniteDifferenceSensitivities(BEFORE_FIXING_2.getSecond(), FIXING_TS_WITHOUT_TODAY, BUILDER_2, CURVE_NAME_DSC_EUR,
        CURVE_NAME_DSC_EUR, NOW,
        DSC_EUR_GENERATORS_2, DSC_EUR_ATTR_2, DSC_EUR_MARKET_QUOTES_2, false);
    assertFiniteDifferenceSensitivities(AFTER_FIXING_2.getSecond(), FIXING_TS_WITH_TODAY, BUILDER_2, CURVE_NAME_DSC_EUR, CURVE_NAME_DSC_EUR,
        NOW,
        DSC_EUR_GENERATORS_2, DSC_EUR_ATTR_2, DSC_EUR_MARKET_QUOTES_2, false);
    // EUR discounting sensitivities to EURIBOR are non-zero because of XCCY LIBOR / EURIBOR swaps used in EUR discounting
    // assertFiniteDifferenceSensitivities(BEFORE_FIXING_4.getSecond(), FIXING_TS_WITHOUT_TODAY, BUILDER_4, CURVE_NAME_DSC_EUR,
    // CURVE_NAME_FWD3_EUR, NOW, FWD3_EUR_GENERATORS_2, FWD3_EUR_ATTR_2, FWD3_EUR_MARKET_QUOTES_2, false);
    // assertFiniteDifferenceSensitivities(AFTER_FIXING_4.getSecond(), FIXING_TS_WITH_TODAY, BUILDER_4, CURVE_NAME_DSC_EUR,
    // CURVE_NAME_FWD3_EUR, NOW, FWD3_EUR_GENERATORS_2, FWD3_EUR_ATTR_2, FWD3_EUR_MARKET_QUOTES_2, false);

    // EURIBOR sensitivities to USD curves are non-zero because of the cross-currency instruments in the discounting curve
    assertFiniteDifferenceSensitivities(BEFORE_FIXING_2.getSecond(), FIXING_TS_WITHOUT_TODAY, BUILDER_2, CURVE_NAME_FWD3_EUR,
        CURVE_NAME_DSC_USD, NOW,
        DSC_USD_GENERATORS, DSC_USD_ATTR, DSC_USD_MARKET_QUOTES, false);
    assertFiniteDifferenceSensitivities(AFTER_FIXING_2.getSecond(), FIXING_TS_WITH_TODAY, BUILDER_2, CURVE_NAME_FWD3_EUR,
        CURVE_NAME_DSC_USD, NOW,
        DSC_USD_GENERATORS, DSC_USD_ATTR, DSC_USD_MARKET_QUOTES, false);
    assertFiniteDifferenceSensitivities(BEFORE_FIXING_2.getSecond(), FIXING_TS_WITHOUT_TODAY, BUILDER_2, CURVE_NAME_FWD3_EUR,
        CURVE_NAME_FWD3_USD, NOW,
        FWD3_USD_GENERATORS, FWD3_USD_ATTR, FWD3_USD_MARKET_QUOTES, false);
    assertFiniteDifferenceSensitivities(AFTER_FIXING_2.getSecond(), FIXING_TS_WITH_TODAY, BUILDER_2, CURVE_NAME_FWD3_EUR,
        CURVE_NAME_FWD3_USD, NOW,
        FWD3_USD_GENERATORS, FWD3_USD_ATTR, FWD3_USD_MARKET_QUOTES, false);
    // EURIBOR sensitivities to EUR discounting
    assertFiniteDifferenceSensitivities(BEFORE_FIXING_2.getSecond(), FIXING_TS_WITHOUT_TODAY, BUILDER_2, CURVE_NAME_FWD3_EUR,
        CURVE_NAME_DSC_EUR, NOW,
        DSC_EUR_GENERATORS_2, DSC_EUR_ATTR_2, DSC_EUR_MARKET_QUOTES_2, false);
    assertFiniteDifferenceSensitivities(AFTER_FIXING_2.getSecond(), FIXING_TS_WITH_TODAY, BUILDER_2, CURVE_NAME_FWD3_EUR,
        CURVE_NAME_DSC_EUR, NOW,
        DSC_EUR_GENERATORS_2, DSC_EUR_ATTR_2, DSC_EUR_MARKET_QUOTES_2, false);
    // EURIBOR sensitivities to EURIBOR
    // assertFiniteDifferenceSensitivities(BEFORE_FIXING_4.getSecond(), FIXING_TS_WITHOUT_TODAY, BUILDER_4, CURVE_NAME_FWD3_EUR,
    // CURVE_NAME_FWD3_EUR, NOW, FWD3_EUR_GENERATORS_2, FWD3_EUR_ATTR_2, FWD3_EUR_MARKET_QUOTES_2, false);
    // assertFiniteDifferenceSensitivities(AFTER_FIXING_4.getSecond(), FIXING_TS_WITH_TODAY, BUILDER_4, CURVE_NAME_FWD3_EUR,
    // CURVE_NAME_FWD3_EUR, NOW, FWD3_EUR_GENERATORS_2, FWD3_EUR_ATTR_2, FWD3_EUR_MARKET_QUOTES_2, false);
  }

  /**
   * Tests the curve sensitivities for the third set of curves.
   */
  private static void testUsdEurSensitivities3() {
    // USD discounting sensitivities to USD discounting
    assertFiniteDifferenceSensitivities(BEFORE_FIXING_3.getSecond(), FIXING_TS_WITHOUT_TODAY, BUILDER_3, CURVE_NAME_DSC_USD,
        CURVE_NAME_DSC_USD, NOW,
        DSC_USD_GENERATORS, DSC_USD_ATTR, DSC_USD_MARKET_QUOTES, false);
    assertFiniteDifferenceSensitivities(AFTER_FIXING_3.getSecond(), FIXING_TS_WITH_TODAY, BUILDER_3, CURVE_NAME_DSC_USD, CURVE_NAME_DSC_USD,
        NOW,
        DSC_USD_GENERATORS, DSC_USD_ATTR, DSC_USD_MARKET_QUOTES, false);
    // No calculation of USD discounting curve sensitivities to any other curves
    assertNoSensitivities(BEFORE_FIXING_3.getSecond(), CURVE_NAME_DSC_USD, CURVE_NAME_FWD3_USD);
    assertNoSensitivities(AFTER_FIXING_3.getSecond(), CURVE_NAME_DSC_USD, CURVE_NAME_FWD3_USD);
    assertNoSensitivities(BEFORE_FIXING_3.getSecond(), CURVE_NAME_DSC_USD, CURVE_NAME_DSC_EUR);
    assertNoSensitivities(AFTER_FIXING_3.getSecond(), CURVE_NAME_DSC_USD, CURVE_NAME_DSC_EUR);
    assertNoSensitivities(BEFORE_FIXING_3.getSecond(), CURVE_NAME_DSC_USD, CURVE_NAME_FWD3_EUR);
    assertNoSensitivities(AFTER_FIXING_3.getSecond(), CURVE_NAME_DSC_USD, CURVE_NAME_FWD3_EUR);

    // USD LIBOR sensitivities to USD discounting
    assertFiniteDifferenceSensitivities(BEFORE_FIXING_3.getSecond(), FIXING_TS_WITHOUT_TODAY, BUILDER_3, CURVE_NAME_FWD3_USD,
        CURVE_NAME_DSC_USD, NOW,
        DSC_USD_GENERATORS, DSC_USD_ATTR, DSC_USD_MARKET_QUOTES, false);
    assertFiniteDifferenceSensitivities(AFTER_FIXING_3.getSecond(), FIXING_TS_WITH_TODAY, BUILDER_3, CURVE_NAME_FWD3_USD,
        CURVE_NAME_DSC_USD, NOW,
        DSC_USD_GENERATORS, DSC_USD_ATTR, DSC_USD_MARKET_QUOTES, false);
    // USD LIBOR sensitivities to USD LIBOR
    assertFiniteDifferenceSensitivities(BEFORE_FIXING_3.getSecond(), FIXING_TS_WITHOUT_TODAY, BUILDER_3, CURVE_NAME_FWD3_USD,
        CURVE_NAME_FWD3_USD, NOW,
        FWD3_USD_GENERATORS, FWD3_USD_ATTR, FWD3_USD_MARKET_QUOTES, false);
    assertFiniteDifferenceSensitivities(AFTER_FIXING_3.getSecond(), FIXING_TS_WITH_TODAY, BUILDER_3, CURVE_NAME_FWD3_USD,
        CURVE_NAME_FWD3_USD, NOW,
        FWD3_USD_GENERATORS, FWD3_USD_ATTR, FWD3_USD_MARKET_QUOTES, false);
    // No calculation of USD LIBOR sensitivities to EUR curves
    assertNoSensitivities(BEFORE_FIXING_3.getSecond(), CURVE_NAME_FWD3_USD, CURVE_NAME_DSC_EUR);
    assertNoSensitivities(AFTER_FIXING_3.getSecond(), CURVE_NAME_FWD3_USD, CURVE_NAME_DSC_EUR);
    assertNoSensitivities(BEFORE_FIXING_3.getSecond(), CURVE_NAME_FWD3_USD, CURVE_NAME_FWD3_EUR);
    assertNoSensitivities(AFTER_FIXING_3.getSecond(), CURVE_NAME_FWD3_USD, CURVE_NAME_FWD3_EUR);

    // EUR discounting sensitivities to USD curves are non-zero because of the cross-currency instruments
    assertFiniteDifferenceSensitivities(BEFORE_FIXING_3.getSecond(), FIXING_TS_WITHOUT_TODAY, BUILDER_3, CURVE_NAME_DSC_EUR,
        CURVE_NAME_DSC_USD, NOW,
        DSC_USD_GENERATORS, DSC_USD_ATTR, DSC_USD_MARKET_QUOTES, false);
    assertFiniteDifferenceSensitivities(AFTER_FIXING_3.getSecond(), FIXING_TS_WITH_TODAY, BUILDER_3, CURVE_NAME_DSC_EUR, CURVE_NAME_DSC_USD,
        NOW,
        DSC_USD_GENERATORS, DSC_USD_ATTR, DSC_USD_MARKET_QUOTES, false);
    assertFiniteDifferenceSensitivities(BEFORE_FIXING_3.getSecond(), FIXING_TS_WITHOUT_TODAY, BUILDER_3, CURVE_NAME_DSC_EUR,
        CURVE_NAME_FWD3_USD, NOW,
        FWD3_USD_GENERATORS, FWD3_USD_ATTR, FWD3_USD_MARKET_QUOTES, false);
    assertFiniteDifferenceSensitivities(AFTER_FIXING_3.getSecond(), FIXING_TS_WITH_TODAY, BUILDER_3, CURVE_NAME_DSC_EUR,
        CURVE_NAME_FWD3_USD, NOW,
        FWD3_USD_GENERATORS, FWD3_USD_ATTR, FWD3_USD_MARKET_QUOTES, false);
    // EUR discounting sensitivities to EUR discounting
    // assertFiniteDifferenceSensitivities(BEFORE_FIXING_5.getSecond(), FIXING_TS_WITHOUT_TODAY, BUILDER_5, CURVE_NAME_DSC_EUR,
    // CURVE_NAME_DSC_EUR, NOW, DSC_EUR_GENERATORS_3, DSC_EUR_ATTR_3, DSC_EUR_MARKET_QUOTES_3, false);
    // assertFiniteDifferenceSensitivities(AFTER_FIXING_5.getSecond(), FIXING_TS_WITH_TODAY, BUILDER_5, CURVE_NAME_DSC_EUR,
    // CURVE_NAME_DSC_EUR, NOW, DSC_EUR_GENERATORS_3, DSC_EUR_ATTR_3, DSC_EUR_MARKET_QUOTES_3, false);
    // EUR discounting sensitivities to EURIBOR are non-zero because of XCCY LIBOR / EURIBOR swaps used in EUR discounting
    // assertFiniteDifferenceSensitivities(BEFORE_FIXING_5.getSecond(), FIXING_TS_WITHOUT_TODAY, BUILDER_5, CURVE_NAME_DSC_EUR,
    // CURVE_NAME_FWD3_EUR, NOW, FWD3_EUR_GENERATORS_3, FWD3_EUR_ATTR_3, FWD3_EUR_MARKET_QUOTES_3, false);
    // assertFiniteDifferenceSensitivities(AFTER_FIXING_5.getSecond(), FIXING_TS_WITH_TODAY, BUILDER_5, CURVE_NAME_DSC_EUR,
    // CURVE_NAME_FWD3_EUR, NOW, FWD3_EUR_GENERATORS_3, FWD3_EUR_ATTR_3, FWD3_EUR_MARKET_QUOTES_3, false);

    // EURIBOR sensitivities to USD curves are non-zero because of the cross-currency instruments in the discounting curve
    assertFiniteDifferenceSensitivities(BEFORE_FIXING_3.getSecond(), FIXING_TS_WITHOUT_TODAY, BUILDER_3, CURVE_NAME_FWD3_EUR,
        CURVE_NAME_DSC_USD, NOW,
        DSC_USD_GENERATORS, DSC_USD_ATTR, DSC_USD_MARKET_QUOTES, false);
    assertFiniteDifferenceSensitivities(AFTER_FIXING_3.getSecond(), FIXING_TS_WITH_TODAY, BUILDER_3, CURVE_NAME_FWD3_EUR,
        CURVE_NAME_DSC_USD, NOW,
        DSC_USD_GENERATORS, DSC_USD_ATTR, DSC_USD_MARKET_QUOTES, false);
    assertFiniteDifferenceSensitivities(BEFORE_FIXING_3.getSecond(), FIXING_TS_WITHOUT_TODAY, BUILDER_3, CURVE_NAME_FWD3_EUR,
        CURVE_NAME_FWD3_USD, NOW,
        FWD3_USD_GENERATORS, FWD3_USD_ATTR, FWD3_USD_MARKET_QUOTES, false);
    assertFiniteDifferenceSensitivities(AFTER_FIXING_3.getSecond(), FIXING_TS_WITH_TODAY, BUILDER_3, CURVE_NAME_FWD3_EUR,
        CURVE_NAME_FWD3_USD, NOW,
        FWD3_USD_GENERATORS, FWD3_USD_ATTR, FWD3_USD_MARKET_QUOTES, false);
    // EURIBOR sensitivities to EUR discounting
    // assertFiniteDifferenceSensitivities(BEFORE_FIXING_5.getSecond(), FIXING_TS_WITHOUT_TODAY, BUILDER_5, CURVE_NAME_FWD3_EUR,
    // CURVE_NAME_DSC_EUR, NOW, DSC_EUR_GENERATORS_3, DSC_EUR_ATTR_3, DSC_EUR_MARKET_QUOTES_3, false);
    // assertFiniteDifferenceSensitivities(AFTER_FIXING_5.getSecond(), FIXING_TS_WITH_TODAY, BUILDER_5, CURVE_NAME_FWD3_EUR,
    // CURVE_NAME_DSC_EUR, NOW, DSC_EUR_GENERATORS_3, DSC_EUR_ATTR_3, DSC_EUR_MARKET_QUOTES_3, false);
    // // EURIBOR sensitivities to EURIBOR
    // assertFiniteDifferenceSensitivities(BEFORE_FIXING_5.getSecond(), FIXING_TS_WITHOUT_TODAY, BUILDER_5, CURVE_NAME_FWD3_EUR,
    // CURVE_NAME_FWD3_EUR, NOW, FWD3_EUR_GENERATORS_3, FWD3_EUR_ATTR_3, FWD3_EUR_MARKET_QUOTES_3, false);
    // assertFiniteDifferenceSensitivities(AFTER_FIXING_5.getSecond(), FIXING_TS_WITH_TODAY, BUILDER_5, CURVE_NAME_FWD3_EUR,
    // CURVE_NAME_FWD3_EUR, NOW, FWD3_EUR_GENERATORS_3, FWD3_EUR_ATTR_3, FWD3_EUR_MARKET_QUOTES_3, false);
  }

  @Override
  @Test
  public void testSameCurvesDifferentMethods() {
    // USD discounting curves all use the same data and nodes
    assertYieldCurvesEqual(BEFORE_FIXING_1.getFirst().getCurve(Currency.USD), BEFORE_FIXING_2.getFirst().getCurve(Currency.USD), EPS);
    assertYieldCurvesEqual(BEFORE_FIXING_1.getFirst().getCurve(Currency.USD), BEFORE_FIXING_3.getFirst().getCurve(Currency.USD), EPS);
    assertYieldCurvesEqual(AFTER_FIXING_1.getFirst().getCurve(Currency.USD), AFTER_FIXING_2.getFirst().getCurve(Currency.USD), EPS);
    assertYieldCurvesEqual(AFTER_FIXING_1.getFirst().getCurve(Currency.USD), AFTER_FIXING_3.getFirst().getCurve(Currency.USD), EPS);
    // USD LIBOR curves all use the same data and nodes
    assertYieldCurvesEqual(BEFORE_FIXING_1.getFirst().getCurve(USD_3M_LIBOR_INDEX), BEFORE_FIXING_2.getFirst().getCurve(USD_3M_LIBOR_INDEX),
        EPS);
    assertYieldCurvesEqual(BEFORE_FIXING_1.getFirst().getCurve(USD_3M_LIBOR_INDEX), BEFORE_FIXING_3.getFirst().getCurve(USD_3M_LIBOR_INDEX),
        EPS);
    assertYieldCurvesEqual(AFTER_FIXING_1.getFirst().getCurve(USD_3M_LIBOR_INDEX), AFTER_FIXING_2.getFirst().getCurve(USD_3M_LIBOR_INDEX),
        EPS);
    assertYieldCurvesEqual(AFTER_FIXING_1.getFirst().getCurve(USD_3M_LIBOR_INDEX), AFTER_FIXING_3.getFirst().getCurve(USD_3M_LIBOR_INDEX),
        EPS);
  }

  // MulticurveBuildingDiscountingDiscountXCcyTest - 10 curve construction / USD/EUR 3 units: 217 ms
  // MulticurveBuildingDiscountingDiscountXCcyTest - 10 curve construction / USD/JPY 3 unit: 361 ms
  // MulticurveBuildingDiscountingDiscountXCcyTest - 10 curve construction / USD/JPY 1 unit: 481 ms
  // MulticurveBuildingDiscountingDiscountXCcyTest - 10 curve construction / USD/EUR 3 units: 332 ms
  // MulticurveBuildingDiscountingDiscountXCcyTest - 10 curve construction / USD/JPY 3 unit: 417 ms
  // MulticurveBuildingDiscountingDiscountXCcyTest - 10 curve construction / USD/JPY 1 unit: 551 ms
  /**
   * Tests the performance.
   */
  @Test(enabled = false)
  public void performance() {
    long startTime, endTime;
    final int nbTest = 10;

    startTime = System.currentTimeMillis();
    DiscountingMethodCurveBuilder builder = BUILDER_1.copy().getBuilder();
    for (int looptest = 0; looptest < nbTest; looptest++) {
      builder.buildCurves(NOW, FIXING_TS_WITHOUT_TODAY);
    }
    endTime = System.currentTimeMillis();
    System.out.println("MulticurveBuildingDiscountingDiscountXCcyTest - " + nbTest + " curve construction / USD/EUR 3 units: "
        + (endTime - startTime) + " ms");
    // Performance note: Curve construction USD/EUR 3 units: 06-Nov-12: On Mac Pro 3.2 GHz Quad-Core Intel Xeon: 160 ms for 10 sets.

    startTime = System.currentTimeMillis();
    builder = BUILDER_2.copy().getBuilder();
    for (int looptest = 0; looptest < nbTest; looptest++) {
      builder.buildCurves(NOW, FIXING_TS_WITHOUT_TODAY);
    }
    endTime = System.currentTimeMillis();
    System.out.println("MulticurveBuildingDiscountingDiscountXCcyTest - " + nbTest + " curve construction / USD/JPY 3 unit: "
        + (endTime - startTime) + " ms");
    // Performance note: Curve construction USD/JPY 3 unit: 06-Nov-12: On Mac Pro 3.2 GHz Quad-Core Intel Xeon: 200 ms for 10 sets.

    startTime = System.currentTimeMillis();
    builder = BUILDER_3.copy().getBuilder();
    for (int looptest = 0; looptest < nbTest; looptest++) {
      builder.buildCurves(NOW, FIXING_TS_WITHOUT_TODAY);
    }
    endTime = System.currentTimeMillis();
    System.out.println("MulticurveBuildingDiscountingDiscountXCcyTest - " + nbTest + " curve construction / USD/JPY 1 unit: "
        + (endTime - startTime) + " ms");
    // Performance note: Curve construction USD/JPY 1 unit: 06-Nov-12: On Mac Pro 3.2 GHz Quad-Core Intel Xeon: 265 ms for 10 sets.

  }

  /**
   * Analyzes the shape of the forward curve.
   */
  @Test(enabled = false)
  public void forwardAnalysis() {
    final MulticurveProviderInterface marketDsc = BEFORE_FIXING_1.getFirst();
    final int jump = 1;
    final int startIndex = 0;
    final int nbDate = 2750;
    ZonedDateTime startDate = ScheduleCalculator.getAdjustedDate(NOW, EUR_3M_EURIBOR_INDEX.getSpotLag() + startIndex * jump, TARGET);
    final double[] rateDsc = new double[nbDate];
    final double[] startTime = new double[nbDate];
    try (FileWriter writer = new FileWriter("fwd-dsc.csv")) {
      for (int loopdate = 0; loopdate < nbDate; loopdate++) {
        startTime[loopdate] = TimeCalculator.getTimeBetween(NOW, startDate);
        final ZonedDateTime endDate = ScheduleCalculator.getAdjustedDate(startDate, EUR_3M_EURIBOR_INDEX, TARGET);
        final double endTime = TimeCalculator.getTimeBetween(NOW, endDate);
        final double accrualFactor = EUR_3M_EURIBOR_INDEX.getDayCount().getDayCountFraction(startDate, endDate);
        rateDsc[loopdate] = marketDsc.getSimplyCompoundForwardRate(EUR_3M_EURIBOR_INDEX, startTime[loopdate], endTime, accrualFactor);
        startDate = ScheduleCalculator.getAdjustedDate(startDate, jump, TARGET);
        writer.append(0.0 + "," + startTime[loopdate] + "," + rateDsc[loopdate] + "\n");
      }
      writer.flush();
      writer.close();
    } catch (final IOException e) {
      e.printStackTrace();
    }
  }

}<|MERGE_RESOLUTION|>--- conflicted
+++ resolved
@@ -166,7 +166,6 @@
   /** 3m LIBOR curve name */
   private static final String CURVE_NAME_FWD3_USD = "USD Fwd 3M";
   /** Builds USD discounting, then LIBOR, then two EUR curves using the first set of data */
-<<<<<<< HEAD
   private static final DiscountingMethodCurveSetUp BUILDER_1 = DiscountingMethodCurveBuilder.setUp()
       .buildingFirst(CURVE_NAME_DSC_USD)
       .thenBuilding(CURVE_NAME_FWD3_USD)
@@ -193,66 +192,23 @@
       .using(CURVE_NAME_FWD3_USD).forIndex(USD_3M_LIBOR_INDEX.toIborTypeIndex()).withInterpolator(INTERPOLATOR)
       .using(CURVE_NAME_DSC_EUR).forDiscounting(Currency.EUR).forIndex(EONIA_INDEX.toOvernightIndex()).withInterpolator(INTERPOLATOR)
       .using(CURVE_NAME_FWD3_EUR).forIndex(EUR_3M_EURIBOR_INDEX.toIborTypeIndex()).withInterpolator(INTERPOLATOR);
-=======
-  private static final DiscountingMethodCurveSetUp BUILDER_1 = DiscountingMethodCurveBuilder.setUp().buildingFirst(CURVE_NAME_DSC_USD)
-      .thenBuilding(CURVE_NAME_FWD3_USD).thenBuilding(CURVE_NAME_DSC_EUR, CURVE_NAME_FWD3_EUR).using(CURVE_NAME_DSC_USD)
-      .forDiscounting(Currency.USD)
-      .forOvernightIndex(FED_FUNDS_INDEX.toOvernightIndex()).withInterpolator(INTERPOLATOR).using(CURVE_NAME_FWD3_USD)
-      .forIborIndex(USD_3M_LIBOR_INDEX.toIborTypeIndex()).withInterpolator(INTERPOLATOR).using(CURVE_NAME_DSC_EUR)
-      .forDiscounting(Currency.EUR)
-      .forOvernightIndex(EONIA_INDEX.toOvernightIndex()).withInterpolator(INTERPOLATOR).using(CURVE_NAME_FWD3_EUR)
-      .forIborIndex(EUR_3M_EURIBOR_INDEX.toIborTypeIndex()).withInterpolator(INTERPOLATOR).withKnownData(KNOWN_DATA);
-  /** Builds USD discounting, then LIBOR, then two EUR curves using the second set of data */
-  private static final DiscountingMethodCurveSetUp BUILDER_2 = DiscountingMethodCurveBuilder.setUp().buildingFirst(CURVE_NAME_DSC_USD)
-      .thenBuilding(CURVE_NAME_FWD3_USD).thenBuilding(CURVE_NAME_DSC_EUR, CURVE_NAME_FWD3_EUR).using(CURVE_NAME_DSC_USD)
-      .forDiscounting(Currency.USD)
-      .forOvernightIndex(FED_FUNDS_INDEX.toOvernightIndex()).withInterpolator(INTERPOLATOR).using(CURVE_NAME_FWD3_USD)
-      .forIborIndex(USD_3M_LIBOR_INDEX.toIborTypeIndex()).withInterpolator(INTERPOLATOR).using(CURVE_NAME_DSC_EUR)
-      .forDiscounting(Currency.EUR)
-      .forOvernightIndex(EONIA_INDEX.toOvernightIndex()).withInterpolator(INTERPOLATOR).using(CURVE_NAME_FWD3_EUR)
-      .forIborIndex(EUR_3M_EURIBOR_INDEX.toIborTypeIndex()).withInterpolator(INTERPOLATOR).withKnownData(KNOWN_DATA);
-  /** Builds USD discounting, then LIBOR, then two EUR curves using the third set of data */
-  private static final DiscountingMethodCurveSetUp BUILDER_3 = DiscountingMethodCurveBuilder.setUp().buildingFirst(CURVE_NAME_DSC_USD)
-      .thenBuilding(CURVE_NAME_FWD3_USD).thenBuilding(CURVE_NAME_DSC_EUR, CURVE_NAME_FWD3_EUR).using(CURVE_NAME_DSC_USD)
-      .forDiscounting(Currency.USD)
-      .forOvernightIndex(FED_FUNDS_INDEX.toOvernightIndex()).withInterpolator(INTERPOLATOR).using(CURVE_NAME_FWD3_USD)
-      .forIborIndex(USD_3M_LIBOR_INDEX.toIborTypeIndex()).withInterpolator(INTERPOLATOR).using(CURVE_NAME_DSC_EUR)
-      .forDiscounting(Currency.EUR)
-      .forOvernightIndex(EONIA_INDEX.toOvernightIndex()).withInterpolator(INTERPOLATOR).using(CURVE_NAME_FWD3_EUR)
-      .forIborIndex(EUR_3M_EURIBOR_INDEX.toIborTypeIndex()).withInterpolator(INTERPOLATOR).withKnownData(KNOWN_DATA);
->>>>>>> f01eb699
   /** Market values for the USD discounting curve */
   private static final double[] DSC_USD_MARKET_QUOTES = new double[] { 0.0010, 0.0010, 0.0010, 0.0010, 0.0010, 0.0010, 0.0010, 0.0010,
       0.0015, 0.0020, 0.0035,
       0.0050, 0.0130 };
   /** Vanilla instrument generators for the USD discounting curve */
-<<<<<<< HEAD
   private static final GeneratorInstrument[] DSC_USD_GENERATORS = new GeneratorInstrument[] {
-    GENERATOR_DEPOSIT_ON_USD, GENERATOR_DEPOSIT_ON_USD, GENERATOR_OIS_USD, GENERATOR_OIS_USD, GENERATOR_OIS_USD, GENERATOR_OIS_USD,
-    GENERATOR_OIS_USD, GENERATOR_OIS_USD, GENERATOR_OIS_USD, GENERATOR_OIS_USD, GENERATOR_OIS_USD, GENERATOR_OIS_USD, GENERATOR_OIS_USD};
-    /** USD discounting curve attributes */
+      GENERATOR_DEPOSIT_ON_USD, GENERATOR_DEPOSIT_ON_USD, GENERATOR_OIS_USD, GENERATOR_OIS_USD, GENERATOR_OIS_USD, GENERATOR_OIS_USD,
+      GENERATOR_OIS_USD, GENERATOR_OIS_USD, GENERATOR_OIS_USD, GENERATOR_OIS_USD, GENERATOR_OIS_USD, GENERATOR_OIS_USD, GENERATOR_OIS_USD };
+  /** USD discounting curve attributes */
   private static final GeneratorAttributeIR[] DSC_USD_ATTR;
   static {
     BUILDER_1.addFxMatrix(FX_MATRIX);
     BUILDER_2.addFxMatrix(FX_MATRIX);
     BUILDER_3.addFxMatrix(FX_MATRIX);
-    final Period[] tenors = new Period[] {Period.ofDays(0), Period.ofDays(1), Period.ofMonths(1), Period.ofMonths(2),
-      Period.ofMonths(3), Period.ofMonths(6), Period.ofMonths(9),
-      Period.ofYears(1), Period.ofYears(2), Period.ofYears(3), Period.ofYears(4), Period.ofYears(5), Period.ofYears(10) };
-=======
-  private static final GeneratorInstrument<? extends GeneratorAttribute>[] DSC_USD_GENERATORS = new GeneratorInstrument<?>[] {
-      GENERATOR_DEPOSIT_ON_USD,
-      GENERATOR_DEPOSIT_ON_USD, GENERATOR_OIS_USD, GENERATOR_OIS_USD, GENERATOR_OIS_USD, GENERATOR_OIS_USD, GENERATOR_OIS_USD,
-      GENERATOR_OIS_USD,
-      GENERATOR_OIS_USD, GENERATOR_OIS_USD, GENERATOR_OIS_USD, GENERATOR_OIS_USD, GENERATOR_OIS_USD };
-  /** USD discounting curve attributes */
-  private static final GeneratorAttributeIR[] DSC_USD_ATTR;
-  static {
-    final Period[] tenors = new Period[] { Period.ofDays(0), Period.ofDays(1), Period.ofMonths(1), Period.ofMonths(2), Period.ofMonths(3),
-        Period.ofMonths(6),
-        Period.ofMonths(9), Period.ofYears(1), Period.ofYears(2), Period.ofYears(3), Period.ofYears(4), Period.ofYears(5),
-        Period.ofYears(10) };
->>>>>>> f01eb699
+    final Period[] tenors = new Period[] { Period.ofDays(0), Period.ofDays(1), Period.ofMonths(1), Period.ofMonths(2),
+        Period.ofMonths(3), Period.ofMonths(6), Period.ofMonths(9),
+        Period.ofYears(1), Period.ofYears(2), Period.ofYears(3), Period.ofYears(4), Period.ofYears(5), Period.ofYears(10) };
     DSC_USD_ATTR = new GeneratorAttributeIR[tenors.length];
     for (int i = 0; i < 2; i++) {
       DSC_USD_ATTR[i] = new GeneratorAttributeIR(tenors[i], Period.ZERO);
@@ -270,16 +226,9 @@
   /** Market values for the USD LIBOR curve */
   private static final double[] FWD3_USD_MARKET_QUOTES = new double[] { 0.0045, 0.0045, 0.0045, 0.0045, 0.0060, 0.0070, 0.0080, 0.0160 };
   /** Vanilla instrument generators for the USD LIBOR curve */
-<<<<<<< HEAD
   private static final GeneratorInstrument[] FWD3_USD_GENERATORS = new GeneratorInstrument[] {
-    GENERATOR_USDLIBOR3M, GENERATOR_USD_FRA_3M, USD6MLIBOR3M, USD6MLIBOR3M, USD6MLIBOR3M, USD6MLIBOR3M, USD6MLIBOR3M, USD6MLIBOR3M };
-    /** USD LIBOR curve attributes */
-=======
-  private static final GeneratorInstrument<? extends GeneratorAttribute>[] FWD3_USD_GENERATORS = new GeneratorInstrument<?>[] {
-      GENERATOR_USDLIBOR3M,
-      GENERATOR_USD_FRA_3M, USD6MLIBOR3M, USD6MLIBOR3M, USD6MLIBOR3M, USD6MLIBOR3M, USD6MLIBOR3M, USD6MLIBOR3M };
+      GENERATOR_USDLIBOR3M, GENERATOR_USD_FRA_3M, USD6MLIBOR3M, USD6MLIBOR3M, USD6MLIBOR3M, USD6MLIBOR3M, USD6MLIBOR3M, USD6MLIBOR3M };
   /** USD LIBOR curve attributes */
->>>>>>> f01eb699
   private static final GeneratorAttributeIR[] FWD3_USD_ATTR;
   static {
     final Period[] tenors = new Period[] { Period.ofMonths(0), Period.ofMonths(6), Period.ofYears(1), Period.ofYears(2), Period.ofYears(3),
@@ -288,9 +237,12 @@
     FWD3_USD_ATTR = new GeneratorAttributeIR[tenors.length];
     for (int i = 0; i < tenors.length; i++) {
       FWD3_USD_ATTR[i] = new GeneratorAttributeIR(tenors[i]);
-      BUILDER_1.addNode(CURVE_NAME_FWD3_USD, FWD3_USD_GENERATORS[i].generateInstrument(NOW, FWD3_USD_MARKET_QUOTES[i], 1, FWD3_USD_ATTR[i]));
-      BUILDER_2.addNode(CURVE_NAME_FWD3_USD, FWD3_USD_GENERATORS[i].generateInstrument(NOW, FWD3_USD_MARKET_QUOTES[i], 1, FWD3_USD_ATTR[i]));
-      BUILDER_3.addNode(CURVE_NAME_FWD3_USD, FWD3_USD_GENERATORS[i].generateInstrument(NOW, FWD3_USD_MARKET_QUOTES[i], 1, FWD3_USD_ATTR[i]));
+      BUILDER_1.addNode(CURVE_NAME_FWD3_USD,
+          FWD3_USD_GENERATORS[i].generateInstrument(NOW, FWD3_USD_MARKET_QUOTES[i], 1, FWD3_USD_ATTR[i]));
+      BUILDER_2.addNode(CURVE_NAME_FWD3_USD,
+          FWD3_USD_GENERATORS[i].generateInstrument(NOW, FWD3_USD_MARKET_QUOTES[i], 1, FWD3_USD_ATTR[i]));
+      BUILDER_3.addNode(CURVE_NAME_FWD3_USD,
+          FWD3_USD_GENERATORS[i].generateInstrument(NOW, FWD3_USD_MARKET_QUOTES[i], 1, FWD3_USD_ATTR[i]));
     }
   }
   /** First set of market values for the EUR discounting curve */
@@ -298,18 +250,11 @@
       -0.0050, -0.0050,
       -0.0050, -0.0045, -0.0040 };
   /** First set of vanilla instrument generators for the EUR discounting curve */
-<<<<<<< HEAD
   private static final GeneratorInstrument[] DSC_EUR_GENERATORS_1 = new GeneratorInstrument[] {
-    GENERATOR_DEPOSIT_ON_EUR, GENERATOR_DEPOSIT_ON_EUR, GENERATOR_FX_EURUSD, GENERATOR_FX_EURUSD, GENERATOR_FX_EURUSD, GENERATOR_FX_EURUSD,
-    GENERATOR_FX_EURUSD, GENERATOR_FX_EURUSD, EURIBOR3MUSDLIBOR3M, EURIBOR3MUSDLIBOR3M, EURIBOR3MUSDLIBOR3M, EURIBOR3MUSDLIBOR3M,
-    EURIBOR3MUSDLIBOR3M };
-=======
-  private static final GeneratorInstrument<? extends GeneratorAttribute>[] DSC_EUR_GENERATORS_1 = new GeneratorInstrument<?>[] {
-      GENERATOR_DEPOSIT_ON_EUR,
-      GENERATOR_DEPOSIT_ON_EUR, GENERATOR_FX_EURUSD, GENERATOR_FX_EURUSD, GENERATOR_FX_EURUSD, GENERATOR_FX_EURUSD, GENERATOR_FX_EURUSD,
+      GENERATOR_DEPOSIT_ON_EUR, GENERATOR_DEPOSIT_ON_EUR, GENERATOR_FX_EURUSD, GENERATOR_FX_EURUSD, GENERATOR_FX_EURUSD,
       GENERATOR_FX_EURUSD,
-      EURIBOR3MUSDLIBOR3M, EURIBOR3MUSDLIBOR3M, EURIBOR3MUSDLIBOR3M, EURIBOR3MUSDLIBOR3M, EURIBOR3MUSDLIBOR3M };
->>>>>>> f01eb699
+      GENERATOR_FX_EURUSD, GENERATOR_FX_EURUSD, EURIBOR3MUSDLIBOR3M, EURIBOR3MUSDLIBOR3M, EURIBOR3MUSDLIBOR3M, EURIBOR3MUSDLIBOR3M,
+      EURIBOR3MUSDLIBOR3M };
   /** First set of attributes for the EUR discounting curve */
   private static final GeneratorAttribute[] DSC_EUR_ATTR_1;
   static {
@@ -320,24 +265,20 @@
     DSC_EUR_ATTR_1 = new GeneratorAttribute[tenors.length];
     for (int i = 0; i < 2; i++) {
       DSC_EUR_ATTR_1[i] = new GeneratorAttributeIR(tenors[i], Period.ZERO);
-      BUILDER_1.addNode(CURVE_NAME_DSC_EUR, DSC_EUR_GENERATORS_1[i].generateInstrument(NOW, DSC_EUR_MARKET_QUOTES_1[i], 1, DSC_EUR_ATTR_1[i]));
+      BUILDER_1.addNode(CURVE_NAME_DSC_EUR,
+          DSC_EUR_GENERATORS_1[i].generateInstrument(NOW, DSC_EUR_MARKET_QUOTES_1[i], 1, DSC_EUR_ATTR_1[i]));
     }
     for (int i = 2; i < tenors.length; i++) {
       DSC_EUR_ATTR_1[i] = new GeneratorAttributeFX(tenors[i], FX_MATRIX);
-      BUILDER_1.addNode(CURVE_NAME_DSC_EUR, DSC_EUR_GENERATORS_1[i].generateInstrument(NOW, DSC_EUR_MARKET_QUOTES_1[i], 1, DSC_EUR_ATTR_1[i]));
+      BUILDER_1.addNode(CURVE_NAME_DSC_EUR,
+          DSC_EUR_GENERATORS_1[i].generateInstrument(NOW, DSC_EUR_MARKET_QUOTES_1[i], 1, DSC_EUR_ATTR_1[i]));
     }
   }
   /** First set of market values for the EURIBOR curve */
   private static final double[] FWD3_EUR_MARKET_QUOTES_1 = new double[] { 0.0045, 0.0045, 0.0045, 0.0045, 0.0050, 0.0060, 0.0085, 0.0160 };
   /** First set of vanilla instrument generators for the EURIBOR curve */
-<<<<<<< HEAD
   private static final GeneratorInstrument[] FWD3_EUR_GENERATORS_1 = new GeneratorInstrument[] {
-    GENERATOR_EURIBOR3M, EUR1YEURIBOR3M, EUR1YEURIBOR3M, EUR1YEURIBOR3M, EUR1YEURIBOR3M, EUR1YEURIBOR3M, EUR1YEURIBOR3M, EUR1YEURIBOR3M };
-=======
-  private static final GeneratorInstrument<? extends GeneratorAttribute>[] FWD3_EUR_GENERATORS_1 = new GeneratorInstrument<?>[] {
-      GENERATOR_EURIBOR3M,
-      EUR1YEURIBOR3M, EUR1YEURIBOR3M, EUR1YEURIBOR3M, EUR1YEURIBOR3M, EUR1YEURIBOR3M, EUR1YEURIBOR3M, EUR1YEURIBOR3M };
->>>>>>> f01eb699
+      GENERATOR_EURIBOR3M, EUR1YEURIBOR3M, EUR1YEURIBOR3M, EUR1YEURIBOR3M, EUR1YEURIBOR3M, EUR1YEURIBOR3M, EUR1YEURIBOR3M, EUR1YEURIBOR3M };
   /** First set of attributes for the EURIBOR curve */
   private static final GeneratorAttributeIR[] FWD3_EUR_ATTR_1;
   static {
@@ -347,7 +288,8 @@
     FWD3_EUR_ATTR_1 = new GeneratorAttributeIR[tenors.length];
     for (int i = 0; i < tenors.length; i++) {
       FWD3_EUR_ATTR_1[i] = new GeneratorAttributeIR(tenors[i]);
-      BUILDER_1.addNode(CURVE_NAME_FWD3_EUR, FWD3_EUR_GENERATORS_1[i].generateInstrument(NOW, FWD3_EUR_MARKET_QUOTES_1[i], 1, FWD3_EUR_ATTR_1[i]));
+      BUILDER_1.addNode(CURVE_NAME_FWD3_EUR,
+          FWD3_EUR_GENERATORS_1[i].generateInstrument(NOW, FWD3_EUR_MARKET_QUOTES_1[i], 1, FWD3_EUR_ATTR_1[i]));
     }
   }
   /** Second set of market values for the EUR discounting curve */
@@ -355,17 +297,10 @@
       0.0045, 0.0050, 0.0060,
       0.0085, 0.0160 };
   /** Second set of vanilla instrument generators for the EUR discounting curve */
-<<<<<<< HEAD
   private static final GeneratorInstrument[] DSC_EUR_GENERATORS_2 = new GeneratorInstrument[] {
-    GENERATOR_DEPOSIT_ON_EUR, GENERATOR_DEPOSIT_ON_EUR, GENERATOR_FX_EURUSD, GENERATOR_FX_EURUSD, GENERATOR_FX_EURUSD, GENERATOR_FX_EURUSD,
-    GENERATOR_FX_EURUSD, GENERATOR_FX_EURUSD, EUR1YEURIBOR3M, EUR1YEURIBOR3M, EUR1YEURIBOR3M, EUR1YEURIBOR3M, EUR1YEURIBOR3M };
-=======
-  private static final GeneratorInstrument<? extends GeneratorAttribute>[] DSC_EUR_GENERATORS_2 = new GeneratorInstrument<?>[] {
-      GENERATOR_DEPOSIT_ON_EUR,
-      GENERATOR_DEPOSIT_ON_EUR, GENERATOR_FX_EURUSD, GENERATOR_FX_EURUSD, GENERATOR_FX_EURUSD, GENERATOR_FX_EURUSD, GENERATOR_FX_EURUSD,
+      GENERATOR_DEPOSIT_ON_EUR, GENERATOR_DEPOSIT_ON_EUR, GENERATOR_FX_EURUSD, GENERATOR_FX_EURUSD, GENERATOR_FX_EURUSD,
       GENERATOR_FX_EURUSD,
-      EUR1YEURIBOR3M, EUR1YEURIBOR3M, EUR1YEURIBOR3M, EUR1YEURIBOR3M, EUR1YEURIBOR3M };
->>>>>>> f01eb699
+      GENERATOR_FX_EURUSD, GENERATOR_FX_EURUSD, EUR1YEURIBOR3M, EUR1YEURIBOR3M, EUR1YEURIBOR3M, EUR1YEURIBOR3M, EUR1YEURIBOR3M };
   /** Second set of attributes for the EUR discounting curve */
   private static final GeneratorAttribute[] DSC_EUR_ATTR_2;
   static {
@@ -376,31 +311,28 @@
     DSC_EUR_ATTR_2 = new GeneratorAttribute[tenors.length];
     for (int i = 0; i < 2; i++) {
       DSC_EUR_ATTR_2[i] = new GeneratorAttributeIR(tenors[i], Period.ZERO);
-      BUILDER_2.addNode(CURVE_NAME_DSC_EUR, DSC_EUR_GENERATORS_2[i].generateInstrument(NOW, DSC_EUR_MARKET_QUOTES_2[i], 1, DSC_EUR_ATTR_2[i]));
+      BUILDER_2.addNode(CURVE_NAME_DSC_EUR,
+          DSC_EUR_GENERATORS_2[i].generateInstrument(NOW, DSC_EUR_MARKET_QUOTES_2[i], 1, DSC_EUR_ATTR_2[i]));
     }
     for (int i = 2; i < 8; i++) {
       DSC_EUR_ATTR_2[i] = new GeneratorAttributeFX(tenors[i], FX_MATRIX);
-      BUILDER_2.addNode(CURVE_NAME_DSC_EUR, DSC_EUR_GENERATORS_2[i].generateInstrument(NOW, DSC_EUR_MARKET_QUOTES_2[i], 1, DSC_EUR_ATTR_2[i]));
+      BUILDER_2.addNode(CURVE_NAME_DSC_EUR,
+          DSC_EUR_GENERATORS_2[i].generateInstrument(NOW, DSC_EUR_MARKET_QUOTES_2[i], 1, DSC_EUR_ATTR_2[i]));
     }
     for (int i = 8; i < tenors.length; i++) {
       DSC_EUR_ATTR_2[i] = new GeneratorAttributeIR(tenors[i]);
-      BUILDER_2.addNode(CURVE_NAME_DSC_EUR, DSC_EUR_GENERATORS_2[i].generateInstrument(NOW, DSC_EUR_MARKET_QUOTES_2[i], 1, DSC_EUR_ATTR_2[i]));
+      BUILDER_2.addNode(CURVE_NAME_DSC_EUR,
+          DSC_EUR_GENERATORS_2[i].generateInstrument(NOW, DSC_EUR_MARKET_QUOTES_2[i], 1, DSC_EUR_ATTR_2[i]));
     }
   }
   /** Second set of market values for the EURIBOR curve */
   private static final double[] FWD3_EUR_MARKET_QUOTES_2 = new double[] { 0.0045, 0.0045, 0.0045, -0.0050, -0.0050, -0.0050, -0.0045,
       -0.0040 };
   /** Second set of vanilla instrument generators for the EURIBOR curve */
-<<<<<<< HEAD
   private static final GeneratorInstrument[] FWD3_EUR_GENERATORS_2 = new GeneratorInstrument[] {
-    GENERATOR_EURIBOR3M, EUR1YEURIBOR3M, EUR1YEURIBOR3M, EURIBOR3MUSDLIBOR3M, EURIBOR3MUSDLIBOR3M, EURIBOR3MUSDLIBOR3M, EURIBOR3MUSDLIBOR3M,
-    EURIBOR3MUSDLIBOR3M };
-=======
-  private static final GeneratorInstrument<? extends GeneratorAttribute>[] FWD3_EUR_GENERATORS_2 = new GeneratorInstrument<?>[] {
-      GENERATOR_EURIBOR3M,
-      EUR1YEURIBOR3M, EUR1YEURIBOR3M, EURIBOR3MUSDLIBOR3M, EURIBOR3MUSDLIBOR3M, EURIBOR3MUSDLIBOR3M, EURIBOR3MUSDLIBOR3M,
+      GENERATOR_EURIBOR3M, EUR1YEURIBOR3M, EUR1YEURIBOR3M, EURIBOR3MUSDLIBOR3M, EURIBOR3MUSDLIBOR3M, EURIBOR3MUSDLIBOR3M,
+      EURIBOR3MUSDLIBOR3M,
       EURIBOR3MUSDLIBOR3M };
->>>>>>> f01eb699
   /** Second set of attributes for the EURIBOR curve */
   private static final GeneratorAttribute[] FWD3_EUR_ATTR_2;
   static {
@@ -410,11 +342,13 @@
     FWD3_EUR_ATTR_2 = new GeneratorAttribute[tenors.length];
     for (int i = 0; i < 3; i++) {
       FWD3_EUR_ATTR_2[i] = new GeneratorAttributeIR(tenors[i]);
-      BUILDER_2.addNode(CURVE_NAME_FWD3_EUR, FWD3_EUR_GENERATORS_2[i].generateInstrument(NOW, FWD3_EUR_MARKET_QUOTES_2[i], 1, FWD3_EUR_ATTR_2[i]));
+      BUILDER_2.addNode(CURVE_NAME_FWD3_EUR,
+          FWD3_EUR_GENERATORS_2[i].generateInstrument(NOW, FWD3_EUR_MARKET_QUOTES_2[i], 1, FWD3_EUR_ATTR_2[i]));
     }
     for (int i = 3; i < tenors.length; i++) {
       FWD3_EUR_ATTR_2[i] = new GeneratorAttributeFX(tenors[i], FX_MATRIX);
-      BUILDER_2.addNode(CURVE_NAME_FWD3_EUR, FWD3_EUR_GENERATORS_2[i].generateInstrument(NOW, FWD3_EUR_MARKET_QUOTES_2[i], 1, FWD3_EUR_ATTR_2[i]));
+      BUILDER_2.addNode(CURVE_NAME_FWD3_EUR,
+          FWD3_EUR_GENERATORS_2[i].generateInstrument(NOW, FWD3_EUR_MARKET_QUOTES_2[i], 1, FWD3_EUR_ATTR_2[i]));
     }
   }
   /** Third set of market values for the EUR discounting curve */
@@ -422,17 +356,10 @@
       0.0045, 0.0050, 0.0060,
       0.0085, -0.0040 };
   /** Third set of vanilla instrument generators for the EUR discounting curve */
-<<<<<<< HEAD
   private static final GeneratorInstrument[] DSC_EUR_GENERATORS_3 = new GeneratorInstrument[] {
-    GENERATOR_DEPOSIT_ON_EUR, GENERATOR_DEPOSIT_ON_EUR, GENERATOR_FX_EURUSD, GENERATOR_FX_EURUSD, GENERATOR_FX_EURUSD, GENERATOR_FX_EURUSD,
-    GENERATOR_FX_EURUSD, GENERATOR_FX_EURUSD, EUR1YEURIBOR3M, EUR1YEURIBOR3M, EUR1YEURIBOR3M, EUR1YEURIBOR3M, EURIBOR3MUSDLIBOR3M };
-=======
-  private static final GeneratorInstrument<? extends GeneratorAttribute>[] DSC_EUR_GENERATORS_3 = new GeneratorInstrument<?>[] {
-      GENERATOR_DEPOSIT_ON_EUR,
-      GENERATOR_DEPOSIT_ON_EUR, GENERATOR_FX_EURUSD, GENERATOR_FX_EURUSD, GENERATOR_FX_EURUSD, GENERATOR_FX_EURUSD, GENERATOR_FX_EURUSD,
+      GENERATOR_DEPOSIT_ON_EUR, GENERATOR_DEPOSIT_ON_EUR, GENERATOR_FX_EURUSD, GENERATOR_FX_EURUSD, GENERATOR_FX_EURUSD,
       GENERATOR_FX_EURUSD,
-      EUR1YEURIBOR3M, EUR1YEURIBOR3M, EUR1YEURIBOR3M, EUR1YEURIBOR3M, EURIBOR3MUSDLIBOR3M };
->>>>>>> f01eb699
+      GENERATOR_FX_EURUSD, GENERATOR_FX_EURUSD, EUR1YEURIBOR3M, EUR1YEURIBOR3M, EUR1YEURIBOR3M, EUR1YEURIBOR3M, EURIBOR3MUSDLIBOR3M };
   /** Third set of attributes for the EUR discounting curve */
   private static final GeneratorAttribute[] DSC_EUR_ATTR_3;
   static {
@@ -443,15 +370,18 @@
     DSC_EUR_ATTR_3 = new GeneratorAttribute[tenors.length];
     for (int i = 0; i < 2; i++) {
       DSC_EUR_ATTR_3[i] = new GeneratorAttributeIR(tenors[i], Period.ZERO);
-      BUILDER_3.addNode(CURVE_NAME_DSC_EUR, DSC_EUR_GENERATORS_3[i].generateInstrument(NOW, DSC_EUR_MARKET_QUOTES_3[i], 1, DSC_EUR_ATTR_3[i]));
+      BUILDER_3.addNode(CURVE_NAME_DSC_EUR,
+          DSC_EUR_GENERATORS_3[i].generateInstrument(NOW, DSC_EUR_MARKET_QUOTES_3[i], 1, DSC_EUR_ATTR_3[i]));
     }
     for (int i = 2; i < 8; i++) {
       DSC_EUR_ATTR_3[i] = new GeneratorAttributeFX(tenors[i], FX_MATRIX);
-      BUILDER_3.addNode(CURVE_NAME_DSC_EUR, DSC_EUR_GENERATORS_3[i].generateInstrument(NOW, DSC_EUR_MARKET_QUOTES_3[i], 1, DSC_EUR_ATTR_3[i]));
+      BUILDER_3.addNode(CURVE_NAME_DSC_EUR,
+          DSC_EUR_GENERATORS_3[i].generateInstrument(NOW, DSC_EUR_MARKET_QUOTES_3[i], 1, DSC_EUR_ATTR_3[i]));
     }
     for (int i = 8; i < tenors.length - 1; i++) {
       DSC_EUR_ATTR_3[i] = new GeneratorAttributeIR(tenors[i]);
-      BUILDER_3.addNode(CURVE_NAME_DSC_EUR, DSC_EUR_GENERATORS_3[i].generateInstrument(NOW, DSC_EUR_MARKET_QUOTES_3[i], 1, DSC_EUR_ATTR_3[i]));
+      BUILDER_3.addNode(CURVE_NAME_DSC_EUR,
+          DSC_EUR_GENERATORS_3[i].generateInstrument(NOW, DSC_EUR_MARKET_QUOTES_3[i], 1, DSC_EUR_ATTR_3[i]));
     }
     DSC_EUR_ATTR_3[tenors.length - 1] = new GeneratorAttributeFX(tenors[tenors.length - 1], FX_MATRIX);
     BUILDER_3.addNode(CURVE_NAME_DSC_EUR, DSC_EUR_GENERATORS_3[tenors.length - 1].generateInstrument(NOW,
@@ -461,15 +391,10 @@
   private static final double[] FWD3_EUR_MARKET_QUOTES_3 = new double[] { 0.0045, 0.0045, 0.0045, -0.0050, -0.0050, -0.0050, -0.0045,
       0.0160 };
   /** Third set of vanilla instrument generators for the EURIBOR curve */
-<<<<<<< HEAD
   private static final GeneratorInstrument[] FWD3_EUR_GENERATORS_3 = new GeneratorInstrument[] {
-    GENERATOR_EURIBOR3M, EUR1YEURIBOR3M, EUR1YEURIBOR3M, EURIBOR3MUSDLIBOR3M, EURIBOR3MUSDLIBOR3M, EURIBOR3MUSDLIBOR3M, EURIBOR3MUSDLIBOR3M,
-    EUR1YEURIBOR3M };
-=======
-  private static final GeneratorInstrument<? extends GeneratorAttribute>[] FWD3_EUR_GENERATORS_3 = new GeneratorInstrument<?>[] {
-      GENERATOR_EURIBOR3M,
-      EUR1YEURIBOR3M, EUR1YEURIBOR3M, EURIBOR3MUSDLIBOR3M, EURIBOR3MUSDLIBOR3M, EURIBOR3MUSDLIBOR3M, EURIBOR3MUSDLIBOR3M, EUR1YEURIBOR3M };
->>>>>>> f01eb699
+      GENERATOR_EURIBOR3M, EUR1YEURIBOR3M, EUR1YEURIBOR3M, EURIBOR3MUSDLIBOR3M, EURIBOR3MUSDLIBOR3M, EURIBOR3MUSDLIBOR3M,
+      EURIBOR3MUSDLIBOR3M,
+      EUR1YEURIBOR3M };
   /** Third set of attributes for the EURIBOR curve */
   private static final GeneratorAttribute[] FWD3_EUR_ATTR_3;
   static {
@@ -479,11 +404,13 @@
     FWD3_EUR_ATTR_3 = new GeneratorAttribute[tenors.length];
     for (int i = 0; i < 3; i++) {
       FWD3_EUR_ATTR_3[i] = new GeneratorAttributeIR(tenors[i]);
-      BUILDER_3.addNode(CURVE_NAME_FWD3_EUR, FWD3_EUR_GENERATORS_3[i].generateInstrument(NOW, FWD3_EUR_MARKET_QUOTES_3[i], 1, FWD3_EUR_ATTR_3[i]));
+      BUILDER_3.addNode(CURVE_NAME_FWD3_EUR,
+          FWD3_EUR_GENERATORS_3[i].generateInstrument(NOW, FWD3_EUR_MARKET_QUOTES_3[i], 1, FWD3_EUR_ATTR_3[i]));
     }
     for (int i = 3; i < tenors.length - 1; i++) {
       FWD3_EUR_ATTR_3[i] = new GeneratorAttributeFX(tenors[i], FX_MATRIX);
-      BUILDER_3.addNode(CURVE_NAME_FWD3_EUR, FWD3_EUR_GENERATORS_3[i].generateInstrument(NOW, FWD3_EUR_MARKET_QUOTES_3[i], 1, FWD3_EUR_ATTR_3[i]));
+      BUILDER_3.addNode(CURVE_NAME_FWD3_EUR,
+          FWD3_EUR_GENERATORS_3[i].generateInstrument(NOW, FWD3_EUR_MARKET_QUOTES_3[i], 1, FWD3_EUR_ATTR_3[i]));
     }
     FWD3_EUR_ATTR_3[tenors.length - 1] = new GeneratorAttributeIR(tenors[tenors.length - 1]);
     BUILDER_3.addNode(CURVE_NAME_FWD3_EUR, FWD3_EUR_GENERATORS_3[tenors.length - 1].generateInstrument(NOW,
@@ -571,26 +498,14 @@
   }
 
   @Override
-  //@Test
+  // @Test
   public void testInstrumentsInCurvePriceToZero() {
-<<<<<<< HEAD
-//    testInstrumentsInCurvePriceToZero(BUILDER_1.copy().getBuilder(), BEFORE_FIXING_1.getFirst(), true);
-//    testInstrumentsInCurvePriceToZero(BUILDER_1.copy().getBuilder(), AFTER_FIXING_1.getFirst(), false);
-//    testInstrumentsInCurvePriceToZero(BUILDER_2.copy().getBuilder(), BEFORE_FIXING_2.getFirst(), true);
-//    testInstrumentsInCurvePriceToZero(BUILDER_2.copy().getBuilder(), AFTER_FIXING_2.getFirst(), false);
-//    testInstrumentsInCurvePriceToZero(BUILDER_3.copy().getBuilder(), BEFORE_FIXING_3.getFirst(), true);
-//    testInstrumentsInCurvePriceToZero(BUILDER_3.copy().getBuilder(), AFTER_FIXING_3.getFirst(), false);
-=======
-    testInstrumentsInCurvePriceToZero(BUILDER_1.copy().withFixingTs(FIXING_TS_WITHOUT_TODAY).getBuilder(), BEFORE_FIXING_1.getFirst(),
-        true);
-    testInstrumentsInCurvePriceToZero(BUILDER_1.copy().withFixingTs(FIXING_TS_WITH_TODAY).getBuilder(), AFTER_FIXING_1.getFirst(), false);
-    testInstrumentsInCurvePriceToZero(BUILDER_2.copy().withFixingTs(FIXING_TS_WITHOUT_TODAY).getBuilder(), BEFORE_FIXING_2.getFirst(),
-        true);
-    testInstrumentsInCurvePriceToZero(BUILDER_2.copy().withFixingTs(FIXING_TS_WITH_TODAY).getBuilder(), AFTER_FIXING_2.getFirst(), false);
-    testInstrumentsInCurvePriceToZero(BUILDER_3.copy().withFixingTs(FIXING_TS_WITHOUT_TODAY).getBuilder(), BEFORE_FIXING_3.getFirst(),
-        true);
-    testInstrumentsInCurvePriceToZero(BUILDER_3.copy().withFixingTs(FIXING_TS_WITH_TODAY).getBuilder(), AFTER_FIXING_3.getFirst(), false);
->>>>>>> f01eb699
+    // testInstrumentsInCurvePriceToZero(BUILDER_1.copy().getBuilder(), BEFORE_FIXING_1.getFirst(), true);
+    // testInstrumentsInCurvePriceToZero(BUILDER_1.copy().getBuilder(), AFTER_FIXING_1.getFirst(), false);
+    // testInstrumentsInCurvePriceToZero(BUILDER_2.copy().getBuilder(), BEFORE_FIXING_2.getFirst(), true);
+    // testInstrumentsInCurvePriceToZero(BUILDER_2.copy().getBuilder(), AFTER_FIXING_2.getFirst(), false);
+    // testInstrumentsInCurvePriceToZero(BUILDER_3.copy().getBuilder(), BEFORE_FIXING_3.getFirst(), true);
+    // testInstrumentsInCurvePriceToZero(BUILDER_3.copy().getBuilder(), AFTER_FIXING_3.getFirst(), false);
   }
 
   /**
@@ -615,11 +530,11 @@
   }
 
   @Override
-  //@Test
+  // @Test
   public void testFiniteDifferenceSensitivities() {
-//    testUsdEurSensitivities1();
-//    testUsdEurSensitivities2();
-//    testUsdEurSensitivities3();
+    // testUsdEurSensitivities1();
+    // testUsdEurSensitivities2();
+    // testUsdEurSensitivities3();
   }
 
   /**
