--- conflicted
+++ resolved
@@ -94,20 +94,13 @@
   /** The previous week date */
   private static final ZonedDateTime PREVIOUS_DATE = NOW.minusDays(1);
   /** ECB meeting dates */
-<<<<<<< HEAD
   private static final LocalDateTime[] MEETING_ECB_DATE = new LocalDateTime[] {
-      LocalDateTime.of(2013, 3, 7, 0, 0), LocalDateTime.of(2013, 4, 4, 0, 0), LocalDateTime.of(2013, 5, 2, 0, 0), LocalDateTime.of(2013, 6, 6, 0, 0),
-      LocalDateTime.of(2013, 7, 4, 0, 0), LocalDateTime.of(2013, 8, 1, 0, 0), LocalDateTime.of(2013, 9, 5, 0, 0), LocalDateTime.of(2013, 10, 2, 0, 0),
-      LocalDateTime.of(2013, 11, 7, 0, 0), LocalDateTime.of(2013, 12, 5, 0, 0), LocalDateTime.of(2014, 1, 9, 0, 0), LocalDateTime.of(2014, 2, 6, 0, 0)};
-=======
-  private static final ZonedDateTime[] MEETING_ECB_DATE = new ZonedDateTime[] { DateUtils.getUTCDate(2013, 3, 7),
-      DateUtils.getUTCDate(2013, 4, 4),
-      DateUtils.getUTCDate(2013, 5, 2), DateUtils.getUTCDate(2013, 6, 6), DateUtils.getUTCDate(2013, 7, 4),
-      DateUtils.getUTCDate(2013, 8, 1),
-      DateUtils.getUTCDate(2013, 9, 5), DateUtils.getUTCDate(2013, 10, 2), DateUtils.getUTCDate(2013, 11, 7),
-      DateUtils.getUTCDate(2013, 12, 5),
-      DateUtils.getUTCDate(2014, 1, 9), DateUtils.getUTCDate(2014, 2, 6) };
->>>>>>> f01eb699
+      LocalDateTime.of(2013, 3, 7, 0, 0), LocalDateTime.of(2013, 4, 4, 0, 0), LocalDateTime.of(2013, 5, 2, 0, 0),
+      LocalDateTime.of(2013, 6, 6, 0, 0),
+      LocalDateTime.of(2013, 7, 4, 0, 0), LocalDateTime.of(2013, 8, 1, 0, 0), LocalDateTime.of(2013, 9, 5, 0, 0),
+      LocalDateTime.of(2013, 10, 2, 0, 0),
+      LocalDateTime.of(2013, 11, 7, 0, 0), LocalDateTime.of(2013, 12, 5, 0, 0), LocalDateTime.of(2014, 1, 9, 0, 0),
+      LocalDateTime.of(2014, 2, 6, 0, 0) };
   /** Overnight rate fixing time series after today's fixing */
   private static final ZonedDateTimeDoubleTimeSeries TS_ON_EUR_WITH_TODAY = ImmutableZonedDateTimeDoubleTimeSeries
       .ofUTC(new ZonedDateTime[] { PREVIOUS_DATE, NOW }, new double[] { 0.07, 0.08 });
@@ -135,24 +128,12 @@
   /** The EURIBOR curve name */
   private static final String CURVE_NAME_FWD6_EUR = "EUR Fwd 6M";
   /** Market values for the dsc EUR curve */
-<<<<<<< HEAD
-  private static final double[] DSC_EUR_MARKET_QUOTES =
-      new double[] {0.0060, 0.0050, 0.0055, 0.0070, 0.0080, 0.0075, 0.0070, 0.0075, 0.0080, 0.0075, 0.0080, 0.0075 };
-  /** Vanilla instrument generators for the discounting curve  */
+  private static final double[] DSC_EUR_MARKET_QUOTES = new double[] { 0.0060, 0.0050, 0.0055, 0.0070, 0.0080, 0.0075, 0.0070, 0.0075,
+      0.0080, 0.0075, 0.0080, 0.0075 };
+  /** Vanilla instrument generators for the discounting curve */
   private static final GeneratorInstrument[] DSC_EUR_GENERATORS = new GeneratorInstrument[] {
-    GENERATOR_OIS_EUR, GENERATOR_OIS_EUR, GENERATOR_OIS_EUR, GENERATOR_OIS_EUR, GENERATOR_OIS_EUR, GENERATOR_OIS_EUR, GENERATOR_OIS_EUR,
-    GENERATOR_OIS_EUR, GENERATOR_OIS_EUR, GENERATOR_OIS_EUR, GENERATOR_OIS_EUR, GENERATOR_OIS_EUR };
-=======
-  private static final double[] DSC_EUR_MARKET_QUOTES = new double[] { 0.0060, 0.0050, 0.0055, 0.0070, 0.0080, 0.0075, 0.0070, 0.0075,
-      0.0080, 0.0075, 0.0080,
-      0.0075 };
-  /** Vanilla instrument generators for the discounting curve */
-  private static final GeneratorInstrument<? extends GeneratorAttribute>[] DSC_EUR_GENERATORS = new GeneratorInstrument<?>[] {
-      GENERATOR_OIS_EUR,
       GENERATOR_OIS_EUR, GENERATOR_OIS_EUR, GENERATOR_OIS_EUR, GENERATOR_OIS_EUR, GENERATOR_OIS_EUR, GENERATOR_OIS_EUR, GENERATOR_OIS_EUR,
-      GENERATOR_OIS_EUR,
-      GENERATOR_OIS_EUR, GENERATOR_OIS_EUR, GENERATOR_OIS_EUR };
->>>>>>> f01eb699
+      GENERATOR_OIS_EUR, GENERATOR_OIS_EUR, GENERATOR_OIS_EUR, GENERATOR_OIS_EUR, GENERATOR_OIS_EUR };
   /** Attribute generators for the discounting curve */
   private static final GeneratorAttributeIR[] DSC_EUR_ATTR;
   static {
@@ -168,14 +149,9 @@
   /** Market values for the Fwd 3M EUR curve */
   private static final double[] FWD6_EUR_MARKET_QUOTES = new double[] { 0.0100, 0.0150, 0.0175, 0.0175, 0.0200, 0.00175, 0.0200, 0.00175 };
   /** Vanilla instrument generators for the EURIBOR curve */
-<<<<<<< HEAD
   private static final GeneratorInstrument[] FWD6_EUR_GENERATORS = new GeneratorInstrument[] {
-    GENERATOR_EURIBOR6M, GENERATOR_FRA_6M, GENERATOR_FRA_6M, EUR1YEURIBOR6M, EUR1YEURIBOR6M, EUR1YEURIBOR6M, EUR1YEURIBOR6M, EUR1YEURIBOR6M };
-=======
-  private static final GeneratorInstrument<? extends GeneratorAttribute>[] FWD6_EUR_GENERATORS = new GeneratorInstrument<?>[] {
-      GENERATOR_EURIBOR6M,
-      GENERATOR_FRA_6M, GENERATOR_FRA_6M, EUR1YEURIBOR6M, EUR1YEURIBOR6M, EUR1YEURIBOR6M, EUR1YEURIBOR6M, EUR1YEURIBOR6M };
->>>>>>> f01eb699
+      GENERATOR_EURIBOR6M, GENERATOR_FRA_6M, GENERATOR_FRA_6M, EUR1YEURIBOR6M, EUR1YEURIBOR6M, EUR1YEURIBOR6M, EUR1YEURIBOR6M,
+      EUR1YEURIBOR6M };
   /** Attribute generators for the EURIBOR curve */
   private static final GeneratorAttributeIR[] FWD6_EUR_ATTR;
   static {
@@ -190,25 +166,20 @@
   /** The curve builder */
   private static final DiscountingMethodCurveSetUp BUILDER_FOR_TEST = DiscountingMethodCurveBuilder.setUp()
       .buildingFirst(CURVE_NAME_DSC_EUR)
-<<<<<<< HEAD
-      .using(CURVE_NAME_DSC_EUR).forDiscounting(Currency.EUR).forIndex(EONIA_INDEX.toOvernightIndex()).withInterpolator(LOG_LINEAR_INTERPOLATOR)
+      .using(CURVE_NAME_DSC_EUR).forDiscounting(Currency.EUR).forIndex(EONIA_INDEX.toOvernightIndex())
+      .withInterpolator(LOG_LINEAR_INTERPOLATOR)
       .usingNodeDates(MEETING_ECB_DATE)
       .thenBuilding(CURVE_NAME_FWD6_EUR)
       .using(CURVE_NAME_FWD6_EUR).forIndex(EURIBOR_6M_INDEX.toIborTypeIndex()).withInterpolator(LINEAR_INTERPOLATOR)
       .addFxMatrix(FX_MATRIX);
-=======
-      .using(CURVE_NAME_DSC_EUR).forDiscounting(Currency.EUR).forOvernightIndex(EONIA_INDEX.toOvernightIndex())
-      .withInterpolator(LOG_LINEAR_INTERPOLATOR)
-      .usingNodeDates(MEETING_ECB_DATE).thenBuilding(CURVE_NAME_FWD6_EUR).using(CURVE_NAME_FWD6_EUR)
-      .forIborIndex(EURIBOR_6M_INDEX.toIborTypeIndex())
-      .withInterpolator(LINEAR_INTERPOLATOR).withKnownData(KNOWN_DATA);
->>>>>>> f01eb699
   static {
     for (int i = 0; i < DSC_EUR_MARKET_QUOTES.length; i++) {
-      BUILDER_FOR_TEST.addNode(CURVE_NAME_DSC_EUR, DSC_EUR_GENERATORS[i].generateInstrument(NOW, DSC_EUR_MARKET_QUOTES[i], 1, DSC_EUR_ATTR[i]));
+      BUILDER_FOR_TEST.addNode(CURVE_NAME_DSC_EUR,
+          DSC_EUR_GENERATORS[i].generateInstrument(NOW, DSC_EUR_MARKET_QUOTES[i], 1, DSC_EUR_ATTR[i]));
     }
     for (int i = 0; i < FWD6_EUR_MARKET_QUOTES.length; i++) {
-      BUILDER_FOR_TEST.addNode(CURVE_NAME_FWD6_EUR, FWD6_EUR_GENERATORS[i].generateInstrument(NOW, FWD6_EUR_MARKET_QUOTES[i], 1, FWD6_EUR_ATTR[i]));
+      BUILDER_FOR_TEST.addNode(CURVE_NAME_FWD6_EUR,
+          FWD6_EUR_GENERATORS[i].generateInstrument(NOW, FWD6_EUR_MARKET_QUOTES[i], 1, FWD6_EUR_ATTR[i]));
     }
   }
   /** Curves constructed before today's fixing */
@@ -237,28 +208,17 @@
   @Override
   @Test
   public void testInstrumentsInCurvePriceToZero() {
-<<<<<<< HEAD
     Map<String, InstrumentDefinition<?>[]> definitions = BUILDER_FOR_TEST.copy()
         .getBuilder()
         .getDefinitionsForCurves();
-=======
-    Map<String, InstrumentDefinition<?>[]> definitions = BUILDER_FOR_TEST.copy().withFixingTs(FIXING_TS_WITHOUT_TODAY).getBuilder()
-        .getDefinitionsForCurves(NOW);
->>>>>>> f01eb699
     curveConstructionTest(definitions.get(CURVE_NAME_DSC_EUR), BEFORE_TODAYS_FIXING.getFirst(),
         PresentValueDiscountingCalculator.getInstance(),
         FIXING_TS_WITHOUT_TODAY, FX_MATRIX, NOW, Currency.EUR);
     curveConstructionTest(definitions.get(CURVE_NAME_FWD6_EUR), BEFORE_TODAYS_FIXING.getFirst(),
-<<<<<<< HEAD
         PresentValueDiscountingCalculator.getInstance(), FIXING_TS_WITHOUT_TODAY, FX_MATRIX, NOW, Currency.EUR);
     definitions = BUILDER_FOR_TEST.copy()
         .getBuilder()
         .getDefinitionsForCurves();
-=======
-        PresentValueDiscountingCalculator.getInstance(),
-        FIXING_TS_WITHOUT_TODAY, FX_MATRIX, NOW, Currency.EUR);
-    definitions = BUILDER_FOR_TEST.copy().withFixingTs(FIXING_TS_WITH_TODAY).getBuilder().getDefinitionsForCurves(NOW);
->>>>>>> f01eb699
     curveConstructionTest(definitions.get(CURVE_NAME_DSC_EUR), AFTER_TODAYS_FIXING.getFirst(),
         PresentValueDiscountingCalculator.getInstance(),
         FIXING_TS_WITH_TODAY, FX_MATRIX, NOW, Currency.EUR);
