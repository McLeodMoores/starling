/**
 * Copyright (C) 2012 - present by OpenGamma Inc. and the OpenGamma group of companies
 *
 * Please see distribution for license.
 */
package com.opengamma.analytics.financial.provider.curve.discounting;

import static com.opengamma.analytics.financial.provider.curve.CurveBuildingTestUtils.assertFiniteDifferenceSensitivities;
import static com.opengamma.analytics.financial.provider.curve.CurveBuildingTestUtils.assertNoSensitivities;
import static com.opengamma.analytics.financial.provider.curve.CurveBuildingTestUtils.curveConstructionTest;
import static org.testng.Assert.assertEquals;

import java.io.FileWriter;
import java.io.IOException;
import java.util.HashMap;
import java.util.Map;

import org.testng.annotations.Test;
import org.threeten.bp.Period;
import org.threeten.bp.ZonedDateTime;

import com.mcleodmoores.analytics.financial.curve.interestrate.DiscountingMethodCurveBuilder;
import com.mcleodmoores.analytics.financial.curve.interestrate.DiscountingMethodCurveSetUp;
import com.mcleodmoores.analytics.financial.index.Index;
import com.mcleodmoores.date.CalendarAdapter;
import com.mcleodmoores.date.WeekendWorkingDayCalendar;
import com.mcleodmoores.date.WorkingDayCalendar;
import com.opengamma.analytics.financial.forex.method.FXMatrix;
import com.opengamma.analytics.financial.instrument.InstrumentDefinition;
import com.opengamma.analytics.financial.instrument.index.GeneratorAttributeIR;
import com.opengamma.analytics.financial.instrument.index.GeneratorDepositIbor;
import com.opengamma.analytics.financial.instrument.index.GeneratorDepositON;
import com.opengamma.analytics.financial.instrument.index.GeneratorInstrument;
import com.opengamma.analytics.financial.instrument.index.GeneratorSwapFixedIbor;
import com.opengamma.analytics.financial.instrument.index.GeneratorSwapFixedIborMaster;
import com.opengamma.analytics.financial.instrument.index.GeneratorSwapFixedON;
import com.opengamma.analytics.financial.instrument.index.GeneratorSwapFixedONMaster;
import com.opengamma.analytics.financial.instrument.index.IborIndex;
import com.opengamma.analytics.financial.instrument.index.IndexON;
import com.opengamma.analytics.financial.provider.calculator.discounting.PresentValueDiscountingCalculator;
import com.opengamma.analytics.financial.provider.curve.CurveBuildingBlock;
import com.opengamma.analytics.financial.provider.curve.CurveBuildingBlockBundle;
import com.opengamma.analytics.financial.provider.curve.CurveBuildingTests;
import com.opengamma.analytics.financial.provider.description.interestrate.MulticurveProviderDiscount;
import com.opengamma.analytics.financial.provider.description.interestrate.MulticurveProviderInterface;
import com.opengamma.analytics.financial.schedule.ScheduleCalculator;
import com.opengamma.analytics.math.interpolation.Interpolator1D;
import com.opengamma.analytics.math.interpolation.factory.FlatExtrapolator1dAdapter;
import com.opengamma.analytics.math.interpolation.factory.LinearInterpolator1dAdapter;
import com.opengamma.analytics.math.interpolation.factory.NamedInterpolator1dFactory;
import com.opengamma.analytics.math.matrix.DoubleMatrix2D;
import com.opengamma.analytics.util.time.TimeCalculator;
import com.opengamma.timeseries.precise.zdt.ImmutableZonedDateTimeDoubleTimeSeries;
import com.opengamma.timeseries.precise.zdt.ZonedDateTimeDoubleTimeSeries;
import com.opengamma.util.money.Currency;
import com.opengamma.util.test.TestGroup;
import com.opengamma.util.time.DateUtils;
import com.opengamma.util.tuple.Pair;

/**
 * Builds and tests discounting and 3m USD LIBOR curves. The discounting curve is built first and then used when constructing the LIBOR
 * curve. This means that the LIBOR curve has sensitivities to both discounting and LIBOR market data, but the discounting curve only has
 * sensitivities to the discounting curve.
 * <p>
 * The discounting curve contains the overnight deposit rate and OIS swaps. The LIBOR curve contains the 3m LIBOR rate and 3m LIBOR / 6m
 * fixed swaps.
 */
@Test(groups = TestGroup.UNIT)
public class UsdDiscounting3mLibor1Test extends CurveBuildingTests {
  /** The interpolator used for both curves */
  private static final Interpolator1D INTERPOLATOR = NamedInterpolator1dFactory.of(LinearInterpolator1dAdapter.NAME,
      FlatExtrapolator1dAdapter.NAME);
  /** A calendar containing only Saturday and Sunday holidays */
  private static final WorkingDayCalendar NYC = WeekendWorkingDayCalendar.SATURDAY_SUNDAY;
  /** The base FX matrix */
  private static final FXMatrix FX_MATRIX = new FXMatrix(Currency.USD);
  /** Generates OIS swaps for the discounting curve */
  private static final GeneratorSwapFixedON GENERATOR_OIS_USD = GeneratorSwapFixedONMaster.getInstance().getGenerator("USD1YFEDFUND", NYC);
  /** An overnight USD index */
  private static final IndexON FED_FUNDS_INDEX = GENERATOR_OIS_USD.getIndex();
  /** Generates the overnight deposit */
  private static final GeneratorDepositON GENERATOR_DEPOSIT_ON_USD = new GeneratorDepositON("Overnight USD Deposit", Currency.USD, NYC,
      FED_FUNDS_INDEX.getDayCount());
  /** Generates the 3m LIBOR / 6m fixed swaps */
  private static final GeneratorSwapFixedIbor USD6MLIBOR3M = GeneratorSwapFixedIborMaster.getInstance().getGenerator("USD6MLIBOR3M", NYC);
  /** A 3m LIBOR index */
  private static final IborIndex USD_3M_LIBOR_INDEX = USD6MLIBOR3M.getIborIndex();
  /** Generates the 3m LIBOR instrument */
  private static final GeneratorDepositIbor GENERATOR_USDLIBOR3M = new GeneratorDepositIbor("GENERATOR_USDLIBOR3M", USD_3M_LIBOR_INDEX,
      NYC);
  /** The curve construction date */
  private static final ZonedDateTime NOW = DateUtils.getUTCDate(2011, 9, 28);
  /** The previous week day */
  private static final ZonedDateTime PREVIOUS_DATE = NOW.minusDays(1);
  /** Fixing time series of overnight rates after today's fixing */
  private static final ZonedDateTimeDoubleTimeSeries TS_ON_USD_WITH_TODAY = ImmutableZonedDateTimeDoubleTimeSeries
      .ofUTC(new ZonedDateTime[] { PREVIOUS_DATE, NOW }, new double[] { 0.07, 0.08 });
  /** Fixing time series of overnight rates before today's fixing */
  private static final ZonedDateTimeDoubleTimeSeries TS_ON_USD_WITHOUT_TODAY = ImmutableZonedDateTimeDoubleTimeSeries
      .ofUTC(new ZonedDateTime[] { PREVIOUS_DATE }, new double[] { 0.07 });
  /** Fixing time series of 3m LIBOR rates after today's fixing */
  private static final ZonedDateTimeDoubleTimeSeries TS_IBOR_USD3M_WITH_TODAY = ImmutableZonedDateTimeDoubleTimeSeries
      .ofUTC(new ZonedDateTime[] { PREVIOUS_DATE, NOW }, new double[] { 0.0035, 0.0036 });
  /** Fixing time series of 3m LIBOR rates before today's fixing */
  private static final ZonedDateTimeDoubleTimeSeries TS_IBOR_USD3M_WITHOUT_TODAY = ImmutableZonedDateTimeDoubleTimeSeries
      .ofUTC(new ZonedDateTime[] { PREVIOUS_DATE }, new double[] { 0.0035 });
  /** Fixing time series before today's fixing */
  private static final Map<Index, ZonedDateTimeDoubleTimeSeries> FIXING_TS_WITHOUT_TODAY = new HashMap<>();
  /** Fixing time series created after today's fixing */
  private static final Map<Index, ZonedDateTimeDoubleTimeSeries> FIXING_TS_WITH_TODAY = new HashMap<>();
  static {
    FIXING_TS_WITHOUT_TODAY.put(FED_FUNDS_INDEX, TS_ON_USD_WITHOUT_TODAY);
    FIXING_TS_WITHOUT_TODAY.put(USD_3M_LIBOR_INDEX, TS_IBOR_USD3M_WITHOUT_TODAY);
    FIXING_TS_WITH_TODAY.put(FED_FUNDS_INDEX, TS_ON_USD_WITH_TODAY);
    FIXING_TS_WITH_TODAY.put(USD_3M_LIBOR_INDEX, TS_IBOR_USD3M_WITH_TODAY);
  }
  /** The name of the discounting curve */
  private static final String CURVE_NAME_DSC_USD = "USD Dsc";
  /** The name of the LIBOR curve */
  private static final String CURVE_NAME_FWD3_USD = "USD Fwd 3M";
  /** Market values for the discounting curve */
  private static final double[] DSC_USD_MARKET_QUOTES = new double[] { 0.0400, 0.0400, 0.0400, 0.0400, 0.0400, 0.0400, 0.0400, 0.0400,
      0.0400, 0.0400, 0.0400,
      0.0400 };
  /** Vanilla instrument generators for the discounting curve */
<<<<<<< HEAD
  private static final GeneratorInstrument[] DSC_USD_GENERATORS =
      new GeneratorInstrument[] {GENERATOR_DEPOSIT_ON_USD, GENERATOR_OIS_USD, GENERATOR_OIS_USD, GENERATOR_OIS_USD,
    GENERATOR_OIS_USD, GENERATOR_OIS_USD, GENERATOR_OIS_USD, GENERATOR_OIS_USD, GENERATOR_OIS_USD, GENERATOR_OIS_USD,
    GENERATOR_OIS_USD, GENERATOR_OIS_USD };
=======
  private static final GeneratorInstrument<? extends GeneratorAttribute>[] DSC_USD_GENERATORS = new GeneratorInstrument<?>[] {
      GENERATOR_DEPOSIT_ON_USD,
      GENERATOR_OIS_USD, GENERATOR_OIS_USD, GENERATOR_OIS_USD, GENERATOR_OIS_USD, GENERATOR_OIS_USD, GENERATOR_OIS_USD, GENERATOR_OIS_USD,
      GENERATOR_OIS_USD,
      GENERATOR_OIS_USD, GENERATOR_OIS_USD, GENERATOR_OIS_USD };
>>>>>>> f01eb699
  /** Attribute generators for the discounting curve */
  private static final GeneratorAttributeIR[] DSC_USD_ATTR;
  static {
    final Period[] discountingTenors = new Period[] { Period.ofDays(0), Period.ofMonths(1), Period.ofMonths(2), Period.ofMonths(3),
        Period.ofMonths(6),
        Period.ofMonths(9), Period.ofYears(1), Period.ofYears(2), Period.ofYears(3), Period.ofYears(4), Period.ofYears(5),
        Period.ofYears(10) };
    DSC_USD_ATTR = new GeneratorAttributeIR[discountingTenors.length];
    for (int i = 0; i < discountingTenors.length; i++) {
      DSC_USD_ATTR[i] = new GeneratorAttributeIR(discountingTenors[i]);
    }
  }
  /** Market values for the 3m LIBOR curve */
  private static final double[] FWD3_USD_MARKET_QUOTES = new double[] { 0.0420, 0.0420, 0.0420, 0.0430, 0.0470, 0.0540, 0.0570, 0.0600 };
  /** Vanilla instrument generators for the 3m LIBOR curve */
<<<<<<< HEAD
  private static final GeneratorInstrument[] FWD3_USD_GENERATORS =
      new GeneratorInstrument[] {GENERATOR_USDLIBOR3M, USD6MLIBOR3M, USD6MLIBOR3M, USD6MLIBOR3M, USD6MLIBOR3M, USD6MLIBOR3M,
    USD6MLIBOR3M, USD6MLIBOR3M };
=======
  private static final GeneratorInstrument<? extends GeneratorAttribute>[] FWD3_USD_GENERATORS = new GeneratorInstrument<?>[] {
      GENERATOR_USDLIBOR3M,
      USD6MLIBOR3M, USD6MLIBOR3M, USD6MLIBOR3M, USD6MLIBOR3M, USD6MLIBOR3M, USD6MLIBOR3M, USD6MLIBOR3M };
>>>>>>> f01eb699
  /** Attribute generators for the 3m LIBOR curve */
  private static final GeneratorAttributeIR[] FWD3_USD_ATTR;
  static {
    final Period[] libor3mTenors = new Period[] { Period.ofMonths(0), Period.ofMonths(6), Period.ofYears(1), Period.ofYears(2),
        Period.ofYears(3),
        Period.ofYears(5), Period.ofYears(7), Period.ofYears(10) };
    FWD3_USD_ATTR = new GeneratorAttributeIR[libor3mTenors.length];
    for (int i = 0; i < libor3mTenors.length; i++) {
      FWD3_USD_ATTR[i] = new GeneratorAttributeIR(libor3mTenors[i]);
    }
  }
  /** The curve builder */
  private static final DiscountingMethodCurveSetUp BUILDER_FOR_TEST = DiscountingMethodCurveBuilder.setUp()
      .buildingFirst(CURVE_NAME_DSC_USD)
<<<<<<< HEAD
      .using(CURVE_NAME_DSC_USD).forDiscounting(Currency.USD).forIndex(FED_FUNDS_INDEX.toOvernightIndex()).withInterpolator(INTERPOLATOR)
      .thenBuilding(CURVE_NAME_FWD3_USD)
      .using(CURVE_NAME_FWD3_USD).forIndex(USD_3M_LIBOR_INDEX.toIborTypeIndex()).withInterpolator(INTERPOLATOR);
=======
      .using(CURVE_NAME_DSC_USD).forDiscounting(Currency.USD).forOvernightIndex(FED_FUNDS_INDEX.toOvernightIndex())
      .withInterpolator(INTERPOLATOR)
      .thenBuilding(CURVE_NAME_FWD3_USD).using(CURVE_NAME_FWD3_USD).forIborIndex(USD_3M_LIBOR_INDEX.toIborTypeIndex())
      .withInterpolator(INTERPOLATOR)
      .withKnownData(KNOWN_DATA);
>>>>>>> f01eb699
  // initialize the curve builder with market data for both curves
  static {
    for (int i = 0; i < DSC_USD_MARKET_QUOTES.length; i++) {
      BUILDER_FOR_TEST.addNode(CURVE_NAME_DSC_USD, DSC_USD_GENERATORS[i].generateInstrument(NOW, DSC_USD_MARKET_QUOTES[i], 1, DSC_USD_ATTR[i]));
    }
    for (int i = 0; i < FWD3_USD_MARKET_QUOTES.length; i++) {
      BUILDER_FOR_TEST.addNode(CURVE_NAME_FWD3_USD, FWD3_USD_GENERATORS[i].generateInstrument(NOW, FWD3_USD_MARKET_QUOTES[i], 1, FWD3_USD_ATTR[i]));
    }
  }
  /** Curves constructed before today's fixing */
  private static final Pair<MulticurveProviderDiscount, CurveBuildingBlockBundle> BEFORE_TODAYS_FIXING;
  /** Curves constructed after today's fixing */
  private static final Pair<MulticurveProviderDiscount, CurveBuildingBlockBundle> AFTER_TODAYS_FIXING;
  // build curves before and after today's fixing
  static {
    BEFORE_TODAYS_FIXING = BUILDER_FOR_TEST.copy().getBuilder().buildCurves(NOW, FIXING_TS_WITHOUT_TODAY);
    AFTER_TODAYS_FIXING = BUILDER_FOR_TEST.copy().getBuilder().buildCurves(NOW, FIXING_TS_WITH_TODAY);
  }

  /**
   * The discounting curve is constructed first, then used the construct a 3m LIBOR curve. The inverse Jacobian for the discounting curve
   * should be a square matrix, as it is decoupled from the LIBOR curve, and the inverse Jacobian for the LIBOR curve should contain
   * sensitivities to both the LIBOR and discounting curve.
   */
  @Override
  @Test
  public void testJacobianSize() {
    final CurveBuildingBlockBundle fullJacobian = BEFORE_TODAYS_FIXING.getSecond();
    final Map<String, Pair<CurveBuildingBlock, DoubleMatrix2D>> fullJacobianData = fullJacobian.getData();
    assertEquals(fullJacobianData.size(), 2);
    final DoubleMatrix2D discountingJacobianMatrix = fullJacobianData.get(CURVE_NAME_DSC_USD).getSecond();
    assertEquals(discountingJacobianMatrix.getNumberOfRows(), DSC_USD_MARKET_QUOTES.length);
    assertEquals(discountingJacobianMatrix.getNumberOfColumns(), DSC_USD_MARKET_QUOTES.length);
    final DoubleMatrix2D liborJacobianMatrix = fullJacobianData.get(CURVE_NAME_FWD3_USD).getSecond();
    assertEquals(liborJacobianMatrix.getNumberOfRows(), FWD3_USD_MARKET_QUOTES.length);
    assertEquals(liborJacobianMatrix.getNumberOfColumns(), FWD3_USD_MARKET_QUOTES.length + DSC_USD_MARKET_QUOTES.length);
  }

  @Override
  @Test
  public void testInstrumentsInCurvePriceToZero() {
<<<<<<< HEAD
    Map<String, InstrumentDefinition<?>[]> definitions = BUILDER_FOR_TEST.copy()
        .getBuilder()
        .getDefinitionsForCurves();
=======
    Map<String, InstrumentDefinition<?>[]> definitions = BUILDER_FOR_TEST.copy().withFixingTs(FIXING_TS_WITHOUT_TODAY).getBuilder()
        .getDefinitionsForCurves(NOW);
>>>>>>> f01eb699
    curveConstructionTest(definitions.get(CURVE_NAME_DSC_USD), BEFORE_TODAYS_FIXING.getFirst(),
        PresentValueDiscountingCalculator.getInstance(),
        FIXING_TS_WITHOUT_TODAY, FX_MATRIX, NOW, Currency.USD);
    curveConstructionTest(definitions.get(CURVE_NAME_FWD3_USD), BEFORE_TODAYS_FIXING.getFirst(),
<<<<<<< HEAD
        PresentValueDiscountingCalculator.getInstance(), FIXING_TS_WITHOUT_TODAY, FX_MATRIX, NOW, Currency.USD);
    definitions = BUILDER_FOR_TEST.copy()
        .getBuilder()
        .getDefinitionsForCurves();
=======
        PresentValueDiscountingCalculator.getInstance(),
        FIXING_TS_WITHOUT_TODAY, FX_MATRIX, NOW, Currency.USD);
    definitions = BUILDER_FOR_TEST.copy().withFixingTs(FIXING_TS_WITH_TODAY).getBuilder().getDefinitionsForCurves(NOW);
>>>>>>> f01eb699
    curveConstructionTest(definitions.get(CURVE_NAME_DSC_USD), AFTER_TODAYS_FIXING.getFirst(),
        PresentValueDiscountingCalculator.getInstance(),
        FIXING_TS_WITH_TODAY, FX_MATRIX, NOW, Currency.USD);
    curveConstructionTest(definitions.get(CURVE_NAME_FWD3_USD), AFTER_TODAYS_FIXING.getFirst(),
        PresentValueDiscountingCalculator.getInstance(),
        FIXING_TS_WITH_TODAY, FX_MATRIX, NOW, Currency.USD);
  }

  @Override
  @Test
  public void testFiniteDifferenceSensitivities() {
    testDiscountingCurveSensitivities(BEFORE_TODAYS_FIXING.getSecond(), FIXING_TS_WITHOUT_TODAY);
    testDiscountingCurveSensitivities(AFTER_TODAYS_FIXING.getSecond(), FIXING_TS_WITH_TODAY);
    test3mLiborCurveSensitivities(BEFORE_TODAYS_FIXING.getSecond(), FIXING_TS_WITHOUT_TODAY);
    test3mLiborCurveSensitivities(AFTER_TODAYS_FIXING.getSecond(), FIXING_TS_WITH_TODAY);
  }

  /**
   * Tests the sensitivities of the discounting curve to changes in the market data points used in the discounting curve. There are no
   * sensitivities to the LIBOR curve.
   *
   * @param fullInverseJacobian
   *          analytic sensitivities
   * @param fixingTs
   *          the fixing time series
   */
  private static void testDiscountingCurveSensitivities(final CurveBuildingBlockBundle fullInverseJacobian,
      final Map<Index, ZonedDateTimeDoubleTimeSeries> fixingTs) {
    // sensitivities to discounting
    assertFiniteDifferenceSensitivities(fullInverseJacobian, fixingTs, BUILDER_FOR_TEST, CURVE_NAME_DSC_USD, CURVE_NAME_DSC_USD, NOW,
        DSC_USD_GENERATORS,
        DSC_USD_ATTR, DSC_USD_MARKET_QUOTES, false);
    // sensitivities to 3m LIBOR should not have been calculated
    assertNoSensitivities(fullInverseJacobian, CURVE_NAME_DSC_USD, CURVE_NAME_FWD3_USD);
  }

  /**
   * Tests the sensitivities of the LIBOR curve to changes in the market data points used in the discounting and LIBOR curve.
   *
   * @param fullInverseJacobian
   *          analytic sensitivities
   * @param fixingTs
   *          the fixing time series
   */
  private static void test3mLiborCurveSensitivities(final CurveBuildingBlockBundle fullInverseJacobian,
      final Map<Index, ZonedDateTimeDoubleTimeSeries> fixingTs) {
    // sensitivities to discounting
    assertFiniteDifferenceSensitivities(fullInverseJacobian, fixingTs, BUILDER_FOR_TEST, CURVE_NAME_FWD3_USD, CURVE_NAME_DSC_USD, NOW,
        DSC_USD_GENERATORS,
        DSC_USD_ATTR, DSC_USD_MARKET_QUOTES, false);
    // sensitivities to 3m LIBOR
    assertFiniteDifferenceSensitivities(fullInverseJacobian, fixingTs, BUILDER_FOR_TEST, CURVE_NAME_FWD3_USD, CURVE_NAME_FWD3_USD, NOW,
        FWD3_USD_GENERATORS,
        FWD3_USD_ATTR, FWD3_USD_MARKET_QUOTES, false);
  }

  /**
   * Only one set of curves is constructed, so no tests are possible.
   */
  @Override
  @Test
  public void testSameCurvesDifferentMethods() {
    return;
  }

  /**
   * Prints out the forward curve.
   */
  @Test(enabled = false)
  public void forwardAnalysis() {
    final MulticurveProviderInterface marketDsc = BEFORE_TODAYS_FIXING.getFirst();
    final int jump = 1;
    final int startIndex = 0;
    final int nbDate = 2750;
    ZonedDateTime startDate = ScheduleCalculator.getAdjustedDate(NOW, USD_3M_LIBOR_INDEX.getSpotLag() + startIndex * jump, NYC);
    final double[] rateDsc = new double[nbDate];
    final double[] startTime = new double[nbDate];
    try (FileWriter writer = new FileWriter("fwd-dsc.csv")) {
      for (int i = 0; i < nbDate; i++) {
        startTime[i] = TimeCalculator.getTimeBetween(NOW, startDate);
        final ZonedDateTime endDate = ScheduleCalculator.getAdjustedDate(startDate, USD_3M_LIBOR_INDEX, NYC);
        final double endTime = TimeCalculator.getTimeBetween(NOW, endDate);
        final double accrualFactor = USD_3M_LIBOR_INDEX.getDayCount().getDayCountFraction(startDate, endDate, CalendarAdapter.of(NYC));
        rateDsc[i] = marketDsc.getSimplyCompoundForwardRate(USD_3M_LIBOR_INDEX, startTime[i], endTime, accrualFactor);
        startDate = ScheduleCalculator.getAdjustedDate(startDate, jump, NYC);
        writer.append(0.0 + "," + startTime[i] + "," + rateDsc[i] + "\n");
      }
      writer.flush();
      writer.close();
    } catch (final IOException e) {
      e.printStackTrace();
    }
  }

}<|MERGE_RESOLUTION|>--- conflicted
+++ resolved
@@ -123,18 +123,10 @@
       0.0400, 0.0400, 0.0400,
       0.0400 };
   /** Vanilla instrument generators for the discounting curve */
-<<<<<<< HEAD
-  private static final GeneratorInstrument[] DSC_USD_GENERATORS =
-      new GeneratorInstrument[] {GENERATOR_DEPOSIT_ON_USD, GENERATOR_OIS_USD, GENERATOR_OIS_USD, GENERATOR_OIS_USD,
-    GENERATOR_OIS_USD, GENERATOR_OIS_USD, GENERATOR_OIS_USD, GENERATOR_OIS_USD, GENERATOR_OIS_USD, GENERATOR_OIS_USD,
-    GENERATOR_OIS_USD, GENERATOR_OIS_USD };
-=======
-  private static final GeneratorInstrument<? extends GeneratorAttribute>[] DSC_USD_GENERATORS = new GeneratorInstrument<?>[] {
-      GENERATOR_DEPOSIT_ON_USD,
-      GENERATOR_OIS_USD, GENERATOR_OIS_USD, GENERATOR_OIS_USD, GENERATOR_OIS_USD, GENERATOR_OIS_USD, GENERATOR_OIS_USD, GENERATOR_OIS_USD,
-      GENERATOR_OIS_USD,
-      GENERATOR_OIS_USD, GENERATOR_OIS_USD, GENERATOR_OIS_USD };
->>>>>>> f01eb699
+  private static final GeneratorInstrument[] DSC_USD_GENERATORS = new GeneratorInstrument[] { GENERATOR_DEPOSIT_ON_USD, GENERATOR_OIS_USD,
+      GENERATOR_OIS_USD, GENERATOR_OIS_USD,
+      GENERATOR_OIS_USD, GENERATOR_OIS_USD, GENERATOR_OIS_USD, GENERATOR_OIS_USD, GENERATOR_OIS_USD, GENERATOR_OIS_USD,
+      GENERATOR_OIS_USD, GENERATOR_OIS_USD };
   /** Attribute generators for the discounting curve */
   private static final GeneratorAttributeIR[] DSC_USD_ATTR;
   static {
@@ -150,15 +142,9 @@
   /** Market values for the 3m LIBOR curve */
   private static final double[] FWD3_USD_MARKET_QUOTES = new double[] { 0.0420, 0.0420, 0.0420, 0.0430, 0.0470, 0.0540, 0.0570, 0.0600 };
   /** Vanilla instrument generators for the 3m LIBOR curve */
-<<<<<<< HEAD
-  private static final GeneratorInstrument[] FWD3_USD_GENERATORS =
-      new GeneratorInstrument[] {GENERATOR_USDLIBOR3M, USD6MLIBOR3M, USD6MLIBOR3M, USD6MLIBOR3M, USD6MLIBOR3M, USD6MLIBOR3M,
-    USD6MLIBOR3M, USD6MLIBOR3M };
-=======
-  private static final GeneratorInstrument<? extends GeneratorAttribute>[] FWD3_USD_GENERATORS = new GeneratorInstrument<?>[] {
-      GENERATOR_USDLIBOR3M,
-      USD6MLIBOR3M, USD6MLIBOR3M, USD6MLIBOR3M, USD6MLIBOR3M, USD6MLIBOR3M, USD6MLIBOR3M, USD6MLIBOR3M };
->>>>>>> f01eb699
+  private static final GeneratorInstrument[] FWD3_USD_GENERATORS = new GeneratorInstrument[] { GENERATOR_USDLIBOR3M, USD6MLIBOR3M,
+      USD6MLIBOR3M, USD6MLIBOR3M, USD6MLIBOR3M, USD6MLIBOR3M,
+      USD6MLIBOR3M, USD6MLIBOR3M };
   /** Attribute generators for the 3m LIBOR curve */
   private static final GeneratorAttributeIR[] FWD3_USD_ATTR;
   static {
@@ -173,24 +159,18 @@
   /** The curve builder */
   private static final DiscountingMethodCurveSetUp BUILDER_FOR_TEST = DiscountingMethodCurveBuilder.setUp()
       .buildingFirst(CURVE_NAME_DSC_USD)
-<<<<<<< HEAD
       .using(CURVE_NAME_DSC_USD).forDiscounting(Currency.USD).forIndex(FED_FUNDS_INDEX.toOvernightIndex()).withInterpolator(INTERPOLATOR)
       .thenBuilding(CURVE_NAME_FWD3_USD)
       .using(CURVE_NAME_FWD3_USD).forIndex(USD_3M_LIBOR_INDEX.toIborTypeIndex()).withInterpolator(INTERPOLATOR);
-=======
-      .using(CURVE_NAME_DSC_USD).forDiscounting(Currency.USD).forOvernightIndex(FED_FUNDS_INDEX.toOvernightIndex())
-      .withInterpolator(INTERPOLATOR)
-      .thenBuilding(CURVE_NAME_FWD3_USD).using(CURVE_NAME_FWD3_USD).forIborIndex(USD_3M_LIBOR_INDEX.toIborTypeIndex())
-      .withInterpolator(INTERPOLATOR)
-      .withKnownData(KNOWN_DATA);
->>>>>>> f01eb699
   // initialize the curve builder with market data for both curves
   static {
     for (int i = 0; i < DSC_USD_MARKET_QUOTES.length; i++) {
-      BUILDER_FOR_TEST.addNode(CURVE_NAME_DSC_USD, DSC_USD_GENERATORS[i].generateInstrument(NOW, DSC_USD_MARKET_QUOTES[i], 1, DSC_USD_ATTR[i]));
+      BUILDER_FOR_TEST.addNode(CURVE_NAME_DSC_USD,
+          DSC_USD_GENERATORS[i].generateInstrument(NOW, DSC_USD_MARKET_QUOTES[i], 1, DSC_USD_ATTR[i]));
     }
     for (int i = 0; i < FWD3_USD_MARKET_QUOTES.length; i++) {
-      BUILDER_FOR_TEST.addNode(CURVE_NAME_FWD3_USD, FWD3_USD_GENERATORS[i].generateInstrument(NOW, FWD3_USD_MARKET_QUOTES[i], 1, FWD3_USD_ATTR[i]));
+      BUILDER_FOR_TEST.addNode(CURVE_NAME_FWD3_USD,
+          FWD3_USD_GENERATORS[i].generateInstrument(NOW, FWD3_USD_MARKET_QUOTES[i], 1, FWD3_USD_ATTR[i]));
     }
   }
   /** Curves constructed before today's fixing */
@@ -225,28 +205,17 @@
   @Override
   @Test
   public void testInstrumentsInCurvePriceToZero() {
-<<<<<<< HEAD
     Map<String, InstrumentDefinition<?>[]> definitions = BUILDER_FOR_TEST.copy()
         .getBuilder()
         .getDefinitionsForCurves();
-=======
-    Map<String, InstrumentDefinition<?>[]> definitions = BUILDER_FOR_TEST.copy().withFixingTs(FIXING_TS_WITHOUT_TODAY).getBuilder()
-        .getDefinitionsForCurves(NOW);
->>>>>>> f01eb699
     curveConstructionTest(definitions.get(CURVE_NAME_DSC_USD), BEFORE_TODAYS_FIXING.getFirst(),
         PresentValueDiscountingCalculator.getInstance(),
         FIXING_TS_WITHOUT_TODAY, FX_MATRIX, NOW, Currency.USD);
     curveConstructionTest(definitions.get(CURVE_NAME_FWD3_USD), BEFORE_TODAYS_FIXING.getFirst(),
-<<<<<<< HEAD
         PresentValueDiscountingCalculator.getInstance(), FIXING_TS_WITHOUT_TODAY, FX_MATRIX, NOW, Currency.USD);
     definitions = BUILDER_FOR_TEST.copy()
         .getBuilder()
         .getDefinitionsForCurves();
-=======
-        PresentValueDiscountingCalculator.getInstance(),
-        FIXING_TS_WITHOUT_TODAY, FX_MATRIX, NOW, Currency.USD);
-    definitions = BUILDER_FOR_TEST.copy().withFixingTs(FIXING_TS_WITH_TODAY).getBuilder().getDefinitionsForCurves(NOW);
->>>>>>> f01eb699
     curveConstructionTest(definitions.get(CURVE_NAME_DSC_USD), AFTER_TODAYS_FIXING.getFirst(),
         PresentValueDiscountingCalculator.getInstance(),
         FIXING_TS_WITH_TODAY, FX_MATRIX, NOW, Currency.USD);
