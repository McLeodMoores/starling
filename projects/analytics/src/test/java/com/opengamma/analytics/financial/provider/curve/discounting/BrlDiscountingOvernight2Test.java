/**
 * Copyright (C) 2013 - present by OpenGamma Inc. and the OpenGamma group of companies
 *
 * Please see distribution for license.
 */
package com.opengamma.analytics.financial.provider.curve.discounting;

import static com.opengamma.analytics.financial.provider.curve.CurveBuildingTestUtils.curveConstructionTest;
import static org.testng.Assert.assertEquals;

import java.io.FileWriter;
import java.io.IOException;
import java.util.HashMap;
import java.util.Map;

import org.testng.annotations.Test;
import org.threeten.bp.Period;
import org.threeten.bp.ZonedDateTime;

import com.mcleodmoores.analytics.financial.curve.interestrate.DiscountingMethodCurveBuilder;
import com.mcleodmoores.analytics.financial.curve.interestrate.DiscountingMethodCurveSetUp;
import com.mcleodmoores.analytics.financial.index.Index;
import com.mcleodmoores.date.CalendarAdapter;
import com.mcleodmoores.date.WeekendWorkingDayCalendar;
import com.mcleodmoores.date.WorkingDayCalendar;
import com.opengamma.analytics.financial.forex.method.FXMatrix;
import com.opengamma.analytics.financial.instrument.InstrumentDefinition;
import com.opengamma.analytics.financial.instrument.index.GeneratorAttributeIR;
import com.opengamma.analytics.financial.instrument.index.GeneratorInstrument;
import com.opengamma.analytics.financial.instrument.index.GeneratorSwapFixedCompoundedONCompounded;
import com.opengamma.analytics.financial.instrument.index.GeneratorSwapFixedCompoundedONCompoundedMaster;
import com.opengamma.analytics.financial.instrument.index.IndexON;
import com.opengamma.analytics.financial.provider.calculator.discounting.PresentValueDiscountingCalculator;
import com.opengamma.analytics.financial.provider.curve.CurveBuildingBlock;
import com.opengamma.analytics.financial.provider.curve.CurveBuildingBlockBundle;
import com.opengamma.analytics.financial.provider.curve.CurveBuildingTests;
import com.opengamma.analytics.financial.provider.description.interestrate.MulticurveProviderDiscount;
import com.opengamma.analytics.financial.provider.description.interestrate.MulticurveProviderInterface;
import com.opengamma.analytics.financial.schedule.ScheduleCalculator;
import com.opengamma.analytics.math.interpolation.Interpolator1D;
import com.opengamma.analytics.math.interpolation.factory.FlatExtrapolator1dAdapter;
import com.opengamma.analytics.math.interpolation.factory.LinearInterpolator1dAdapter;
import com.opengamma.analytics.math.interpolation.factory.NamedInterpolator1dFactory;
import com.opengamma.analytics.math.matrix.DoubleMatrix2D;
import com.opengamma.analytics.util.time.TimeCalculator;
import com.opengamma.timeseries.precise.zdt.ImmutableZonedDateTimeDoubleTimeSeries;
import com.opengamma.timeseries.precise.zdt.ZonedDateTimeDoubleTimeSeries;
import com.opengamma.util.money.Currency;
import com.opengamma.util.test.TestGroup;
import com.opengamma.util.time.DateUtils;
import com.opengamma.util.tuple.Pair;

/**
 * Builds and tests a discounting BRL curve containing OIS.
 */
@Test(groups = TestGroup.UNIT)
public class BrlDiscountingOvernight2Test extends CurveBuildingTests {
  /** The interpolator used for the curve */
  private static final Interpolator1D INTERPOLATOR = NamedInterpolator1dFactory.of(LinearInterpolator1dAdapter.NAME,
      FlatExtrapolator1dAdapter.NAME);
  /** A calendar containing only Saturday and Sunday holidays */
  private static final WorkingDayCalendar RIO = WeekendWorkingDayCalendar.SATURDAY_SUNDAY;
  /** The base FX matrix */
  private static final FXMatrix FX_MATRIX = new FXMatrix(Currency.BRL);
  /** Generates OIS swaps */
  private static final GeneratorSwapFixedCompoundedONCompounded GENERATOR_OIS_BRL = GeneratorSwapFixedCompoundedONCompoundedMaster
      .getInstance()
      .getGenerator("BRLCDI", RIO);
  /** The CDI index */
  private static final IndexON CDI_INDEX = GENERATOR_OIS_BRL.getIndex();
  /** The curve construction date */
  private static final ZonedDateTime NOW = DateUtils.getUTCDate(2013, 10, 7);
  /** The previous day */
  private static final ZonedDateTime PREVIOUS_DATE = NOW.minusDays(1);
  /** Fixing time series of overnight rates after today's fixing */
  private static final ZonedDateTimeDoubleTimeSeries TS_ON_BRL_WITH_TODAY = ImmutableZonedDateTimeDoubleTimeSeries
      .ofUTC(new ZonedDateTime[] { PREVIOUS_DATE, NOW }, new double[] { 0.0881, 0.0881 });
  /** Fixing time series of overnight rates before today's fixing */
  private static final ZonedDateTimeDoubleTimeSeries TS_ON_BRL_WITHOUT_TODAY = ImmutableZonedDateTimeDoubleTimeSeries
      .ofUTC(new ZonedDateTime[] { PREVIOUS_DATE }, new double[] { 0.0881 });
  /** Fixing time series created before the valuation date fixing is available */
  private static final Map<Index, ZonedDateTimeDoubleTimeSeries> FIXING_TS_WITHOUT_TODAY = new HashMap<>();
  /** Fixing time series created after the valuation date fixing is available */
  private static final Map<Index, ZonedDateTimeDoubleTimeSeries> FIXING_TS_WITH_TODAY = new HashMap<>();
  static {
    FIXING_TS_WITHOUT_TODAY.put(CDI_INDEX, TS_ON_BRL_WITHOUT_TODAY);
    FIXING_TS_WITH_TODAY.put(CDI_INDEX, TS_ON_BRL_WITH_TODAY);
  }
  /** The curve name */
  private static final String CURVE_NAME_DSC_BRL = "BRL Dsc";
  /** Market values for the curve */
  private static final double[] DSC_BRL_MARKET_QUOTES = new double[] { 0.092925, 0.09325, 0.09458, 0.09545, 0.09665, 0.09845, 0.1001,
      0.10101, 0.10335, 0.10565,
      0.10725, 0.10865, 0.1098, 0.11085, 0.1113, 0.11165, 0.11205, 0.1127 };
  /** Vanilla instrument generators */
<<<<<<< HEAD
  private static final GeneratorInstrument[] DSC_BRL_GENERATORS = new GeneratorInstrument[] {
    GENERATOR_OIS_BRL, GENERATOR_OIS_BRL, GENERATOR_OIS_BRL, GENERATOR_OIS_BRL, GENERATOR_OIS_BRL, GENERATOR_OIS_BRL, GENERATOR_OIS_BRL,
    GENERATOR_OIS_BRL, GENERATOR_OIS_BRL, GENERATOR_OIS_BRL, GENERATOR_OIS_BRL, GENERATOR_OIS_BRL, GENERATOR_OIS_BRL, GENERATOR_OIS_BRL,
    GENERATOR_OIS_BRL, GENERATOR_OIS_BRL, GENERATOR_OIS_BRL, GENERATOR_OIS_BRL };
=======
  private static final GeneratorInstrument<? extends GeneratorAttribute>[] DSC_BRL_GENERATORS = new GeneratorInstrument<?>[] {
      GENERATOR_OIS_BRL,
      GENERATOR_OIS_BRL, GENERATOR_OIS_BRL, GENERATOR_OIS_BRL, GENERATOR_OIS_BRL, GENERATOR_OIS_BRL, GENERATOR_OIS_BRL, GENERATOR_OIS_BRL,
      GENERATOR_OIS_BRL,
      GENERATOR_OIS_BRL, GENERATOR_OIS_BRL, GENERATOR_OIS_BRL, GENERATOR_OIS_BRL, GENERATOR_OIS_BRL, GENERATOR_OIS_BRL, GENERATOR_OIS_BRL,
      GENERATOR_OIS_BRL,
      GENERATOR_OIS_BRL };
>>>>>>> f01eb699
  /** Attributes for the curve */
  private static final GeneratorAttributeIR[] DSC_BRL_ATTR;
  static {
    final Period[] tenors = new Period[] { Period.ofDays(23), Period.ofDays(54), Period.ofDays(85), Period.ofDays(117), Period.ofDays(174),
        Period.ofDays(267),
        Period.ofDays(357), Period.ofDays(450), Period.ofDays(539), Period.ofDays(630), Period.ofDays(722), Period.ofDays(817),
        Period.ofDays(996),
        Period.ofDays(1090), Period.ofDays(1181), Period.ofDays(1272), Period.ofDays(1363), Period.ofDays(1454) };
    DSC_BRL_ATTR = new GeneratorAttributeIR[tenors.length];
    for (int i = 0; i < tenors.length; i++) {
      DSC_BRL_ATTR[i] = new GeneratorAttributeIR(tenors[i]);
    }
  }
  /** The curve builder */
<<<<<<< HEAD
  private static final DiscountingMethodCurveSetUp BUILDER_FOR_TEST = DiscountingMethodCurveBuilder.setUp()
      .building(CURVE_NAME_DSC_BRL)
      .using(CURVE_NAME_DSC_BRL).forDiscounting(Currency.BRL).forIndex(CDI_INDEX.toOvernightIndex()).withInterpolator(INTERPOLATOR);
=======
  private static final DiscountingMethodCurveSetUp BUILDER_FOR_TEST = DiscountingMethodCurveBuilder.setUp().building(CURVE_NAME_DSC_BRL)
      .using(CURVE_NAME_DSC_BRL).forDiscounting(Currency.BRL).forOvernightIndex(CDI_INDEX.toOvernightIndex()).withInterpolator(INTERPOLATOR)
      .withKnownData(KNOWN_DATA);
>>>>>>> f01eb699
  static {
    for (int i = 0; i < DSC_BRL_MARKET_QUOTES.length; i++) {
      BUILDER_FOR_TEST.addNode(CURVE_NAME_DSC_BRL, DSC_BRL_GENERATORS[i].generateInstrument(NOW, DSC_BRL_MARKET_QUOTES[i], 1, DSC_BRL_ATTR[i]));
    }
  }
  /** Curves constructed before today's fixing */
  private static final Pair<MulticurveProviderDiscount, CurveBuildingBlockBundle> BEFORE_TODAYS_FIXING;
  /** Curves constructed after today's fixing */
  private static final Pair<MulticurveProviderDiscount, CurveBuildingBlockBundle> AFTER_TODAYS_FIXING;
  static {
    BEFORE_TODAYS_FIXING = BUILDER_FOR_TEST.copy().getBuilder().buildCurves(NOW, FIXING_TS_WITHOUT_TODAY);
    AFTER_TODAYS_FIXING = BUILDER_FOR_TEST.copy().getBuilder().buildCurves(NOW, FIXING_TS_WITH_TODAY);
  }

  @Override
  @Test
  public void testJacobianSize() {
    final CurveBuildingBlockBundle fullJacobian = BEFORE_TODAYS_FIXING.getSecond();
    final Map<String, Pair<CurveBuildingBlock, DoubleMatrix2D>> fullJacobianData = fullJacobian.getData();
    assertEquals(fullJacobianData.size(), 1);
    final DoubleMatrix2D discountingJacobianMatrix = fullJacobianData.get(CURVE_NAME_DSC_BRL).getSecond();
    assertEquals(discountingJacobianMatrix.getNumberOfRows(), DSC_BRL_MARKET_QUOTES.length);
    assertEquals(discountingJacobianMatrix.getNumberOfColumns(), DSC_BRL_MARKET_QUOTES.length);
  }

  @Override
  @Test
  public void testInstrumentsInCurvePriceToZero() {
    final Map<String, InstrumentDefinition<?>[]> definitionsForCurvesBeforeFixing = BUILDER_FOR_TEST.copy()
<<<<<<< HEAD
        .getBuilder()
        .getDefinitionsForCurves();
    final Map<String, InstrumentDefinition<?>[]> definitionsForCurvesAfterFixing = BUILDER_FOR_TEST.copy()
        .getBuilder()
        .getDefinitionsForCurves();
    curveConstructionTest(definitionsForCurvesBeforeFixing.get(CURVE_NAME_DSC_BRL),
        BEFORE_TODAYS_FIXING.getFirst(), PresentValueDiscountingCalculator.getInstance(), FIXING_TS_WITHOUT_TODAY, FX_MATRIX, NOW, Currency.BRL);
    curveConstructionTest(definitionsForCurvesAfterFixing.get(CURVE_NAME_DSC_BRL),
        AFTER_TODAYS_FIXING.getFirst(), PresentValueDiscountingCalculator.getInstance(), FIXING_TS_WITH_TODAY, FX_MATRIX, NOW, Currency.BRL);
=======
        .withFixingTs(FIXING_TS_WITHOUT_TODAY).getBuilder()
        .getDefinitionsForCurves(NOW);
    final Map<String, InstrumentDefinition<?>[]> definitionsForCurvesAfterFixing = BUILDER_FOR_TEST.copy()
        .withFixingTs(FIXING_TS_WITH_TODAY).getBuilder()
        .getDefinitionsForCurves(NOW);
    curveConstructionTest(definitionsForCurvesBeforeFixing.get(CURVE_NAME_DSC_BRL), BEFORE_TODAYS_FIXING.getFirst(),
        PresentValueDiscountingCalculator.getInstance(), FIXING_TS_WITHOUT_TODAY, FX_MATRIX, NOW, Currency.BRL);
    curveConstructionTest(definitionsForCurvesAfterFixing.get(CURVE_NAME_DSC_BRL), AFTER_TODAYS_FIXING.getFirst(),
        PresentValueDiscountingCalculator.getInstance(), FIXING_TS_WITH_TODAY, FX_MATRIX, NOW, Currency.BRL);
>>>>>>> f01eb699
  }

  /**
   * Tests the sensitivities of the discounting curve to changes in the market data points used in the discounting curve.
   */
  @Override
  @Test
  public void testFiniteDifferenceSensitivities() {
    // TODO
    // assertFiniteDifferenceSensitivities(BEFORE_TODAYS_FIXING.getSecond(), FIXING_TS_WITHOUT_TODAY, BUILDER_FOR_TEST, CURVE_NAME_DSC_BRL,
    // CURVE_NAME_DSC_BRL, NOW, DSC_BRL_GENERATORS, DSC_BRL_ATTR, DSC_BRL_MARKET_QUOTES, false);
    // assertFiniteDifferenceSensitivities(AFTER_TODAYS_FIXING.getSecond(), FIXING_TS_WITH_TODAY, BUILDER_FOR_TEST, CURVE_NAME_DSC_BRL,
    // CURVE_NAME_DSC_BRL, NOW, DSC_BRL_GENERATORS, DSC_BRL_ATTR, DSC_BRL_MARKET_QUOTES, false);
  }

  /**
   * Only one set of curves is constructed, so no tests are possible.
   */
  @Override
  @Test
  public void testSameCurvesDifferentMethods() {
    return;
  }

  /**
   * Performance tests.
   */
  @Test(enabled = false)
  public void performance() {
    long startTime, endTime;
    final int nbTest = 100;

    startTime = System.currentTimeMillis();
    final DiscountingMethodCurveBuilder builder = BUILDER_FOR_TEST.copy().getBuilder();
    for (int i = 0; i < nbTest; i++) {
      builder.buildCurves(NOW, FIXING_TS_WITHOUT_TODAY);
    }
    endTime = System.currentTimeMillis();
    System.out.println(nbTest + " curve construction Brazilian CDI EUR 1 units: " + (endTime - startTime) + " ms");
    // Performance note: curve construction: On Dell Precision T1850 3.5 GHz Quad-Core Intel Xeon: 3094 ms for 100 sets.
  }

  /**
   * Analyzes the shape of the forward curve.
   */
  @Test(enabled = false)
  public void forwardAnalysis() {
    final MulticurveProviderInterface marketDsc = BEFORE_TODAYS_FIXING.getFirst();
    final int jump = 1;
    final int startIndex = 0;
    final int nbDate = 1000;
    ZonedDateTime startDate = ScheduleCalculator.getAdjustedDate(NOW, CDI_INDEX.getPublicationLag() + startIndex * jump, RIO);
    final double[] dscstart = new double[nbDate];
    final double[] dscend = new double[nbDate];
    final double[] rateDsc = new double[nbDate];
    final double[] rateDsc2 = new double[nbDate];
    final double[] rateDscNormal = new double[nbDate];
    final double[] startTime = new double[nbDate];
    final double[] startTime2 = new double[nbDate];
    final double[] accrualFactor = new double[nbDate];
    final double[] accrualFactorActAct = new double[nbDate];
    try (FileWriter writer = new FileWriter("fwd-dsc.csv")) {
      for (int i = 0; i < nbDate; i++) {
        startTime[i] = TimeCalculator.getTimeBetween(NOW, startDate);
        startTime2[i] = CDI_INDEX.getDayCount().getDayCountFraction(NOW, startDate, CalendarAdapter.of(RIO));
        final ZonedDateTime endDate = ScheduleCalculator.getAdjustedDate(startDate, CDI_INDEX.getPublicationLag(), RIO);
        final double endTime = TimeCalculator.getTimeBetween(NOW, endDate);
        final double endTime2 = CDI_INDEX.getDayCount().getDayCountFraction(NOW, endDate, CalendarAdapter.of(RIO));
        accrualFactor[i] = CDI_INDEX.getDayCount().getDayCountFraction(startDate, endDate, CalendarAdapter.of(RIO));
        accrualFactorActAct[i] = TimeCalculator.getTimeBetween(startDate, endDate);
        dscstart[i] = marketDsc.getDiscountFactor(Currency.BRL, startTime2[i]);
        dscend[i] = marketDsc.getDiscountFactor(Currency.BRL, endTime2);
        rateDsc[i] = marketDsc.getSimplyCompoundForwardRate(CDI_INDEX, startTime2[i], endTime2, accrualFactor[i]);
        rateDsc2[i] = marketDsc.getSimplyCompoundForwardRate(CDI_INDEX, startTime[i], endTime, accrualFactor[i]);
        rateDscNormal[i] = marketDsc.getSimplyCompoundForwardRate(CDI_INDEX, startTime[i], endTime, accrualFactorActAct[i]);
        startDate = ScheduleCalculator.getAdjustedDate(startDate, jump, RIO);
        writer.append(0.0 + "," + startTime[i] + "," + dscstart[i] + "," + dscend[i] + "," + rateDsc[i] + "," + rateDsc2[i] + ","
            + rateDscNormal[i] + "\n");
      }
      writer.flush();
      writer.close();
    } catch (final IOException e) {
      e.printStackTrace();
    }
  }
}<|MERGE_RESOLUTION|>--- conflicted
+++ resolved
@@ -93,20 +93,10 @@
       0.10101, 0.10335, 0.10565,
       0.10725, 0.10865, 0.1098, 0.11085, 0.1113, 0.11165, 0.11205, 0.1127 };
   /** Vanilla instrument generators */
-<<<<<<< HEAD
   private static final GeneratorInstrument[] DSC_BRL_GENERATORS = new GeneratorInstrument[] {
-    GENERATOR_OIS_BRL, GENERATOR_OIS_BRL, GENERATOR_OIS_BRL, GENERATOR_OIS_BRL, GENERATOR_OIS_BRL, GENERATOR_OIS_BRL, GENERATOR_OIS_BRL,
-    GENERATOR_OIS_BRL, GENERATOR_OIS_BRL, GENERATOR_OIS_BRL, GENERATOR_OIS_BRL, GENERATOR_OIS_BRL, GENERATOR_OIS_BRL, GENERATOR_OIS_BRL,
-    GENERATOR_OIS_BRL, GENERATOR_OIS_BRL, GENERATOR_OIS_BRL, GENERATOR_OIS_BRL };
-=======
-  private static final GeneratorInstrument<? extends GeneratorAttribute>[] DSC_BRL_GENERATORS = new GeneratorInstrument<?>[] {
-      GENERATOR_OIS_BRL,
       GENERATOR_OIS_BRL, GENERATOR_OIS_BRL, GENERATOR_OIS_BRL, GENERATOR_OIS_BRL, GENERATOR_OIS_BRL, GENERATOR_OIS_BRL, GENERATOR_OIS_BRL,
-      GENERATOR_OIS_BRL,
       GENERATOR_OIS_BRL, GENERATOR_OIS_BRL, GENERATOR_OIS_BRL, GENERATOR_OIS_BRL, GENERATOR_OIS_BRL, GENERATOR_OIS_BRL, GENERATOR_OIS_BRL,
-      GENERATOR_OIS_BRL,
-      GENERATOR_OIS_BRL };
->>>>>>> f01eb699
+      GENERATOR_OIS_BRL, GENERATOR_OIS_BRL, GENERATOR_OIS_BRL, GENERATOR_OIS_BRL };
   /** Attributes for the curve */
   private static final GeneratorAttributeIR[] DSC_BRL_ATTR;
   static {
@@ -121,18 +111,13 @@
     }
   }
   /** The curve builder */
-<<<<<<< HEAD
   private static final DiscountingMethodCurveSetUp BUILDER_FOR_TEST = DiscountingMethodCurveBuilder.setUp()
       .building(CURVE_NAME_DSC_BRL)
       .using(CURVE_NAME_DSC_BRL).forDiscounting(Currency.BRL).forIndex(CDI_INDEX.toOvernightIndex()).withInterpolator(INTERPOLATOR);
-=======
-  private static final DiscountingMethodCurveSetUp BUILDER_FOR_TEST = DiscountingMethodCurveBuilder.setUp().building(CURVE_NAME_DSC_BRL)
-      .using(CURVE_NAME_DSC_BRL).forDiscounting(Currency.BRL).forOvernightIndex(CDI_INDEX.toOvernightIndex()).withInterpolator(INTERPOLATOR)
-      .withKnownData(KNOWN_DATA);
->>>>>>> f01eb699
   static {
     for (int i = 0; i < DSC_BRL_MARKET_QUOTES.length; i++) {
-      BUILDER_FOR_TEST.addNode(CURVE_NAME_DSC_BRL, DSC_BRL_GENERATORS[i].generateInstrument(NOW, DSC_BRL_MARKET_QUOTES[i], 1, DSC_BRL_ATTR[i]));
+      BUILDER_FOR_TEST.addNode(CURVE_NAME_DSC_BRL,
+          DSC_BRL_GENERATORS[i].generateInstrument(NOW, DSC_BRL_MARKET_QUOTES[i], 1, DSC_BRL_ATTR[i]));
     }
   }
   /** Curves constructed before today's fixing */
@@ -159,27 +144,17 @@
   @Test
   public void testInstrumentsInCurvePriceToZero() {
     final Map<String, InstrumentDefinition<?>[]> definitionsForCurvesBeforeFixing = BUILDER_FOR_TEST.copy()
-<<<<<<< HEAD
         .getBuilder()
         .getDefinitionsForCurves();
     final Map<String, InstrumentDefinition<?>[]> definitionsForCurvesAfterFixing = BUILDER_FOR_TEST.copy()
         .getBuilder()
         .getDefinitionsForCurves();
     curveConstructionTest(definitionsForCurvesBeforeFixing.get(CURVE_NAME_DSC_BRL),
-        BEFORE_TODAYS_FIXING.getFirst(), PresentValueDiscountingCalculator.getInstance(), FIXING_TS_WITHOUT_TODAY, FX_MATRIX, NOW, Currency.BRL);
+        BEFORE_TODAYS_FIXING.getFirst(), PresentValueDiscountingCalculator.getInstance(), FIXING_TS_WITHOUT_TODAY, FX_MATRIX, NOW,
+        Currency.BRL);
     curveConstructionTest(definitionsForCurvesAfterFixing.get(CURVE_NAME_DSC_BRL),
-        AFTER_TODAYS_FIXING.getFirst(), PresentValueDiscountingCalculator.getInstance(), FIXING_TS_WITH_TODAY, FX_MATRIX, NOW, Currency.BRL);
-=======
-        .withFixingTs(FIXING_TS_WITHOUT_TODAY).getBuilder()
-        .getDefinitionsForCurves(NOW);
-    final Map<String, InstrumentDefinition<?>[]> definitionsForCurvesAfterFixing = BUILDER_FOR_TEST.copy()
-        .withFixingTs(FIXING_TS_WITH_TODAY).getBuilder()
-        .getDefinitionsForCurves(NOW);
-    curveConstructionTest(definitionsForCurvesBeforeFixing.get(CURVE_NAME_DSC_BRL), BEFORE_TODAYS_FIXING.getFirst(),
-        PresentValueDiscountingCalculator.getInstance(), FIXING_TS_WITHOUT_TODAY, FX_MATRIX, NOW, Currency.BRL);
-    curveConstructionTest(definitionsForCurvesAfterFixing.get(CURVE_NAME_DSC_BRL), AFTER_TODAYS_FIXING.getFirst(),
-        PresentValueDiscountingCalculator.getInstance(), FIXING_TS_WITH_TODAY, FX_MATRIX, NOW, Currency.BRL);
->>>>>>> f01eb699
+        AFTER_TODAYS_FIXING.getFirst(), PresentValueDiscountingCalculator.getInstance(), FIXING_TS_WITH_TODAY, FX_MATRIX, NOW,
+        Currency.BRL);
   }
 
   /**
