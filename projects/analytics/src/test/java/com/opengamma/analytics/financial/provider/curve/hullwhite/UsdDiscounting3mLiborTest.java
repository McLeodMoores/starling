--- conflicted
+++ resolved
@@ -190,7 +190,6 @@
   /** 3M LIBOR curve name */
   private static final String CURVE_NAME_FWD3_USD = "USD Fwd 3M";
   /** Builds the curves one after the other */
-<<<<<<< HEAD
   private static final HullWhiteMethodCurveSetUp CONSECUTIVE_BUILDER = HullWhiteMethodCurveBuilder.setUp()
       .buildingFirst(CURVE_NAME_DSC_USD)
       .using(CURVE_NAME_DSC_USD).forDiscounting(Currency.USD).forIndex(FED_FUNDS_INDEX.toOvernightIndex()).withInterpolator(INTERPOLATOR)
@@ -205,61 +204,28 @@
       .using(CURVE_NAME_FWD3_USD).forIndex(USD_3M_LIBOR_INDEX.toIborTypeIndex()).withInterpolator(INTERPOLATOR)
       .addHullWhiteParameters(MODEL_PARAMETERS)
       .forHullWhiteCurrency(Currency.USD);
-=======
-  private static final HullWhiteMethodCurveSetUp CONSECUTIVE_BUILDER = HullWhiteMethodCurveBuilder.setUp().buildingFirst(CURVE_NAME_DSC_USD)
-      .using(CURVE_NAME_DSC_USD).forDiscounting(Currency.USD).forOvernightIndex(FED_FUNDS_INDEX.toOvernightIndex())
-      .withInterpolator(INTERPOLATOR)
-      .thenBuilding(CURVE_NAME_FWD3_USD).using(CURVE_NAME_FWD3_USD).forIborIndex(USD_3M_LIBOR_INDEX.toIborTypeIndex())
-      .withInterpolator(INTERPOLATOR)
-      .withKnownData(HW_KNOWN_DATA);
-  /** Builds the curves simultaneously */
-  private static final HullWhiteMethodCurveSetUp SIMULTANEOUS_BUILDER = HullWhiteMethodCurveBuilder.setUp()
-      .building(CURVE_NAME_DSC_USD, CURVE_NAME_FWD3_USD)
-      .using(CURVE_NAME_DSC_USD).forDiscounting(Currency.USD).forOvernightIndex(FED_FUNDS_INDEX.toOvernightIndex())
-      .withInterpolator(INTERPOLATOR)
-      .using(CURVE_NAME_FWD3_USD).forIborIndex(USD_3M_LIBOR_INDEX.toIborTypeIndex()).withInterpolator(INTERPOLATOR)
-      .withKnownData(HW_KNOWN_DATA);
->>>>>>> f01eb699
   /** Market values for the discounting curve */
   private static final double[] DSC_USD_MARKET_QUOTES = new double[] { 0.0022, 0.00127, 0.00125, 0.00126, 0.00126, 0.00125, 0.001315,
       0.001615, 0.00243,
       0.00393, 0.00594, 0.01586 };
   /** Vanilla instrument generators for the discounting curve */
-<<<<<<< HEAD
-  private static final GeneratorInstrument[] DSC_USD_GENERATORS =
-      new GeneratorInstrument[] {GENERATOR_DEPOSIT_ON_USD, GENERATOR_OIS_USD, GENERATOR_OIS_USD, GENERATOR_OIS_USD, GENERATOR_OIS_USD,
-    GENERATOR_OIS_USD, GENERATOR_OIS_USD, GENERATOR_OIS_USD, GENERATOR_OIS_USD, GENERATOR_OIS_USD, GENERATOR_OIS_USD, GENERATOR_OIS_USD };
-    /** Attribute generators for the discounting curve */
-    private static final GeneratorAttributeIR[] DSC_USD_ATTR;
-    static {
-      final Period[] discountingTenors = new Period[] {Period.ofDays(0), Period.ofMonths(1), Period.ofMonths(2), Period.ofMonths(3),
-          Period.ofMonths(6), Period.ofMonths(9), Period.ofYears(1), Period.ofYears(2), Period.ofYears(3), Period.ofYears(4), Period.ofYears(5),
-          Period.ofYears(10) };
-      DSC_USD_ATTR = new GeneratorAttributeIR[discountingTenors.length];
-      for (int i = 0; i < discountingTenors.length; i++) {
-        DSC_USD_ATTR[i] = new GeneratorAttributeIR(discountingTenors[i]);
-        CONSECUTIVE_BUILDER.addNode(CURVE_NAME_DSC_USD, DSC_USD_GENERATORS[i].generateInstrument(NOW, DSC_USD_MARKET_QUOTES[i], 1, DSC_USD_ATTR[i]));
-        SIMULTANEOUS_BUILDER.addNode(CURVE_NAME_DSC_USD, DSC_USD_GENERATORS[i].generateInstrument(NOW, DSC_USD_MARKET_QUOTES[i], 1, DSC_USD_ATTR[i]));
-      }
-=======
-  private static final GeneratorInstrument<? extends GeneratorAttribute>[] DSC_USD_GENERATORS = new GeneratorInstrument<?>[] {
-      GENERATOR_DEPOSIT_ON_USD,
-      GENERATOR_OIS_USD, GENERATOR_OIS_USD, GENERATOR_OIS_USD, GENERATOR_OIS_USD, GENERATOR_OIS_USD, GENERATOR_OIS_USD, GENERATOR_OIS_USD,
-      GENERATOR_OIS_USD,
-      GENERATOR_OIS_USD, GENERATOR_OIS_USD, GENERATOR_OIS_USD };
+  private static final GeneratorInstrument[] DSC_USD_GENERATORS = new GeneratorInstrument[] { GENERATOR_DEPOSIT_ON_USD, GENERATOR_OIS_USD,
+      GENERATOR_OIS_USD, GENERATOR_OIS_USD, GENERATOR_OIS_USD,
+      GENERATOR_OIS_USD, GENERATOR_OIS_USD, GENERATOR_OIS_USD, GENERATOR_OIS_USD, GENERATOR_OIS_USD, GENERATOR_OIS_USD, GENERATOR_OIS_USD };
   /** Attribute generators for the discounting curve */
   private static final GeneratorAttributeIR[] DSC_USD_ATTR;
   static {
     final Period[] discountingTenors = new Period[] { Period.ofDays(0), Period.ofMonths(1), Period.ofMonths(2), Period.ofMonths(3),
-        Period.ofMonths(6),
-        Period.ofMonths(9), Period.ofYears(1), Period.ofYears(2), Period.ofYears(3), Period.ofYears(4), Period.ofYears(5),
+        Period.ofMonths(6), Period.ofMonths(9), Period.ofYears(1), Period.ofYears(2), Period.ofYears(3), Period.ofYears(4),
+        Period.ofYears(5),
         Period.ofYears(10) };
     DSC_USD_ATTR = new GeneratorAttributeIR[discountingTenors.length];
     for (int i = 0; i < discountingTenors.length; i++) {
       DSC_USD_ATTR[i] = new GeneratorAttributeIR(discountingTenors[i]);
-      CONSECUTIVE_BUILDER.withNode(CURVE_NAME_DSC_USD, DSC_USD_GENERATORS[i], DSC_USD_ATTR[i], DSC_USD_MARKET_QUOTES[i]);
-      SIMULTANEOUS_BUILDER.withNode(CURVE_NAME_DSC_USD, DSC_USD_GENERATORS[i], DSC_USD_ATTR[i], DSC_USD_MARKET_QUOTES[i]);
->>>>>>> f01eb699
+      CONSECUTIVE_BUILDER.addNode(CURVE_NAME_DSC_USD,
+          DSC_USD_GENERATORS[i].generateInstrument(NOW, DSC_USD_MARKET_QUOTES[i], 1, DSC_USD_ATTR[i]));
+      SIMULTANEOUS_BUILDER.addNode(CURVE_NAME_DSC_USD,
+          DSC_USD_GENERATORS[i].generateInstrument(NOW, DSC_USD_MARKET_QUOTES[i], 1, DSC_USD_ATTR[i]));
     }
   }
   /** Market values for the 3m LIBOR curve */
@@ -268,15 +234,9 @@
       (98 + 21.0 / 32.0) / 100.0 };
   // Quoted in 32nd (by 1/4): 100-07 3/4, 100-17 +, 101-02, 98-21 };
   /** Vanilla instrument generators for the 3m LIBOR curve */
-<<<<<<< HEAD
-  private static final GeneratorInstrument[] FWD3_USD_GENERATORS =
-      new GeneratorInstrument[] {GENERATOR_USDLIBOR3M, GENERATOR_EDM3, GENERATOR_EDU3, GENERATOR_EDZ3, GENERATOR_EDH4, GENERATOR_CTPM3,
-    GENERATOR_CFPM3, GENERATOR_CNPM3, GENERATOR_CBPM3 };
-=======
-  private static final GeneratorInstrument<? extends GeneratorAttribute>[] FWD3_USD_GENERATORS = new GeneratorInstrument<?>[] {
-      GENERATOR_USDLIBOR3M,
-      GENERATOR_EDM3, GENERATOR_EDU3, GENERATOR_EDZ3, GENERATOR_EDH4, GENERATOR_CTPM3, GENERATOR_CFPM3, GENERATOR_CNPM3, GENERATOR_CBPM3 };
->>>>>>> f01eb699
+  private static final GeneratorInstrument[] FWD3_USD_GENERATORS = new GeneratorInstrument[] { GENERATOR_USDLIBOR3M, GENERATOR_EDM3,
+      GENERATOR_EDU3, GENERATOR_EDZ3, GENERATOR_EDH4, GENERATOR_CTPM3,
+      GENERATOR_CFPM3, GENERATOR_CNPM3, GENERATOR_CBPM3 };
   /** Attributes for the 3m LIBOR curve */
   private static final GeneratorAttribute[] FWD3_USD_ATTR;
   static {
@@ -285,12 +245,16 @@
         Period.ofMonths(0), Period.ofMonths(0), Period.ofMonths(0), Period.ofMonths(0) };
     FWD3_USD_ATTR = new GeneratorAttribute[startTenors.length];
     FWD3_USD_ATTR[0] = new GeneratorAttributeIR(startTenors[0], startTenors[0]);
-    CONSECUTIVE_BUILDER.addNode(CURVE_NAME_FWD3_USD, FWD3_USD_GENERATORS[0].generateInstrument(NOW, FWD3_USD_MARKET_QUOTES[0], 1, FWD3_USD_ATTR[0]));
-    SIMULTANEOUS_BUILDER.addNode(CURVE_NAME_FWD3_USD, FWD3_USD_GENERATORS[0].generateInstrument(NOW, FWD3_USD_MARKET_QUOTES[0], 1, FWD3_USD_ATTR[0]));
+    CONSECUTIVE_BUILDER.addNode(CURVE_NAME_FWD3_USD,
+        FWD3_USD_GENERATORS[0].generateInstrument(NOW, FWD3_USD_MARKET_QUOTES[0], 1, FWD3_USD_ATTR[0]));
+    SIMULTANEOUS_BUILDER.addNode(CURVE_NAME_FWD3_USD,
+        FWD3_USD_GENERATORS[0].generateInstrument(NOW, FWD3_USD_MARKET_QUOTES[0], 1, FWD3_USD_ATTR[0]));
     for (int i = 1; i < startTenors.length; i++) {
       FWD3_USD_ATTR[i] = new GeneratorAttribute();
-      CONSECUTIVE_BUILDER.addNode(CURVE_NAME_FWD3_USD, FWD3_USD_GENERATORS[i].generateInstrument(NOW, FWD3_USD_MARKET_QUOTES[i], 1, FWD3_USD_ATTR[i]));
-      SIMULTANEOUS_BUILDER.addNode(CURVE_NAME_FWD3_USD, FWD3_USD_GENERATORS[i].generateInstrument(NOW, FWD3_USD_MARKET_QUOTES[i], 1, FWD3_USD_ATTR[i]));
+      CONSECUTIVE_BUILDER.addNode(CURVE_NAME_FWD3_USD,
+          FWD3_USD_GENERATORS[i].generateInstrument(NOW, FWD3_USD_MARKET_QUOTES[i], 1, FWD3_USD_ATTR[i]));
+      SIMULTANEOUS_BUILDER.addNode(CURVE_NAME_FWD3_USD,
+          FWD3_USD_GENERATORS[i].generateInstrument(NOW, FWD3_USD_MARKET_QUOTES[i], 1, FWD3_USD_ATTR[i]));
     }
   }
   /** Simultaneous curves constructed before today's fixing */
