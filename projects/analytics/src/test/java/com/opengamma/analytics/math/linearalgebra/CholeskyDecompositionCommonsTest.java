/**
 * Copyright (C) 2011 - present by OpenGamma Inc. and the OpenGamma group of companies
 *
 * Please see distribution for license.
 */
package com.opengamma.analytics.math.linearalgebra;

import static org.testng.AssertJUnit.assertEquals;
import static org.testng.AssertJUnit.assertTrue;

import org.testng.annotations.Test;

import com.opengamma.analytics.math.matrix.CommonsMatrixAlgebra;
import com.opengamma.analytics.math.matrix.DoubleMatrix2D;
import com.opengamma.analytics.math.matrix.MatrixAlgebra;
import com.opengamma.util.test.TestGroup;

/**
 * Tests the Cholesky decomposition wrapping.
 */
@Test(groups = TestGroup.UNIT)
public class CholeskyDecompositionCommonsTest {

  private static final MatrixAlgebra ALGEBRA = new CommonsMatrixAlgebra();
  private static final Decomposition<CholeskyDecompositionResult> CH = new CholeskyDecompositionCommons();
  private static final DoubleMatrix2D A = new DoubleMatrix2D(new double[][] {new double[] {10.0, 2.0, -1.0}, new double[] {2.0, 5.0, -2.0}, new double[] {-1.0, -2.0, 15.0}});
  private static final double EPS = 1e-9;

  @Test(expectedExceptions = IllegalArgumentException.class)
  public void testNullObjectMatrix() {
    CH.evaluate((DoubleMatrix2D) null);
  }

  @Test
  public void testRecoverOrginal() {
    final DecompositionResult result = CH.evaluate(A);
    assertTrue(result instanceof CholeskyDecompositionResult);
    final CholeskyDecompositionResult ch = (CholeskyDecompositionResult) result;
    final DoubleMatrix2D a = (DoubleMatrix2D) ALGEBRA.multiply(ch.getL(), ch.getLT());
    checkEquals(A, a);
  }

<<<<<<< HEAD
  void checkEquals(final DoubleMatrix2D x, final DoubleMatrix2D y) {
=======
  private static void checkEquals(final DoubleMatrix2D x, final DoubleMatrix2D y) {
>>>>>>> f01eb699
    final int n = x.getNumberOfRows();
    final int m = x.getNumberOfColumns();
    assertEquals(n, y.getNumberOfRows());
    assertEquals(m, y.getNumberOfColumns());
    for (int i = 0; i < n; i++) {
      for (int j = 0; j < m; j++) {
        assertEquals(x.getEntry(i, j), y.getEntry(i, j), EPS);
      }
    }
  }
}<|MERGE_RESOLUTION|>--- conflicted
+++ resolved
@@ -23,7 +23,8 @@
 
   private static final MatrixAlgebra ALGEBRA = new CommonsMatrixAlgebra();
   private static final Decomposition<CholeskyDecompositionResult> CH = new CholeskyDecompositionCommons();
-  private static final DoubleMatrix2D A = new DoubleMatrix2D(new double[][] {new double[] {10.0, 2.0, -1.0}, new double[] {2.0, 5.0, -2.0}, new double[] {-1.0, -2.0, 15.0}});
+  private static final DoubleMatrix2D A = new DoubleMatrix2D(
+      new double[][] { new double[] { 10.0, 2.0, -1.0 }, new double[] { 2.0, 5.0, -2.0 }, new double[] { -1.0, -2.0, 15.0 } });
   private static final double EPS = 1e-9;
 
   @Test(expectedExceptions = IllegalArgumentException.class)
@@ -40,11 +41,7 @@
     checkEquals(A, a);
   }
 
-<<<<<<< HEAD
-  void checkEquals(final DoubleMatrix2D x, final DoubleMatrix2D y) {
-=======
   private static void checkEquals(final DoubleMatrix2D x, final DoubleMatrix2D y) {
->>>>>>> f01eb699
     final int n = x.getNumberOfRows();
     final int m = x.getNumberOfColumns();
     assertEquals(n, y.getNumberOfRows());
