/**
 * Copyright (C) 2011 - present by OpenGamma Inc. and the OpenGamma group of companies
 *
 * Please see distribution for license.
 */
package com.opengamma.analytics.math.linearalgebra;

import static org.testng.AssertJUnit.assertEquals;
import static org.testng.AssertJUnit.assertTrue;

import org.testng.annotations.Test;

import com.opengamma.analytics.math.matrix.CommonsMatrixAlgebra;
import com.opengamma.analytics.math.matrix.DoubleMatrix2D;
import com.opengamma.analytics.math.matrix.MatrixAlgebra;
import com.opengamma.util.test.TestGroup;

/**
 * Tests the Cholesky decomposition wrapping.
 */
@Test(groups = TestGroup.UNIT)
public class CholeskyDecompositionCommonsTest {

  private static final MatrixAlgebra ALGEBRA = new CommonsMatrixAlgebra();
  private static final Decomposition<CholeskyDecompositionResult> CH = new CholeskyDecompositionCommons();
  private static final DoubleMatrix2D A = new DoubleMatrix2D(new double[][] {new double[] {10.0, 2.0, -1.0}, new double[] {2.0, 5.0, -2.0}, new double[] {-1.0, -2.0, 15.0}});
  private static final double EPS = 1e-9;

  @Test(expectedExceptions = IllegalArgumentException.class)
  public void testNullObjectMatrix() {
    CH.evaluate((DoubleMatrix2D) null);
  }

  @Test
  public void testRecoverOrginal() {
    final DecompositionResult result = CH.evaluate(A);
    assertTrue(result instanceof CholeskyDecompositionResult);
    final CholeskyDecompositionResult ch = (CholeskyDecompositionResult) result;
    final DoubleMatrix2D a = (DoubleMatrix2D) ALGEBRA.multiply(ch.getL(), ch.getLT());
    checkEquals(A, a);
  }

<<<<<<< HEAD
  void checkEquals(final DoubleMatrix2D x, final DoubleMatrix2D y) {
=======
  private static void checkEquals(final DoubleMatrix2D x, final DoubleMatrix2D y) {
>>>>>>> 91dea594
    final int n = x.getNumberOfRows();
    final int m = x.getNumberOfColumns();
    assertEquals(n, y.getNumberOfRows());
    assertEquals(m, y.getNumberOfColumns());
    for (int i = 0; i < n; i++) {
      for (int j = 0; j < m; j++) {
        assertEquals(x.getEntry(i, j), y.getEntry(i, j), EPS);
      }
    }
  }
}<|MERGE_RESOLUTION|>--- conflicted
+++ resolved
@@ -40,11 +40,7 @@
     checkEquals(A, a);
   }
 
-<<<<<<< HEAD
-  void checkEquals(final DoubleMatrix2D x, final DoubleMatrix2D y) {
-=======
   private static void checkEquals(final DoubleMatrix2D x, final DoubleMatrix2D y) {
->>>>>>> 91dea594
     final int n = x.getNumberOfRows();
     final int m = x.getNumberOfColumns();
     assertEquals(n, y.getNumberOfRows());
