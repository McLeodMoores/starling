/**
 * Copyright (C) 2011 - present by OpenGamma Inc. and the OpenGamma group of companies
 *
 * Please see distribution for license.
 */
package com.opengamma.analytics.math.linearalgebra;

import static org.testng.AssertJUnit.assertEquals;

import org.testng.annotations.Test;
import org.testng.internal.junit.ArrayAsserts;

import com.opengamma.analytics.math.matrix.DoubleMatrix1D;
import com.opengamma.analytics.math.matrix.DoubleMatrix2D;
import com.opengamma.analytics.math.matrix.MatrixAlgebra;
import com.opengamma.analytics.math.matrix.OGMatrixAlgebra;
import com.opengamma.util.test.TestGroup;

/**
 * Tests the Cholesky decomposition OpenGamma implementation.
 */
@Test(groups = TestGroup.UNIT)
public class CholeskyDecompositionOpenGammaTest {

  private static final MatrixAlgebra ALGEBRA = new OGMatrixAlgebra();
  private static final CholeskyDecompositionOpenGamma CDOG = new CholeskyDecompositionOpenGamma();
  private static final Decomposition<CholeskyDecompositionResult> CDC = new CholeskyDecompositionCommons();
  private static final DoubleMatrix2D A3 = new DoubleMatrix2D(new double[][] {new double[] {10.0, 2.0, -1.0}, new double[] {2.0, 5.0, -2.0}, new double[] {-1.0, -2.0, 15.0}});
  private static final DoubleMatrix2D A5 = new DoubleMatrix2D(new double[][] {new double[] {10.0, 2.0, -1.0, 1.0, 1.0}, new double[] {2.0, 5.0, -2.0, 0.5, 0.5},
      new double[] {-1.0, -2.0, 15.0, 1.0, 0.5}, new double[] {1.0, 0.5, 1.0, 10.0, -1.0}, new double[] {1.0, 0.5, 0.5, -1.0, 25.0}});
  private static final double EPS = 1e-9;

  @Test(expectedExceptions = IllegalArgumentException.class)
  public void testNullObjectMatrix() {
    CDOG.evaluate((DoubleMatrix2D) null);
  }

  @Test
  /**
   * Tests A = L L^T.
   */
  public void recoverOrginal() {
    final CholeskyDecompositionResult result = CDOG.evaluate(A3);
    final DoubleMatrix2D a = (DoubleMatrix2D) ALGEBRA.multiply(result.getL(), result.getLT());
    checkEquals(A3, a);
  }

  @Test
  /**
   * Tests solve Ax = b from A and b.
   */
  public void solveVector() {
    final CholeskyDecompositionResult result = CDOG.evaluate(A5);
    final double[] b = new double[] {1.0, 2.0, 3.0, 4.0, -1.0};
    final double[] x = result.solve(b);
    final DoubleMatrix1D ax = (DoubleMatrix1D) ALGEBRA.multiply(A5, new DoubleMatrix1D(x));
    ArrayAsserts.assertArrayEquals("Cholesky decomposition OpenGamma - solve", b, ax.getData(), 1.0E-10);
  }

  @Test
  /**
   * Tests solve AX = B from A and B.
   */
  public void solveMatrix() {
    final CholeskyDecompositionResult result = CDOG.evaluate(A5);
    final double[][] b = new double[][] { {1.0, 2.0}, {2.0, 3.0}, {3.0, 4.0}, {4.0, -2.0}, {-1.0, -1.0}};
    final DoubleMatrix2D x = result.solve(new DoubleMatrix2D(b));
    final DoubleMatrix2D ax = (DoubleMatrix2D) ALGEBRA.multiply(A5, x);
    ArrayAsserts.assertArrayEquals("Cholesky decomposition OpenGamma - solve", b[0], ax.getData()[0], 1.0E-10);
    ArrayAsserts.assertArrayEquals("Cholesky decomposition OpenGamma - solve", b[1], ax.getData()[1], 1.0E-10);
  }

  @Test
  /**
   * Compare results with Common decomposition
   */
  public void compareCommon() {
    final CholeskyDecompositionResult resultOG = CDOG.evaluate(A3);
    final CholeskyDecompositionResult resultC = CDC.evaluate(A3);
    checkEquals(resultC.getL(), resultOG.getL());
    checkEquals(ALGEBRA.getTranspose(resultC.getL()), resultOG.getLT());
    assertEquals("Determinant", resultC.getDeterminant(), resultOG.getDeterminant(), 1.0E-10);
  }

  @Test(enabled = false)
  /**
   * Performance. For normal tests (enabled = false). Test the Common wrapper against the OpenGamma implementation.
   */
  public void performance() {
    long startTime, endTime;
    final int nbTest = 100000;

    CholeskyDecompositionResult resultOG3 = CDOG.evaluate(A3);
    CholeskyDecompositionResult resultC3 = CDC.evaluate(A3);
    CholeskyDecompositionResult resultOG5 = CDOG.evaluate(A5);
    CholeskyDecompositionResult resultC5 = CDC.evaluate(A5);

    // ===== 3 x 3 =====
    startTime = System.currentTimeMillis();
    for (int looptest = 0; looptest < nbTest; looptest++) {
      resultOG3 = CDOG.evaluate(A3);
    }
    endTime = System.currentTimeMillis();
    System.out.println(nbTest + " Cholesky decomposition 3x3 (OpenGamma): " + (endTime - startTime) + " ms - " + resultOG3.getL());
    // Performance note: Cholesky decomposition: 4-Nov-11: On Mac Pro 3.2 GHz Quad-Core Intel Xeon: 105 ms for 10000 decomposition 3x3.
    startTime = System.currentTimeMillis();
    for (int looptest = 0; looptest < nbTest; looptest++) {
      resultC3 = CDC.evaluate(A3);
    }
    endTime = System.currentTimeMillis();
    System.out.println(nbTest + " Cholesky decomposition 3x3 (Common wrapper): " + (endTime - startTime) + " ms - " + resultC3.getL());
    // Performance note: Cholesky decomposition: 4-Nov-11: On Mac Pro 3.2 GHz Quad-Core Intel Xeon: 205 ms for 10000 decomposition 3x3.

    // ===== 5 x 5 =====
    startTime = System.currentTimeMillis();
    for (int looptest = 0; looptest < nbTest; looptest++) {
      resultOG5 = CDOG.evaluate(A5);
    }
    endTime = System.currentTimeMillis();
    System.out.println(nbTest + " Cholesky decomposition 5x5 (OpenGamma): " + (endTime - startTime) + " ms - " + resultOG5.getL());
    // Performance note: Cholesky decomposition: 4-Nov-11: On Mac Pro 3.2 GHz Quad-Core Intel Xeon: 105 ms for 10000 decomposition 5x5.
    startTime = System.currentTimeMillis();
    for (int looptest = 0; looptest < nbTest; looptest++) {
      resultC5 = CDC.evaluate(A5);
    }
    endTime = System.currentTimeMillis();
    System.out.println(nbTest + " Cholesky decomposition 5x5 (Common wrapper): " + (endTime - startTime) + " ms - " + resultC5.getL());
    // Performance note: Cholesky decomposition: 4-Nov-11: On Mac Pro 3.2 GHz Quad-Core Intel Xeon: 205 ms for 10000 decomposition 5x5.
  }

<<<<<<< HEAD
  void checkEquals(final DoubleMatrix2D x, final DoubleMatrix2D y) {
=======
  private static void checkEquals(final DoubleMatrix2D x, final DoubleMatrix2D y) {
>>>>>>> 91dea594
    final int n = x.getNumberOfRows();
    final int m = x.getNumberOfColumns();
    assertEquals(n, y.getNumberOfRows());
    assertEquals(m, y.getNumberOfColumns());
    for (int i = 0; i < n; i++) {
      for (int j = 0; j < m; j++) {
        assertEquals(x.getEntry(i, j), y.getEntry(i, j), EPS);
      }
    }
  }

}<|MERGE_RESOLUTION|>--- conflicted
+++ resolved
@@ -128,11 +128,7 @@
     // Performance note: Cholesky decomposition: 4-Nov-11: On Mac Pro 3.2 GHz Quad-Core Intel Xeon: 205 ms for 10000 decomposition 5x5.
   }
 
-<<<<<<< HEAD
-  void checkEquals(final DoubleMatrix2D x, final DoubleMatrix2D y) {
-=======
   private static void checkEquals(final DoubleMatrix2D x, final DoubleMatrix2D y) {
->>>>>>> 91dea594
     final int n = x.getNumberOfRows();
     final int m = x.getNumberOfColumns();
     assertEquals(n, y.getNumberOfRows());
