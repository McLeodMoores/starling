--- conflicted
+++ resolved
@@ -25,9 +25,12 @@
   private static final MatrixAlgebra ALGEBRA = new OGMatrixAlgebra();
   private static final CholeskyDecompositionOpenGamma CDOG = new CholeskyDecompositionOpenGamma();
   private static final Decomposition<CholeskyDecompositionResult> CDC = new CholeskyDecompositionCommons();
-  private static final DoubleMatrix2D A3 = new DoubleMatrix2D(new double[][] {new double[] {10.0, 2.0, -1.0}, new double[] {2.0, 5.0, -2.0}, new double[] {-1.0, -2.0, 15.0}});
-  private static final DoubleMatrix2D A5 = new DoubleMatrix2D(new double[][] {new double[] {10.0, 2.0, -1.0, 1.0, 1.0}, new double[] {2.0, 5.0, -2.0, 0.5, 0.5},
-      new double[] {-1.0, -2.0, 15.0, 1.0, 0.5}, new double[] {1.0, 0.5, 1.0, 10.0, -1.0}, new double[] {1.0, 0.5, 0.5, -1.0, 25.0}});
+  private static final DoubleMatrix2D A3 = new DoubleMatrix2D(
+      new double[][] { new double[] { 10.0, 2.0, -1.0 }, new double[] { 2.0, 5.0, -2.0 }, new double[] { -1.0, -2.0, 15.0 } });
+  private static final DoubleMatrix2D A5 = new DoubleMatrix2D(
+      new double[][] { new double[] { 10.0, 2.0, -1.0, 1.0, 1.0 }, new double[] { 2.0, 5.0, -2.0, 0.5, 0.5 },
+          new double[] { -1.0, -2.0, 15.0, 1.0, 0.5 }, new double[] { 1.0, 0.5, 1.0, 10.0, -1.0 },
+          new double[] { 1.0, 0.5, 0.5, -1.0, 25.0 } });
   private static final double EPS = 1e-9;
 
   @Test(expectedExceptions = IllegalArgumentException.class)
@@ -51,7 +54,7 @@
    */
   public void solveVector() {
     final CholeskyDecompositionResult result = CDOG.evaluate(A5);
-    final double[] b = new double[] {1.0, 2.0, 3.0, 4.0, -1.0};
+    final double[] b = new double[] { 1.0, 2.0, 3.0, 4.0, -1.0 };
     final double[] x = result.solve(b);
     final DoubleMatrix1D ax = (DoubleMatrix1D) ALGEBRA.multiply(A5, new DoubleMatrix1D(x));
     ArrayAsserts.assertArrayEquals("Cholesky decomposition OpenGamma - solve", b, ax.getData(), 1.0E-10);
@@ -63,7 +66,7 @@
    */
   public void solveMatrix() {
     final CholeskyDecompositionResult result = CDOG.evaluate(A5);
-    final double[][] b = new double[][] { {1.0, 2.0}, {2.0, 3.0}, {3.0, 4.0}, {4.0, -2.0}, {-1.0, -1.0}};
+    final double[][] b = new double[][] { { 1.0, 2.0 }, { 2.0, 3.0 }, { 3.0, 4.0 }, { 4.0, -2.0 }, { -1.0, -1.0 } };
     final DoubleMatrix2D x = result.solve(new DoubleMatrix2D(b));
     final DoubleMatrix2D ax = (DoubleMatrix2D) ALGEBRA.multiply(A5, x);
     ArrayAsserts.assertArrayEquals("Cholesky decomposition OpenGamma - solve", b[0], ax.getData()[0], 1.0E-10);
@@ -128,11 +131,7 @@
     // Performance note: Cholesky decomposition: 4-Nov-11: On Mac Pro 3.2 GHz Quad-Core Intel Xeon: 205 ms for 10000 decomposition 5x5.
   }
 
-<<<<<<< HEAD
-  void checkEquals(final DoubleMatrix2D x, final DoubleMatrix2D y) {
-=======
   private static void checkEquals(final DoubleMatrix2D x, final DoubleMatrix2D y) {
->>>>>>> f01eb699
     final int n = x.getNumberOfRows();
     final int m = x.getNumberOfColumns();
     assertEquals(n, y.getNumberOfRows());
