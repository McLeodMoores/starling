/**
 * Copyright (C) 2009 - present by OpenGamma Inc. and the OpenGamma group of companies
 *
 * Please see distribution for license.
 */
package com.opengamma.analytics.financial.model.finitedifference;

import static org.testng.AssertJUnit.assertEquals;

import org.apache.commons.lang.Validate;
import org.testng.annotations.Test;

import com.opengamma.analytics.financial.model.option.pricing.analytic.formula.BlackFunctionData;
import com.opengamma.analytics.financial.model.option.pricing.analytic.formula.BlackPriceFunction;
import com.opengamma.analytics.financial.model.option.pricing.analytic.formula.EuropeanVanillaOption;
import com.opengamma.analytics.math.cube.Cube;
import com.opengamma.analytics.math.cube.FunctionalDoublesCube;
import com.opengamma.analytics.math.function.Function;
import com.opengamma.analytics.math.function.Function1D;
import com.opengamma.analytics.math.surface.FunctionalDoublesSurface;
import com.opengamma.util.test.TestGroup;

/**
 * @deprecated This class tests deprecated functionality
 */
@Deprecated
@Test(groups = TestGroup.UNIT)
public class SpreadOptionPDETestCase {

  private static BoundaryCondition2D A_LOWER;
  private static BoundaryCondition2D A_UPPER;
  private static BoundaryCondition2D B_LOWER;
  private static BoundaryCondition2D B_UPPER;

  private static final double SPOT_A = 100;
  private static final double SPOT_B = 100;

  private static final double T = 1.0;
  private static final double RATE = 0.05;
  private static final double VOL_A = 0.20;
  private static final double VOL_B = 0.30;
  private static final double RHO = -0.5;// used to be -0.5

  private static final ConvectionDiffusion2DPDEDataBundle DATA;

  private static Cube<Double, Double, Double, Double> A;
  private static Cube<Double, Double, Double, Double> B;
  private static Cube<Double, Double, Double, Double> C;
  private static Cube<Double, Double, Double, Double> D;
  private static Cube<Double, Double, Double, Double> E;
  private static Cube<Double, Double, Double, Double> F;

  static {

    final Function<Double, Double> bZeroBoundary = new Function<Double, Double>() {
      @Override
      public Double evaluate(final Double... tx) {
        Validate.isTrue(tx.length == 2);
        final double x = tx[1];
        return x;
      }
    };

    A_LOWER = new DirichletBoundaryCondition2D(0.0, 0.0);
    // A_UPPER = new DirichletBoundaryCondition2D(0.0, 5 * SPOT_A);
    // B_LOWER = new DirichletBoundaryCondition2D(0.0, 0.0);
    // B_UPPER = new DirichletBoundaryCondition2D(0.0, 5 * SPOT_B);

    A_UPPER = new SecondDerivativeBoundaryCondition2D(0.0, 5 * SPOT_A);
    // B_LOWER = new SecondDerivativeBoundaryCondition2D(0.0, 0);
    B_LOWER = new DirichletBoundaryCondition2D(FunctionalDoublesSurface.from(bZeroBoundary), 0.0);// option value = Spot_A when Spot_B = 0
    B_UPPER = new SecondDerivativeBoundaryCondition2D(0.0, 5 * SPOT_B);

    final Function<Double, Double> a = new Function<Double, Double>() {
      @Override
      public Double evaluate(final Double... txy) {
        Validate.isTrue(txy.length == 3);
        final double x = txy[1];
        return -x * x * VOL_A * VOL_A / 2;
      }
    };
    A = FunctionalDoublesCube.from(a);

    final Function<Double, Double> b = new Function<Double, Double>() {
      @Override
      public Double evaluate(final Double... txy) {
        Validate.isTrue(txy.length == 3);
        final double x = txy[1];
        return -x * RATE;
      }
    };
    B = FunctionalDoublesCube.from(b);

    final Function<Double, Double> c = new Function<Double, Double>() {
      @Override
      public Double evaluate(final Double... txy) {
        Validate.isTrue(txy.length == 3);
        return RATE;
      }
    };
    C = FunctionalDoublesCube.from(c);

    final Function<Double, Double> d = new Function<Double, Double>() {
      @Override
      public Double evaluate(final Double... txy) {
        Validate.isTrue(txy.length == 3);
        final double y = txy[2];
        return -y * y * VOL_B * VOL_B / 2;
      }
    };
    D = FunctionalDoublesCube.from(d);

    final Function<Double, Double> e = new Function<Double, Double>() {
      @Override
      public Double evaluate(final Double... txy) {
        Validate.isTrue(txy.length == 3);
        final double x = txy[1];
        final double y = txy[2];

        return -x * y * VOL_A * VOL_B * RHO;
      }
    };
    E = FunctionalDoublesCube.from(e);

    final Function<Double, Double> f = new Function<Double, Double>() {
      @Override
      public Double evaluate(final Double... txy) {
        Validate.isTrue(txy.length == 3);
        final double y = txy[2];
        return -y * RATE;
      }
    };
    F = FunctionalDoublesCube.from(f);

    final Function<Double, Double> payoff = new Function<Double, Double>() {
      @Override
      public Double evaluate(final Double... xy) {
        Validate.isTrue(xy.length == 2);
        final double x = xy[0];
        final double y = xy[1];
        return Math.max(x - y, 0);// debug
        // return Math.max(x - SPOT_A, 0);
      }
    };

    DATA = new ConvectionDiffusion2DPDEDataBundle(A, B, C, D, E, F, FunctionalDoublesSurface.from(payoff));
  }

<<<<<<< HEAD
  void testAgainstBSPrice(final ConvectionDiffusionPDESolver2D solver, final int timeSteps, final int spotASteps, final int spotBSteps) {
=======
  static void testAgaintBSPrice(final ConvectionDiffusionPDESolver2D solver, final int timeSteps, final int spotASteps, final int spotBSteps) {
>>>>>>> f01eb699

    final double[][] res = solver.solve(DATA, timeSteps, spotASteps, spotBSteps, T, A_LOWER, A_UPPER, B_LOWER, B_UPPER);

    // for (int i = 0; i <= spotASteps; i++) {
    // for (int j = 0; j <= spotBSteps; j++) {
    // System.out.print(res[i][j] + "\t");
    // }
    // System.out.print("\n");
    // }

    final double vol = Math.sqrt(VOL_A * VOL_A + VOL_B * VOL_B - 2 * RHO * VOL_A * VOL_B);
    final double forward = SPOT_A / SPOT_B;
    final double strike = 1.0;
    final BlackFunctionData data = new BlackFunctionData(forward, SPOT_B, vol);
    final EuropeanVanillaOption option = new EuropeanVanillaOption(strike, T, true);
    final BlackPriceFunction pricer = new BlackPriceFunction();
    final Function1D<BlackFunctionData, Double> func = pricer.getPriceFunction(option);
    final double price = func.evaluate(data);

    final double pdfPrice = res[(int) (SPOT_A * spotASteps / (A_UPPER.getLevel() - A_LOWER.getLevel()))][(int) (SPOT_B * spotBSteps / (B_UPPER.getLevel() - B_LOWER.getLevel()))];

    // System.out.println(price+"\t"+pdfPrice);

    assertEquals(price, pdfPrice, 1e-1);

  }

}<|MERGE_RESOLUTION|>--- conflicted
+++ resolved
@@ -52,13 +52,10 @@
 
   static {
 
-    final Function<Double, Double> bZeroBoundary = new Function<Double, Double>() {
-      @Override
-      public Double evaluate(final Double... tx) {
-        Validate.isTrue(tx.length == 2);
-        final double x = tx[1];
-        return x;
-      }
+    final Function<Double, Double> bZeroBoundary = tx -> {
+      Validate.isTrue(tx.length == 2);
+      final double x = tx[1];
+      return x;
     };
 
     A_LOWER = new DirichletBoundaryCondition2D(0.0, 0.0);
@@ -71,86 +68,62 @@
     B_LOWER = new DirichletBoundaryCondition2D(FunctionalDoublesSurface.from(bZeroBoundary), 0.0);// option value = Spot_A when Spot_B = 0
     B_UPPER = new SecondDerivativeBoundaryCondition2D(0.0, 5 * SPOT_B);
 
-    final Function<Double, Double> a = new Function<Double, Double>() {
-      @Override
-      public Double evaluate(final Double... txy) {
-        Validate.isTrue(txy.length == 3);
-        final double x = txy[1];
-        return -x * x * VOL_A * VOL_A / 2;
-      }
+    final Function<Double, Double> a = txy -> {
+      Validate.isTrue(txy.length == 3);
+      final double x = txy[1];
+      return -x * x * VOL_A * VOL_A / 2;
     };
     A = FunctionalDoublesCube.from(a);
 
-    final Function<Double, Double> b = new Function<Double, Double>() {
-      @Override
-      public Double evaluate(final Double... txy) {
-        Validate.isTrue(txy.length == 3);
-        final double x = txy[1];
-        return -x * RATE;
-      }
+    final Function<Double, Double> b = txy -> {
+      Validate.isTrue(txy.length == 3);
+      final double x = txy[1];
+      return -x * RATE;
     };
     B = FunctionalDoublesCube.from(b);
 
-    final Function<Double, Double> c = new Function<Double, Double>() {
-      @Override
-      public Double evaluate(final Double... txy) {
-        Validate.isTrue(txy.length == 3);
-        return RATE;
-      }
+    final Function<Double, Double> c = txy -> {
+      Validate.isTrue(txy.length == 3);
+      return RATE;
     };
     C = FunctionalDoublesCube.from(c);
 
-    final Function<Double, Double> d = new Function<Double, Double>() {
-      @Override
-      public Double evaluate(final Double... txy) {
-        Validate.isTrue(txy.length == 3);
-        final double y = txy[2];
-        return -y * y * VOL_B * VOL_B / 2;
-      }
+    final Function<Double, Double> d = txy -> {
+      Validate.isTrue(txy.length == 3);
+      final double y = txy[2];
+      return -y * y * VOL_B * VOL_B / 2;
     };
     D = FunctionalDoublesCube.from(d);
 
-    final Function<Double, Double> e = new Function<Double, Double>() {
-      @Override
-      public Double evaluate(final Double... txy) {
-        Validate.isTrue(txy.length == 3);
-        final double x = txy[1];
-        final double y = txy[2];
+    final Function<Double, Double> e = txy -> {
+      Validate.isTrue(txy.length == 3);
+      final double x = txy[1];
+      final double y = txy[2];
 
-        return -x * y * VOL_A * VOL_B * RHO;
-      }
+      return -x * y * VOL_A * VOL_B * RHO;
     };
     E = FunctionalDoublesCube.from(e);
 
-    final Function<Double, Double> f = new Function<Double, Double>() {
-      @Override
-      public Double evaluate(final Double... txy) {
-        Validate.isTrue(txy.length == 3);
-        final double y = txy[2];
-        return -y * RATE;
-      }
+    final Function<Double, Double> f = txy -> {
+      Validate.isTrue(txy.length == 3);
+      final double y = txy[2];
+      return -y * RATE;
     };
     F = FunctionalDoublesCube.from(f);
 
-    final Function<Double, Double> payoff = new Function<Double, Double>() {
-      @Override
-      public Double evaluate(final Double... xy) {
-        Validate.isTrue(xy.length == 2);
-        final double x = xy[0];
-        final double y = xy[1];
-        return Math.max(x - y, 0);// debug
-        // return Math.max(x - SPOT_A, 0);
-      }
+    final Function<Double, Double> payoff = xy -> {
+      Validate.isTrue(xy.length == 2);
+      final double x = xy[0];
+      final double y = xy[1];
+      return Math.max(x - y, 0);// debug
+      // return Math.max(x - SPOT_A, 0);
     };
 
     DATA = new ConvectionDiffusion2DPDEDataBundle(A, B, C, D, E, F, FunctionalDoublesSurface.from(payoff));
   }
 
-<<<<<<< HEAD
-  void testAgainstBSPrice(final ConvectionDiffusionPDESolver2D solver, final int timeSteps, final int spotASteps, final int spotBSteps) {
-=======
-  static void testAgaintBSPrice(final ConvectionDiffusionPDESolver2D solver, final int timeSteps, final int spotASteps, final int spotBSteps) {
->>>>>>> f01eb699
+  static void testAgainstBSPrice(final ConvectionDiffusionPDESolver2D solver, final int timeSteps, final int spotASteps,
+      final int spotBSteps) {
 
     final double[][] res = solver.solve(DATA, timeSteps, spotASteps, spotBSteps, T, A_LOWER, A_UPPER, B_LOWER, B_UPPER);
 
@@ -170,7 +143,8 @@
     final Function1D<BlackFunctionData, Double> func = pricer.getPriceFunction(option);
     final double price = func.evaluate(data);
 
-    final double pdfPrice = res[(int) (SPOT_A * spotASteps / (A_UPPER.getLevel() - A_LOWER.getLevel()))][(int) (SPOT_B * spotBSteps / (B_UPPER.getLevel() - B_LOWER.getLevel()))];
+    final double pdfPrice = res[(int) (SPOT_A * spotASteps / (A_UPPER.getLevel() - A_LOWER.getLevel()))][(int) (SPOT_B * spotBSteps
+        / (B_UPPER.getLevel() - B_LOWER.getLevel()))];
 
     // System.out.println(price+"\t"+pdfPrice);
 
