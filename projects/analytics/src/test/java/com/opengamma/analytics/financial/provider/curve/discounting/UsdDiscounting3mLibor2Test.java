--- conflicted
+++ resolved
@@ -136,17 +136,9 @@
       0.0400, 0.0400, 0.0400,
       0.0400 };
   /** Vanilla instrument generators for the discounting curve */
-<<<<<<< HEAD
-  private static final GeneratorInstrument[] DSC_USD_GENERATORS =
-      new GeneratorInstrument[] {GENERATOR_DEPOSIT_ON_USD, GENERATOR_OIS_USD, GENERATOR_OIS_USD, GENERATOR_OIS_USD, GENERATOR_OIS_USD,
-    GENERATOR_OIS_USD, GENERATOR_OIS_USD, GENERATOR_OIS_USD, GENERATOR_OIS_USD, GENERATOR_OIS_USD, GENERATOR_OIS_USD, GENERATOR_OIS_USD };
-=======
-  private static final GeneratorInstrument<? extends GeneratorAttribute>[] DSC_USD_GENERATORS = new GeneratorInstrument<?>[] {
-      GENERATOR_DEPOSIT_ON_USD,
-      GENERATOR_OIS_USD, GENERATOR_OIS_USD, GENERATOR_OIS_USD, GENERATOR_OIS_USD, GENERATOR_OIS_USD, GENERATOR_OIS_USD, GENERATOR_OIS_USD,
-      GENERATOR_OIS_USD,
-      GENERATOR_OIS_USD, GENERATOR_OIS_USD, GENERATOR_OIS_USD };
->>>>>>> f01eb699
+  private static final GeneratorInstrument[] DSC_USD_GENERATORS = new GeneratorInstrument[] { GENERATOR_DEPOSIT_ON_USD, GENERATOR_OIS_USD,
+      GENERATOR_OIS_USD, GENERATOR_OIS_USD, GENERATOR_OIS_USD,
+      GENERATOR_OIS_USD, GENERATOR_OIS_USD, GENERATOR_OIS_USD, GENERATOR_OIS_USD, GENERATOR_OIS_USD, GENERATOR_OIS_USD, GENERATOR_OIS_USD };
   /** Attribute generators for the discounting curve */
   private static final GeneratorAttributeIR[] DSC_USD_ATTR;
   static {
@@ -163,15 +155,9 @@
   private static final double[] FWD3_USD_MARKET_QUOTES = new double[] { 0.0420, 0.0420, 0.0420, 0.0420, 0.0430, 0.0470, 0.0540, 0.0570,
       0.0600 };
   /** Vanilla instrument generators for the 3m LIBOR curve */
-<<<<<<< HEAD
-  private static final GeneratorInstrument[] FWD3_USD_GENERATORS =
-      new GeneratorInstrument[] {GENERATOR_USDLIBOR3M, GENERATOR_FRA, GENERATOR_FRA, USD6MLIBOR3M, USD6MLIBOR3M, USD6MLIBOR3M,
-    USD6MLIBOR3M, USD6MLIBOR3M, USD6MLIBOR3M };
-=======
-  private static final GeneratorInstrument<? extends GeneratorAttribute>[] FWD3_USD_GENERATORS = new GeneratorInstrument<?>[] {
-      GENERATOR_USDLIBOR3M,
-      GENERATOR_FRA, GENERATOR_FRA, USD6MLIBOR3M, USD6MLIBOR3M, USD6MLIBOR3M, USD6MLIBOR3M, USD6MLIBOR3M, USD6MLIBOR3M };
->>>>>>> f01eb699
+  private static final GeneratorInstrument[] FWD3_USD_GENERATORS = new GeneratorInstrument[] { GENERATOR_USDLIBOR3M, GENERATOR_FRA,
+      GENERATOR_FRA, USD6MLIBOR3M, USD6MLIBOR3M, USD6MLIBOR3M,
+      USD6MLIBOR3M, USD6MLIBOR3M, USD6MLIBOR3M };
   /** Attribute generators for the 3m LIBOR curve */
   private static final GeneratorAttributeIR[] FWD3_USD_ATTR;
   static {
@@ -185,45 +171,31 @@
   }
   /** Builder that constructs single discounting curve */
   private static final DiscountingMethodCurveSetUp DISCOUNTING_ONLY_BUILDER = DiscountingMethodCurveBuilder.setUp()
-<<<<<<< HEAD
-        .building(CURVE_NAME_DSC_USD)
-        .using(CURVE_NAME_DSC_USD).forDiscounting(Currency.USD).forIndex(USD_OVERNIGHT_INDEX.toOvernightIndex()).withInterpolator(INTERPOLATOR);
+      .building(CURVE_NAME_DSC_USD)
+      .using(CURVE_NAME_DSC_USD).forDiscounting(Currency.USD).forIndex(USD_OVERNIGHT_INDEX.toOvernightIndex())
+      .withInterpolator(INTERPOLATOR);
   /** Builder that constructs the discounting curve, then the LIBOR curve */
   private static final DiscountingMethodCurveSetUp DISCOUNTING_THEN_LIBOR_BUILDER = DiscountingMethodCurveBuilder.setUp()
       .buildingFirst(CURVE_NAME_DSC_USD)
-      .using(CURVE_NAME_DSC_USD).forDiscounting(Currency.USD).forIndex(USD_OVERNIGHT_INDEX.toOvernightIndex()).withInterpolator(INTERPOLATOR)
+      .using(CURVE_NAME_DSC_USD).forDiscounting(Currency.USD).forIndex(USD_OVERNIGHT_INDEX.toOvernightIndex())
+      .withInterpolator(INTERPOLATOR)
       .thenBuilding(CURVE_NAME_FWD3_USD)
       .using(CURVE_NAME_FWD3_USD).forIndex(USD_3M_LIBOR_INDEX.toIborTypeIndex()).withInterpolator(INTERPOLATOR);
   /** Builder that the constructs the discounting and LIBOR curve simultaneously */
   private static final DiscountingMethodCurveSetUp DISCOUNTING_AND_LIBOR_BUILDER = DiscountingMethodCurveBuilder.setUp()
       .building(CURVE_NAME_DSC_USD, CURVE_NAME_FWD3_USD)
-      .using(CURVE_NAME_DSC_USD).forDiscounting(Currency.USD).forIndex(USD_OVERNIGHT_INDEX.toOvernightIndex()).withInterpolator(INTERPOLATOR)
+      .using(CURVE_NAME_DSC_USD).forDiscounting(Currency.USD).forIndex(USD_OVERNIGHT_INDEX.toOvernightIndex())
+      .withInterpolator(INTERPOLATOR)
       .using(CURVE_NAME_FWD3_USD).forIndex(USD_3M_LIBOR_INDEX.toIborTypeIndex()).withInterpolator(INTERPOLATOR);
-=======
-      .building(CURVE_NAME_DSC_USD)
-      .using(CURVE_NAME_DSC_USD).forDiscounting(Currency.USD).forOvernightIndex(USD_OVERNIGHT_INDEX.toOvernightIndex())
-      .withInterpolator(INTERPOLATOR)
-      .withKnownData(KNOWN_DATA);
-  /** Builder that constructs the discounting curve, then the LIBOR curve */
-  private static final DiscountingMethodCurveSetUp DISCOUNTING_THEN_LIBOR_BUILDER = DiscountingMethodCurveBuilder.setUp()
-      .buildingFirst(CURVE_NAME_DSC_USD)
-      .using(CURVE_NAME_DSC_USD).forDiscounting(Currency.USD).forOvernightIndex(USD_OVERNIGHT_INDEX.toOvernightIndex())
-      .withInterpolator(INTERPOLATOR)
-      .thenBuilding(CURVE_NAME_FWD3_USD).using(CURVE_NAME_FWD3_USD).forIborIndex(USD_3M_LIBOR_INDEX.toIborTypeIndex())
-      .withInterpolator(INTERPOLATOR)
-      .withKnownData(KNOWN_DATA);
-  /** Builder that the constructs the discounting and LIBOR curve simultaneously */
-  private static final DiscountingMethodCurveSetUp DISCOUNTING_AND_LIBOR_BUILDER = DiscountingMethodCurveBuilder.setUp()
-      .building(CURVE_NAME_DSC_USD, CURVE_NAME_FWD3_USD).using(CURVE_NAME_DSC_USD).forDiscounting(Currency.USD)
-      .forOvernightIndex(USD_OVERNIGHT_INDEX.toOvernightIndex()).withInterpolator(INTERPOLATOR).using(CURVE_NAME_FWD3_USD)
-      .forIborIndex(USD_3M_LIBOR_INDEX.toIborTypeIndex()).withInterpolator(INTERPOLATOR).withKnownData(KNOWN_DATA);
->>>>>>> f01eb699
   // initialize the curve builders with market data
   static {
     for (int i = 0; i < DSC_USD_MARKET_QUOTES.length; i++) {
-      DISCOUNTING_ONLY_BUILDER.addNode(CURVE_NAME_DSC_USD, DSC_USD_GENERATORS[i].generateInstrument(NOW, DSC_USD_MARKET_QUOTES[i], 1, DSC_USD_ATTR[i]));
-      DISCOUNTING_THEN_LIBOR_BUILDER.addNode(CURVE_NAME_DSC_USD, DSC_USD_GENERATORS[i].generateInstrument(NOW, DSC_USD_MARKET_QUOTES[i], 1, DSC_USD_ATTR[i]));
-      DISCOUNTING_AND_LIBOR_BUILDER.addNode(CURVE_NAME_DSC_USD, DSC_USD_GENERATORS[i].generateInstrument(NOW, DSC_USD_MARKET_QUOTES[i], 1, DSC_USD_ATTR[i]));
+      DISCOUNTING_ONLY_BUILDER.addNode(CURVE_NAME_DSC_USD,
+          DSC_USD_GENERATORS[i].generateInstrument(NOW, DSC_USD_MARKET_QUOTES[i], 1, DSC_USD_ATTR[i]));
+      DISCOUNTING_THEN_LIBOR_BUILDER.addNode(CURVE_NAME_DSC_USD,
+          DSC_USD_GENERATORS[i].generateInstrument(NOW, DSC_USD_MARKET_QUOTES[i], 1, DSC_USD_ATTR[i]));
+      DISCOUNTING_AND_LIBOR_BUILDER.addNode(CURVE_NAME_DSC_USD,
+          DSC_USD_GENERATORS[i].generateInstrument(NOW, DSC_USD_MARKET_QUOTES[i], 1, DSC_USD_ATTR[i]));
     }
     for (int i = 0; i < FWD3_USD_MARKET_QUOTES.length; i++) {
       DISCOUNTING_THEN_LIBOR_BUILDER.addNode(CURVE_NAME_FWD3_USD,
@@ -248,24 +220,12 @@
   private static final double EPS = 1.0E-9;
 
   static {
-<<<<<<< HEAD
     DSC_LIBOR_SIMULTANEOUS_BEFORE_FIXING = DISCOUNTING_AND_LIBOR_BUILDER.copy().getBuilder().buildCurves(NOW, FIXING_TS_WITHOUT_TODAY);
     DSC_LIBOR_SIMULTANEOUS_AFTER_FIXING = DISCOUNTING_AND_LIBOR_BUILDER.copy().getBuilder().buildCurves(NOW, FIXING_TS_WITH_TODAY);
     DSC_THEN_LIBOR_BEFORE_FIXING = DISCOUNTING_THEN_LIBOR_BUILDER.copy().getBuilder().buildCurves(NOW, FIXING_TS_WITHOUT_TODAY);
     DSC_THEN_LIBOR_AFTER_FIXING = DISCOUNTING_THEN_LIBOR_BUILDER.copy().getBuilder().buildCurves(NOW, FIXING_TS_WITH_TODAY);
     DSC_BEFORE_FIXING = DISCOUNTING_ONLY_BUILDER.copy().getBuilder().buildCurves(NOW, FIXING_TS_WITHOUT_TODAY);
     DSC_AFTER_FIXING = DISCOUNTING_ONLY_BUILDER.copy().getBuilder().buildCurves(NOW, FIXING_TS_WITH_TODAY);
-=======
-    DSC_LIBOR_SIMULTANEOUS_BEFORE_FIXING = DISCOUNTING_AND_LIBOR_BUILDER.copy().withFixingTs(FIXING_TS_WITHOUT_TODAY).getBuilder()
-        .buildCurves(NOW);
-    DSC_LIBOR_SIMULTANEOUS_AFTER_FIXING = DISCOUNTING_AND_LIBOR_BUILDER.copy().withFixingTs(FIXING_TS_WITH_TODAY).getBuilder()
-        .buildCurves(NOW);
-    DSC_THEN_LIBOR_BEFORE_FIXING = DISCOUNTING_THEN_LIBOR_BUILDER.copy().withFixingTs(FIXING_TS_WITHOUT_TODAY).getBuilder()
-        .buildCurves(NOW);
-    DSC_THEN_LIBOR_AFTER_FIXING = DISCOUNTING_THEN_LIBOR_BUILDER.copy().withFixingTs(FIXING_TS_WITH_TODAY).getBuilder().buildCurves(NOW);
-    DSC_BEFORE_FIXING = DISCOUNTING_ONLY_BUILDER.copy().withFixingTs(FIXING_TS_WITHOUT_TODAY).getBuilder().buildCurves(NOW);
-    DSC_AFTER_FIXING = DISCOUNTING_ONLY_BUILDER.copy().withFixingTs(FIXING_TS_WITH_TODAY).getBuilder().buildCurves(NOW);
->>>>>>> f01eb699
   }
 
   @Override
@@ -461,12 +421,7 @@
     final int nbTest = 100;
 
     startTime = System.currentTimeMillis();
-<<<<<<< HEAD
     CurveBuilder<MulticurveProviderDiscount> builder = DISCOUNTING_THEN_LIBOR_BUILDER.copy().getBuilder();
-=======
-    CurveBuilder<MulticurveProviderDiscount> builder = DISCOUNTING_THEN_LIBOR_BUILDER.copy().withFixingTs(FIXING_TS_WITHOUT_TODAY)
-        .getBuilder();
->>>>>>> f01eb699
     for (int i = 0; i < nbTest; i++) {
       builder.buildCurves(NOW, FIXING_TS_WITHOUT_TODAY);
     }
