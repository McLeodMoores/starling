--- conflicted
+++ resolved
@@ -123,18 +123,10 @@
       0.0400, 0.0400, 0.0400,
       0.0400 };
   /** Vanilla instrument generators for the discounting curve */
-<<<<<<< HEAD
-  private static final GeneratorInstrument[] DSC_USD_GENERATORS =
-      new GeneratorInstrument[] {GENERATOR_DEPOSIT_ON_USD, GENERATOR_OIS_USD, GENERATOR_OIS_USD, GENERATOR_OIS_USD,
-    GENERATOR_OIS_USD, GENERATOR_OIS_USD, GENERATOR_OIS_USD, GENERATOR_OIS_USD, GENERATOR_OIS_USD, GENERATOR_OIS_USD,
-    GENERATOR_OIS_USD, GENERATOR_OIS_USD };
-=======
-  private static final GeneratorInstrument<? extends GeneratorAttribute>[] DSC_USD_GENERATORS = new GeneratorInstrument<?>[] {
-      GENERATOR_DEPOSIT_ON_USD,
-      GENERATOR_OIS_USD, GENERATOR_OIS_USD, GENERATOR_OIS_USD, GENERATOR_OIS_USD, GENERATOR_OIS_USD, GENERATOR_OIS_USD, GENERATOR_OIS_USD,
-      GENERATOR_OIS_USD,
-      GENERATOR_OIS_USD, GENERATOR_OIS_USD, GENERATOR_OIS_USD };
->>>>>>> f01eb699
+  private static final GeneratorInstrument[] DSC_USD_GENERATORS = new GeneratorInstrument[] { GENERATOR_DEPOSIT_ON_USD, GENERATOR_OIS_USD,
+      GENERATOR_OIS_USD, GENERATOR_OIS_USD,
+      GENERATOR_OIS_USD, GENERATOR_OIS_USD, GENERATOR_OIS_USD, GENERATOR_OIS_USD, GENERATOR_OIS_USD, GENERATOR_OIS_USD,
+      GENERATOR_OIS_USD, GENERATOR_OIS_USD };
   /** Attribute generators for the discounting curve */
   private static final GeneratorAttributeIR[] DSC_USD_ATTR;
   static {
@@ -150,15 +142,9 @@
   /** Market values for the 3m LIBOR curve */
   private static final double[] FWD3_USD_MARKET_QUOTES = new double[] { 0.0420, 0.0420, 0.0420, 0.0430, 0.0470, 0.0540, 0.0570, 0.0600 };
   /** Vanilla instrument generators for the 3m LIBOR curve */
-<<<<<<< HEAD
-  private static final GeneratorInstrument[] FWD3_USD_GENERATORS =
-      new GeneratorInstrument[] {GENERATOR_USDLIBOR3M, USD6MLIBOR3M, USD6MLIBOR3M, USD6MLIBOR3M, USD6MLIBOR3M, USD6MLIBOR3M,
-    USD6MLIBOR3M, USD6MLIBOR3M };
-=======
-  private static final GeneratorInstrument<? extends GeneratorAttribute>[] FWD3_USD_GENERATORS = new GeneratorInstrument<?>[] {
-      GENERATOR_USDLIBOR3M,
-      USD6MLIBOR3M, USD6MLIBOR3M, USD6MLIBOR3M, USD6MLIBOR3M, USD6MLIBOR3M, USD6MLIBOR3M, USD6MLIBOR3M };
->>>>>>> f01eb699
+  private static final GeneratorInstrument[] FWD3_USD_GENERATORS = new GeneratorInstrument[] { GENERATOR_USDLIBOR3M, USD6MLIBOR3M,
+      USD6MLIBOR3M, USD6MLIBOR3M, USD6MLIBOR3M, USD6MLIBOR3M,
+      USD6MLIBOR3M, USD6MLIBOR3M };
   /** Attribute generators for the 3m LIBOR curve */
   private static final GeneratorAttributeIR[] FWD3_USD_ATTR;
   static {
@@ -171,17 +157,10 @@
     }
   }
   /** Builds the discounting curve */
-<<<<<<< HEAD
   private static final DiscountingMethodCurveSetUp DSC_BUILDER = DiscountingMethodCurveBuilder.setUp()
       .building(CURVE_NAME_DSC_USD)
       .using(CURVE_NAME_DSC_USD).forDiscounting(Currency.USD).forIndex(FED_FUNDS_INDEX.toOvernightIndex()).withInterpolator(INTERPOLATOR)
       .addFxMatrix(FX_MATRIX);
-=======
-  private static final DiscountingMethodCurveSetUp DSC_BUILDER = DiscountingMethodCurveBuilder.setUp().building(CURVE_NAME_DSC_USD)
-      .using(CURVE_NAME_DSC_USD)
-      .forDiscounting(Currency.USD).forOvernightIndex(FED_FUNDS_INDEX.toOvernightIndex()).withInterpolator(INTERPOLATOR)
-      .withKnownData(new MulticurveProviderDiscount(FX_MATRIX));
->>>>>>> f01eb699
   static {
     for (int i = 0; i < DSC_USD_MARKET_QUOTES.length; i++) {
       DSC_BUILDER.addNode(CURVE_NAME_DSC_USD, DSC_USD_GENERATORS[i].generateInstrument(NOW, DSC_USD_MARKET_QUOTES[i], 1, DSC_USD_ATTR[i]));
@@ -200,33 +179,22 @@
     DSC_CURVE_AFTER_FIXING = DSC_AFTER_FIXING.getFirst().getCurve(Currency.USD);
   }
   /** Builds the LIBOR curve */
-<<<<<<< HEAD
   private static final DiscountingMethodCurveSetUp LIBOR_BUILDER = DiscountingMethodCurveBuilder.setUp()
       .building(CURVE_NAME_FWD3_USD)
       .using(CURVE_NAME_FWD3_USD).forIndex(USD_3M_LIBOR_INDEX.toIborTypeIndex()).withInterpolator(INTERPOLATOR);
-=======
-  private static final DiscountingMethodCurveSetUp LIBOR_BUILDER = DiscountingMethodCurveBuilder.setUp().building(CURVE_NAME_FWD3_USD)
-      .using(CURVE_NAME_FWD3_USD).forIborIndex(USD_3M_LIBOR_INDEX.toIborTypeIndex()).withInterpolator(INTERPOLATOR);
->>>>>>> f01eb699
   /** LIBOR curve before today's fixing */
   private static final Pair<MulticurveProviderDiscount, CurveBuildingBlockBundle> LIBOR_BEFORE_FIXING;
   /** LIBOR curve after today's fixing */
   private static final Pair<MulticurveProviderDiscount, CurveBuildingBlockBundle> LIBOR_AFTER_FIXING;
   static {
     for (int i = 0; i < FWD3_USD_MARKET_QUOTES.length; i++) {
-      LIBOR_BUILDER.addNode(CURVE_NAME_FWD3_USD, FWD3_USD_GENERATORS[i].generateInstrument(NOW, FWD3_USD_MARKET_QUOTES[i], 1, FWD3_USD_ATTR[i]));
-    }
-<<<<<<< HEAD
-    LIBOR_BEFORE_FIXING =
-        LIBOR_BUILDER.copy().using(DSC_CURVE_BEFORE_FIXING).forDiscounting(Currency.USD).getBuilder().buildCurves(NOW, FIXING_TS_WITHOUT_TODAY);
-    LIBOR_AFTER_FIXING =
-        LIBOR_BUILDER.copy().using(DSC_CURVE_AFTER_FIXING).forDiscounting(Currency.USD).getBuilder().buildCurves(NOW, FIXING_TS_WITH_TODAY);
-=======
-    LIBOR_BEFORE_FIXING = LIBOR_BUILDER.copy().withFixingTs(FIXING_TS_WITHOUT_TODAY).withKnownData(DSC_BEFORE_FIXING.getFirst())
-        .getBuilder().buildCurves(NOW);
-    LIBOR_AFTER_FIXING = LIBOR_BUILDER.copy().withFixingTs(FIXING_TS_WITH_TODAY).withKnownData(DSC_AFTER_FIXING.getFirst()).getBuilder()
-        .buildCurves(NOW);
->>>>>>> f01eb699
+      LIBOR_BUILDER.addNode(CURVE_NAME_FWD3_USD,
+          FWD3_USD_GENERATORS[i].generateInstrument(NOW, FWD3_USD_MARKET_QUOTES[i], 1, FWD3_USD_ATTR[i]));
+    }
+    LIBOR_BEFORE_FIXING = LIBOR_BUILDER.copy().using(DSC_CURVE_BEFORE_FIXING).forDiscounting(Currency.USD).getBuilder().buildCurves(NOW,
+        FIXING_TS_WITHOUT_TODAY);
+    LIBOR_AFTER_FIXING = LIBOR_BUILDER.copy().using(DSC_CURVE_AFTER_FIXING).forDiscounting(Currency.USD).getBuilder().buildCurves(NOW,
+        FIXING_TS_WITH_TODAY);
   }
 
   @Override
@@ -250,7 +218,6 @@
   @Override
   @Test
   public void testInstrumentsInCurvePriceToZero() {
-<<<<<<< HEAD
     Map<String, InstrumentDefinition<?>[]> definitionsForCurvesBeforeFixing = DSC_BUILDER.copy()
         .getBuilder()
         .getDefinitionsForCurves();
@@ -258,7 +225,8 @@
         .getBuilder()
         .getDefinitionsForCurves();
     curveConstructionTest(definitionsForCurvesBeforeFixing.get(CURVE_NAME_DSC_USD),
-        DSC_BEFORE_FIXING.getFirst(), PresentValueDiscountingCalculator.getInstance(), FIXING_TS_WITHOUT_TODAY, FX_MATRIX, NOW, Currency.USD);
+        DSC_BEFORE_FIXING.getFirst(), PresentValueDiscountingCalculator.getInstance(), FIXING_TS_WITHOUT_TODAY, FX_MATRIX, NOW,
+        Currency.USD);
     curveConstructionTest(definitionsForCurvesAfterFixing.get(CURVE_NAME_DSC_USD),
         DSC_AFTER_FIXING.getFirst(), PresentValueDiscountingCalculator.getInstance(), FIXING_TS_WITH_TODAY, FX_MATRIX, NOW, Currency.USD);
     definitionsForCurvesBeforeFixing = LIBOR_BUILDER.copy()
@@ -268,28 +236,10 @@
         .getBuilder()
         .getDefinitionsForCurves();
     curveConstructionTest(definitionsForCurvesBeforeFixing.get(CURVE_NAME_FWD3_USD),
-        LIBOR_BEFORE_FIXING.getFirst(), PresentValueDiscountingCalculator.getInstance(), FIXING_TS_WITHOUT_TODAY, FX_MATRIX, NOW, Currency.USD);
+        LIBOR_BEFORE_FIXING.getFirst(), PresentValueDiscountingCalculator.getInstance(), FIXING_TS_WITHOUT_TODAY, FX_MATRIX, NOW,
+        Currency.USD);
     curveConstructionTest(definitionsForCurvesAfterFixing.get(CURVE_NAME_FWD3_USD),
         LIBOR_AFTER_FIXING.getFirst(), PresentValueDiscountingCalculator.getInstance(), FIXING_TS_WITH_TODAY, FX_MATRIX, NOW, Currency.USD);
-=======
-    Map<String, InstrumentDefinition<?>[]> definitionsForCurvesBeforeFixing = DSC_BUILDER.copy().withFixingTs(FIXING_TS_WITHOUT_TODAY)
-        .getBuilder()
-        .getDefinitionsForCurves(NOW);
-    Map<String, InstrumentDefinition<?>[]> definitionsForCurvesAfterFixing = DSC_BUILDER.copy().withFixingTs(FIXING_TS_WITH_TODAY)
-        .getBuilder()
-        .getDefinitionsForCurves(NOW);
-    curveConstructionTest(definitionsForCurvesBeforeFixing.get(CURVE_NAME_DSC_USD), DSC_BEFORE_FIXING.getFirst(),
-        PresentValueDiscountingCalculator.getInstance(), FIXING_TS_WITHOUT_TODAY, FX_MATRIX, NOW, Currency.USD);
-    curveConstructionTest(definitionsForCurvesAfterFixing.get(CURVE_NAME_DSC_USD), DSC_AFTER_FIXING.getFirst(),
-        PresentValueDiscountingCalculator.getInstance(),
-        FIXING_TS_WITH_TODAY, FX_MATRIX, NOW, Currency.USD);
-    definitionsForCurvesBeforeFixing = LIBOR_BUILDER.copy().withFixingTs(FIXING_TS_WITHOUT_TODAY).getBuilder().getDefinitionsForCurves(NOW);
-    definitionsForCurvesAfterFixing = LIBOR_BUILDER.copy().withFixingTs(FIXING_TS_WITH_TODAY).getBuilder().getDefinitionsForCurves(NOW);
-    curveConstructionTest(definitionsForCurvesBeforeFixing.get(CURVE_NAME_FWD3_USD), LIBOR_BEFORE_FIXING.getFirst(),
-        PresentValueDiscountingCalculator.getInstance(), FIXING_TS_WITHOUT_TODAY, FX_MATRIX, NOW, Currency.USD);
-    curveConstructionTest(definitionsForCurvesAfterFixing.get(CURVE_NAME_FWD3_USD), LIBOR_AFTER_FIXING.getFirst(),
-        PresentValueDiscountingCalculator.getInstance(), FIXING_TS_WITH_TODAY, FX_MATRIX, NOW, Currency.USD);
->>>>>>> f01eb699
   }
 
   @Override
@@ -309,20 +259,11 @@
     assertNoSensitivities(LIBOR_AFTER_FIXING.getSecond(), CURVE_NAME_FWD3_USD, CURVE_NAME_DSC_USD);
     // LIBOR curve has sensitivities to its market data
     assertFiniteDifferenceSensitivities(LIBOR_BEFORE_FIXING.getSecond(), FIXING_TS_WITHOUT_TODAY,
-<<<<<<< HEAD
         LIBOR_BUILDER.copy().using(DSC_CURVE_BEFORE_FIXING).forDiscounting(Currency.USD), CURVE_NAME_FWD3_USD,
         CURVE_NAME_FWD3_USD, NOW, FWD3_USD_GENERATORS, FWD3_USD_ATTR, FWD3_USD_MARKET_QUOTES, false);
     assertFiniteDifferenceSensitivities(LIBOR_AFTER_FIXING.getSecond(), FIXING_TS_WITH_TODAY,
         LIBOR_BUILDER.copy().using(DSC_CURVE_AFTER_FIXING).forDiscounting(Currency.USD), CURVE_NAME_FWD3_USD,
         CURVE_NAME_FWD3_USD, NOW, FWD3_USD_GENERATORS, FWD3_USD_ATTR, FWD3_USD_MARKET_QUOTES, false);
-=======
-        LIBOR_BUILDER.copy().withKnownData(DSC_BEFORE_FIXING.getFirst()), CURVE_NAME_FWD3_USD, CURVE_NAME_FWD3_USD, NOW,
-        FWD3_USD_GENERATORS, FWD3_USD_ATTR,
-        FWD3_USD_MARKET_QUOTES, false);
-    assertFiniteDifferenceSensitivities(LIBOR_AFTER_FIXING.getSecond(), FIXING_TS_WITH_TODAY,
-        LIBOR_BUILDER.copy().withKnownData(DSC_AFTER_FIXING.getFirst()),
-        CURVE_NAME_FWD3_USD, CURVE_NAME_FWD3_USD, NOW, FWD3_USD_GENERATORS, FWD3_USD_ATTR, FWD3_USD_MARKET_QUOTES, false);
->>>>>>> f01eb699
   }
 
   /**
