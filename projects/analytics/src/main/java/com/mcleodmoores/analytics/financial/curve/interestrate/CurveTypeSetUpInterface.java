--- conflicted
+++ resolved
@@ -22,49 +22,37 @@
     NELSON_SIEGEL
   }
 
-<<<<<<< HEAD
   CurveTypeSetUpInterface forDiscounting(UniqueIdentifiable id);
 
-  //TODO versions that only take a single index
+  // TODO versions that only take a single index
   CurveTypeSetUpInterface forIndex(IborTypeIndex... indices);
 
   CurveTypeSetUpInterface forIndex(OvernightIndex... indices);
-=======
-  CurveTypeSetUpInterface forDiscounting(Currency currency);
-
-  //TODO versions that only take a single index
-  CurveTypeSetUpInterface forIborIndex(IborTypeIndex... indices);
-
-  CurveTypeSetUpInterface forOvernightIndex(OvernightIndex... indices);
->>>>>>> f01eb699
 
   CurveTypeSetUpInterface withInterpolator(Interpolator1D interpolator);
 
-  //TODO asSpread under to indicate subtraction?
+  // TODO asSpread under to indicate subtraction?
   CurveTypeSetUpInterface asSpreadOver(String baseCurveName);
 
-  //TODO curve operations setup to allow A = B + C + D logic
+  // TODO curve operations setup to allow A = B + C + D logic
   CurveTypeSetUpInterface functionalForm(CurveFunction function);
 
   CurveTypeSetUpInterface usingNodeDates(LocalDateTime... dates);
 
   CurveTypeSetUpInterface continuousInterpolationOnYield();
 
-  //TODO not sure about this - having an argument is inconsistent
+  // TODO not sure about this - having an argument is inconsistent
   CurveTypeSetUpInterface periodicInterpolationOnYield(int compoundingPeriodsPerYear);
 
   CurveTypeSetUpInterface continuousInterpolationOnDiscountFactors();
 
-  //TODO rename next 2 methods
+  // TODO rename next 2 methods
   CurveTypeSetUpInterface usingInstrumentMaturity();
 
   CurveTypeSetUpInterface usingLastFixingEndTime();
 
   GeneratorYDCurve buildCurveGenerator(ZonedDateTime valuationDate);
-<<<<<<< HEAD
 
   InstrumentDerivativeVisitor<Object, Double> getNodeTimeCalculator();
-=======
->>>>>>> f01eb699
 
 }