/**
 * Copyright (C) 2016 - present McLeod Moores Software Limited.  All rights reserved.
 */
package com.mcleodmoores.analytics.financial.curve.interestrate;

import java.util.ArrayList;
import java.util.Arrays;
import java.util.HashMap;
import java.util.LinkedHashMap;
import java.util.List;
import java.util.Map;

import com.mcleodmoores.analytics.financial.index.IborTypeIndex;
import com.mcleodmoores.analytics.financial.index.OvernightIndex;
import com.opengamma.analytics.financial.forex.method.FXMatrix;
import com.opengamma.analytics.financial.instrument.InstrumentDefinition;
import com.opengamma.analytics.financial.instrument.index.IborIndex;
import com.opengamma.analytics.financial.instrument.index.IndexConverter;
import com.opengamma.analytics.financial.instrument.index.IndexON;
import com.opengamma.analytics.financial.legalentity.LegalEntity;
import com.opengamma.analytics.financial.legalentity.LegalEntityFilter;
import com.opengamma.analytics.financial.model.interestrate.curve.YieldAndDiscountCurve;
import com.opengamma.analytics.financial.provider.curve.CurveBuildingBlockBundle;
import com.opengamma.id.UniqueIdentifiable;
import com.opengamma.util.ArgumentChecker;
import com.opengamma.util.money.Currency;
import com.opengamma.util.tuple.Pair;
import com.opengamma.util.tuple.Pairs;

/**
 *
 */
public class DiscountingMethodBondCurveSetUp implements BondCurveSetUpInterface {
  private final List<List<String>> _curveNames;
  private final Map<String, DiscountingMethodBondCurveTypeSetUp> _curveTypes;
  private final Map<DiscountingMethodPreConstructedBondCurveTypeSetUp, YieldAndDiscountCurve> _preConstructedCurves;
  private final Map<String, List<InstrumentDefinition<?>>> _nodes;
  private FXMatrix _fxMatrix;
  private CurveBuildingBlockBundle _knownBundle;
  private double _absoluteTolerance = 1e-12;
  private double _relativeTolerance = 1e-12;
  private int _maxSteps = 100;

  DiscountingMethodBondCurveSetUp() {
    _curveNames = new ArrayList<>();
    _curveTypes = new HashMap<>();
    _preConstructedCurves = new HashMap<>();
    _nodes = new LinkedHashMap<>();
    _fxMatrix = new FXMatrix();
    _knownBundle = null;
  }

  protected DiscountingMethodBondCurveSetUp(final DiscountingMethodBondCurveSetUp setup) {
    ArgumentChecker.notNull(setup, "setup");
    _curveNames = setup._curveNames;
    _curveTypes = setup._curveTypes;
    _preConstructedCurves = setup._preConstructedCurves;
    //TODO currently have to add things in the right order for each curve - need to have comparator for attribute generator tenors
    _nodes = setup._nodes;
    _fxMatrix = setup._fxMatrix;
    _knownBundle = setup._knownBundle;
    _absoluteTolerance = setup._absoluteTolerance;
    _relativeTolerance = setup._relativeTolerance;
    _maxSteps = setup._maxSteps;
  }

<<<<<<< HEAD
  protected DiscountingMethodBondCurveSetUp(final List<List<String>> curveNames,
      final Map<String, List<InstrumentDefinition<?>>> nodes,
      final Map<String, DiscountingMethodBondCurveTypeSetUp> curveTypes,
      final Map<DiscountingMethodPreConstructedBondCurveTypeSetUp, YieldAndDiscountCurve> preConstructedCurves,
      final FXMatrix fxMatrix,
      final CurveBuildingBlockBundle knownBundle,
      final double absoluteTolerance,
      final double relativeTolerance,
      final int maxSteps) {
=======
  protected DiscountingMethodBondCurveSetUp(final List<String[]> curveNames, final LinkedHashMap<String, Currency> discountingCurves,
      final LinkedHashMap<String, IborTypeIndex[]> iborCurves,
      final LinkedHashMap<String, OvernightIndex[]> overnightCurves,
      final LinkedListMultimap<String, Pair<Object, LegalEntityFilter<LegalEntity>>> issuerCurves,
      final Map<String, Map<Pair<GeneratorInstrument, GeneratorAttribute>, Double>> nodes,
      final Map<String, List<InstrumentDefinition<?>>> newNodes,
      final Map<Index, ZonedDateTimeDoubleTimeSeries> fixingTs,
      final Map<String, DiscountingMethodBondCurveTypeSetUp> curveTypes,  final IssuerProviderDiscount knownData,
      final CurveBuildingBlockBundle knownBundle) {
>>>>>>> f01eb699
    _curveNames = new ArrayList<>(curveNames);
    _nodes = new HashMap<>(nodes);
    _curveTypes = new HashMap<>(curveTypes);
    _preConstructedCurves = new HashMap<>(preConstructedCurves);
    _fxMatrix = fxMatrix;
    _knownBundle = knownBundle == null ? null : knownBundle; //TODO no copy
    _absoluteTolerance = absoluteTolerance;
    _relativeTolerance = relativeTolerance;
    _maxSteps = maxSteps;

  }

  @Override
  public DiscountingMethodBondCurveBuilder getBuilder() {
    final List<Pair<String, UniqueIdentifiable>> discountingCurves = new ArrayList<>();
    final List<Pair<String, List<IborTypeIndex>>> iborCurves = new ArrayList<>();
    final List<Pair<String, List<OvernightIndex>>> overnightCurves = new ArrayList<>();
    final List<Pair<String, List<Pair<Object, LegalEntityFilter<LegalEntity>>>>> issuerCurves = new ArrayList<>();
    for (final Map.Entry<String, DiscountingMethodBondCurveTypeSetUp> entry : _curveTypes.entrySet()) {
      final String curveName = entry.getKey();
      final DiscountingMethodBondCurveTypeSetUp setUp = entry.getValue();
      final UniqueIdentifiable discountingCurveId = setUp.getDiscountingCurveId();
      if (discountingCurveId != null) {
        discountingCurves.add(Pairs.of(curveName, discountingCurveId));
      }
      final List<IborTypeIndex> iborCurveIndices = setUp.getIborCurveIndices();
      if (iborCurveIndices != null) {
        iborCurves.add(Pairs.of(curveName, iborCurveIndices));
      }
      final List<OvernightIndex> overnightCurveIndices = setUp.getOvernightCurveIndices();
      if (overnightCurveIndices != null) {
        overnightCurves.add(Pairs.of(curveName, overnightCurveIndices));
      }
      final List<Pair<Object, LegalEntityFilter<LegalEntity>>> issuers = setUp.getIssuers();
      if (issuers != null) {
        issuerCurves.add(Pairs.of(curveName, issuers));
      }
    }
    final Map<Currency, YieldAndDiscountCurve> knownDiscountingCurves = new HashMap<>();
    final Map<IborIndex, YieldAndDiscountCurve> knownIborCurves = new HashMap<>();
    final Map<IndexON, YieldAndDiscountCurve> knownOvernightCurves = new HashMap<>();
    final Map<Pair<Object, LegalEntityFilter<LegalEntity>>, YieldAndDiscountCurve> knownIssuerCurves = new HashMap<>();
    for (final Map.Entry<DiscountingMethodPreConstructedBondCurveTypeSetUp, YieldAndDiscountCurve> entry : _preConstructedCurves.entrySet()) {
      final DiscountingMethodPreConstructedBondCurveTypeSetUp setUp = entry.getKey();
      final YieldAndDiscountCurve curve = entry.getValue();
      final UniqueIdentifiable discountingCurveId = setUp.getDiscountingCurveId();
      if (discountingCurveId != null) {
        knownDiscountingCurves.put((Currency) discountingCurveId, curve);
      }
      final List<IborTypeIndex> iborCurveIndices = setUp.getIborCurveIndices();
      if (iborCurveIndices != null) {
        for (final IborTypeIndex index : iborCurveIndices) {
          knownIborCurves.put(IndexConverter.toIborIndex(index), curve);
        }
      }
      final List<OvernightIndex> overnightCurveIndices = setUp.getOvernightCurveIndices();
      if (overnightCurveIndices != null) {
        for (final OvernightIndex index : overnightCurveIndices) {
          knownOvernightCurves.put(IndexConverter.toIndexOn(index), curve);
        }
      }
      final List<Pair<Object, LegalEntityFilter<LegalEntity>>> issuers = setUp.getIssuers();
      if (issuers != null) {
        for (final Pair<Object, LegalEntityFilter<LegalEntity>> issuer : issuers) {
          knownIssuerCurves.put(issuer, curve);
        }
      }
    }
    return new DiscountingMethodBondCurveBuilder(_curveNames, discountingCurves, iborCurves, overnightCurves, issuerCurves, _nodes, _curveTypes,
        _fxMatrix, _preConstructedCurves, _knownBundle, _absoluteTolerance, _relativeTolerance, _maxSteps);
  }

  @Override
  public DiscountingMethodBondCurveSetUp copy() {
<<<<<<< HEAD
    return new DiscountingMethodBondCurveSetUp(_curveNames, _nodes, _curveTypes, _preConstructedCurves, _fxMatrix, _knownBundle,
        _absoluteTolerance, _relativeTolerance, _maxSteps);
=======
    return new DiscountingMethodBondCurveSetUp(_curveNames, _discountingCurves, _iborCurves, _overnightCurves, _issuerCurves, _nodes,
        _newNodes, _fixingTs, _curveTypes, _knownData, _knownBundle);
>>>>>>> f01eb699
  }

  @Override
  public DiscountingMethodBondCurveSetUp building(final String... curveNames) {
    if (_curveNames.isEmpty()) {
      _curveNames.add(Arrays.asList(curveNames));
      return this;
    }
    throw new IllegalStateException();
  }

  @Override
  public DiscountingMethodBondCurveSetUp buildingFirst(final String... curveNames) {
    if (_curveNames.isEmpty()) {
      _curveNames.add(Arrays.asList(curveNames));
      return this;
    }
    throw new IllegalStateException();
  }

  @Override
  public DiscountingMethodBondCurveSetUp thenBuilding(final String... curveNames) {
    if (_curveNames.isEmpty()) {
      throw new IllegalStateException();
    }
    _curveNames.add(Arrays.asList(curveNames));
    return this;
  }

  @Override
  public DiscountingMethodBondCurveTypeSetUp using(final String curveName) {
    final DiscountingMethodBondCurveTypeSetUp type = new DiscountingMethodBondCurveTypeSetUp(this);
    final Object replaced = _curveTypes.put(curveName, type);
    if (replaced != null) {
      throw new IllegalStateException();
    }
    return type;
  }

  @Override
<<<<<<< HEAD
  public DiscountingMethodBondCurveSetUp addNode(final String curveName, final InstrumentDefinition<?> definition) {
    List<InstrumentDefinition<?>> nodesForCurve = _nodes.get(curveName);
=======
  public DiscountingMethodBondCurveSetUp withNode(final String curveName, final GeneratorInstrument instrumentGenerator,
      final GeneratorAttribute attributeGenerator, final double marketData) {
    Map<Pair<GeneratorInstrument, GeneratorAttribute>, Double> nodesForCurve = _nodes.get(curveName);
>>>>>>> f01eb699
    if (nodesForCurve == null) {
      nodesForCurve = new ArrayList<>();
      _nodes.put(curveName, nodesForCurve);
    }
    nodesForCurve.add(definition);
    //TODO if market data is already present, log then overwrite
    return this;
  }

  @Override
  public DiscountingMethodBondCurveSetUp addFxMatrix(final FXMatrix fxMatrix) {
    _fxMatrix = fxMatrix;
    return this;
  }

  @Override
  public DiscountingMethodBondCurveSetUp removeNodes(final String curveName) {
    _nodes.put(curveName, null);
    return this;
  }

  @Override
  public DiscountingMethodBondCurveSetUp withKnownBundle(final CurveBuildingBlockBundle knownBundle) {
    _knownBundle = knownBundle;
    return this;
  }

  List<List<String>> getCurveNames() {
    return _curveNames;
  }

  Map<String, DiscountingMethodBondCurveTypeSetUp> getCurveTypes() {
    return _curveTypes;
  }

  Map<String, List<InstrumentDefinition<?>>> getNodes() {
    return _nodes;
  }

  CurveBuildingBlockBundle getKnownBundle() {
    return _knownBundle;
  }

  @Override
  public DiscountingMethodPreConstructedBondCurveTypeSetUp using(final YieldAndDiscountCurve curve) {
    final DiscountingMethodPreConstructedBondCurveTypeSetUp type = new DiscountingMethodPreConstructedBondCurveTypeSetUp(this);
    final Object replaced = _preConstructedCurves.put(type, curve);
    if (replaced != null) {
      throw new IllegalStateException();
    }
    return type;
  }

  @Override
  public DiscountingMethodBondCurveSetUp rootFindingAbsoluteTolerance(final double tolerance) {
    _absoluteTolerance = tolerance;
    return this;
  }

  @Override
  public DiscountingMethodBondCurveSetUp rootFindingRelativeTolerance(final double tolerance) {
    _relativeTolerance = tolerance;
    return this;
  }

  @Override
  public DiscountingMethodBondCurveSetUp rootFindingMaximumSteps(final int maxSteps) {
    _maxSteps = maxSteps;
    return this;
  }

}<|MERGE_RESOLUTION|>--- conflicted
+++ resolved
@@ -55,7 +55,7 @@
     _curveNames = setup._curveNames;
     _curveTypes = setup._curveTypes;
     _preConstructedCurves = setup._preConstructedCurves;
-    //TODO currently have to add things in the right order for each curve - need to have comparator for attribute generator tenors
+    // TODO currently have to add things in the right order for each curve - need to have comparator for attribute generator tenors
     _nodes = setup._nodes;
     _fxMatrix = setup._fxMatrix;
     _knownBundle = setup._knownBundle;
@@ -64,7 +64,6 @@
     _maxSteps = setup._maxSteps;
   }
 
-<<<<<<< HEAD
   protected DiscountingMethodBondCurveSetUp(final List<List<String>> curveNames,
       final Map<String, List<InstrumentDefinition<?>>> nodes,
       final Map<String, DiscountingMethodBondCurveTypeSetUp> curveTypes,
@@ -74,23 +73,12 @@
       final double absoluteTolerance,
       final double relativeTolerance,
       final int maxSteps) {
-=======
-  protected DiscountingMethodBondCurveSetUp(final List<String[]> curveNames, final LinkedHashMap<String, Currency> discountingCurves,
-      final LinkedHashMap<String, IborTypeIndex[]> iborCurves,
-      final LinkedHashMap<String, OvernightIndex[]> overnightCurves,
-      final LinkedListMultimap<String, Pair<Object, LegalEntityFilter<LegalEntity>>> issuerCurves,
-      final Map<String, Map<Pair<GeneratorInstrument, GeneratorAttribute>, Double>> nodes,
-      final Map<String, List<InstrumentDefinition<?>>> newNodes,
-      final Map<Index, ZonedDateTimeDoubleTimeSeries> fixingTs,
-      final Map<String, DiscountingMethodBondCurveTypeSetUp> curveTypes,  final IssuerProviderDiscount knownData,
-      final CurveBuildingBlockBundle knownBundle) {
->>>>>>> f01eb699
     _curveNames = new ArrayList<>(curveNames);
     _nodes = new HashMap<>(nodes);
     _curveTypes = new HashMap<>(curveTypes);
     _preConstructedCurves = new HashMap<>(preConstructedCurves);
     _fxMatrix = fxMatrix;
-    _knownBundle = knownBundle == null ? null : knownBundle; //TODO no copy
+    _knownBundle = knownBundle == null ? null : knownBundle; // TODO no copy
     _absoluteTolerance = absoluteTolerance;
     _relativeTolerance = relativeTolerance;
     _maxSteps = maxSteps;
@@ -127,7 +115,8 @@
     final Map<IborIndex, YieldAndDiscountCurve> knownIborCurves = new HashMap<>();
     final Map<IndexON, YieldAndDiscountCurve> knownOvernightCurves = new HashMap<>();
     final Map<Pair<Object, LegalEntityFilter<LegalEntity>>, YieldAndDiscountCurve> knownIssuerCurves = new HashMap<>();
-    for (final Map.Entry<DiscountingMethodPreConstructedBondCurveTypeSetUp, YieldAndDiscountCurve> entry : _preConstructedCurves.entrySet()) {
+    for (final Map.Entry<DiscountingMethodPreConstructedBondCurveTypeSetUp, YieldAndDiscountCurve> entry : _preConstructedCurves
+        .entrySet()) {
       final DiscountingMethodPreConstructedBondCurveTypeSetUp setUp = entry.getKey();
       final YieldAndDiscountCurve curve = entry.getValue();
       final UniqueIdentifiable discountingCurveId = setUp.getDiscountingCurveId();
@@ -153,19 +142,15 @@
         }
       }
     }
-    return new DiscountingMethodBondCurveBuilder(_curveNames, discountingCurves, iborCurves, overnightCurves, issuerCurves, _nodes, _curveTypes,
+    return new DiscountingMethodBondCurveBuilder(_curveNames, discountingCurves, iborCurves, overnightCurves, issuerCurves, _nodes,
+        _curveTypes,
         _fxMatrix, _preConstructedCurves, _knownBundle, _absoluteTolerance, _relativeTolerance, _maxSteps);
   }
 
   @Override
   public DiscountingMethodBondCurveSetUp copy() {
-<<<<<<< HEAD
     return new DiscountingMethodBondCurveSetUp(_curveNames, _nodes, _curveTypes, _preConstructedCurves, _fxMatrix, _knownBundle,
         _absoluteTolerance, _relativeTolerance, _maxSteps);
-=======
-    return new DiscountingMethodBondCurveSetUp(_curveNames, _discountingCurves, _iborCurves, _overnightCurves, _issuerCurves, _nodes,
-        _newNodes, _fixingTs, _curveTypes, _knownData, _knownBundle);
->>>>>>> f01eb699
   }
 
   @Override
@@ -206,20 +191,14 @@
   }
 
   @Override
-<<<<<<< HEAD
   public DiscountingMethodBondCurveSetUp addNode(final String curveName, final InstrumentDefinition<?> definition) {
     List<InstrumentDefinition<?>> nodesForCurve = _nodes.get(curveName);
-=======
-  public DiscountingMethodBondCurveSetUp withNode(final String curveName, final GeneratorInstrument instrumentGenerator,
-      final GeneratorAttribute attributeGenerator, final double marketData) {
-    Map<Pair<GeneratorInstrument, GeneratorAttribute>, Double> nodesForCurve = _nodes.get(curveName);
->>>>>>> f01eb699
     if (nodesForCurve == null) {
       nodesForCurve = new ArrayList<>();
       _nodes.put(curveName, nodesForCurve);
     }
     nodesForCurve.add(definition);
-    //TODO if market data is already present, log then overwrite
+    // TODO if market data is already present, log then overwrite
     return this;
   }
 
