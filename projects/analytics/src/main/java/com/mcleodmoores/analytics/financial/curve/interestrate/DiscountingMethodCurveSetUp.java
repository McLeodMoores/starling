--- conflicted
+++ resolved
@@ -23,7 +23,7 @@
 /**
  *
  */
-//PerCurveSetUp?
+// PerCurveSetUp?
 public class DiscountingMethodCurveSetUp implements CurveSetUpInterface {
   private final List<List<String>> _curveNames;
   private final Map<String, DiscountingMethodCurveTypeSetUp> _curveTypes;
@@ -47,11 +47,11 @@
     _knownBundle = null;
   }
 
-<<<<<<< HEAD
   /**
-   * Constructor that takes an existing builder. Note that this is not a copy constructor,
-   * i.e. any object references are shared.
-   * @param builder  the builder, not null
+   * Constructor that takes an existing builder. Note that this is not a copy constructor, i.e. any object references are shared.
+   *
+   * @param builder
+   *          the builder, not null
    */
   DiscountingMethodCurveSetUp(final DiscountingMethodCurveSetUp builder) {
     ArgumentChecker.notNull(builder, "builder");
@@ -64,52 +64,29 @@
     _absoluteTolerance = builder._absoluteTolerance;
     _relativeTolerance = builder._relativeTolerance;
     _maxSteps = builder._maxSteps;
-=======
-  protected DiscountingMethodCurveSetUp(final DiscountingMethodCurveSetUp setup) {
-    //TODO copy
-    _curveNames = setup._curveNames;
-    _discountingCurves = setup._discountingCurves;
-    _iborCurves = setup._iborCurves;
-    _overnightCurves = setup._overnightCurves;
-    _curveTypes = setup._curveTypes;
-    //TODO currently have to add things in the right order for each curve - need to have comparator for attribute generator tenors
-    _nodes = setup._nodes;
-    _newNodes = setup._newNodes;
-    _fixingTs = setup._fixingTs;
-    _knownData = setup._knownData;
-    _knownBundle = setup._knownBundle;
-  }
-
-  protected DiscountingMethodCurveSetUp(final List<String[]> curveNames, final LinkedHashMap<String, Currency> discountingCurves,
-      final LinkedHashMap<String, IborTypeIndex[]> iborCurves,
-      final LinkedHashMap<String, OvernightIndex[]> overnightCurves, final Map<String, Map<Pair<GeneratorInstrument, GeneratorAttribute>, Double>> nodes,
-      final Map<String, List<InstrumentDefinition<?>>> newNodes,
-      final Map<Index, ZonedDateTimeDoubleTimeSeries> fixingTs, final Map<String, DiscountingMethodCurveTypeSetUp> curveTypes,
-      final MulticurveProviderDiscount knownData, final CurveBuildingBlockBundle knownBundle) {
-    _curveNames = new ArrayList<>(curveNames);
-    _discountingCurves = new LinkedHashMap<>(discountingCurves);
-    _iborCurves = new LinkedHashMap<>(iborCurves);
-    _overnightCurves = new LinkedHashMap<>(overnightCurves);
-    _nodes = new HashMap<>(nodes);
-    _newNodes = new HashMap<>(newNodes);
-    _curveTypes = new HashMap<>(curveTypes);
-    _fixingTs = new HashMap<>(fixingTs);
-    _knownData = knownData == null ? null : knownData.copy();
-    _knownBundle = knownBundle == null ? null : knownBundle; //TODO no copy
->>>>>>> f01eb699
   }
 
   /**
    * Constructor that copies the supplied data into new objects.
-   * @param curveNames  the curve names, can be null
-   * @param nodes  the nodes for each curve, can be null
-   * @param curveTypes  the types for each curve, can be null
-   * @param preConstructedCurves  any pre-constructed curves, can be null
-   * @param fxMatrix  the FX rates, can be null
-   * @param knownBundle  any known sensitivities, can be null
-   * @param absoluteTolerance  the absolute tolerance used in root-finding
-   * @param relativeTolerance  the relative tolerance used in root-finding
-   * @param maxSteps  the maximum number of steps used in root-finding
+   *
+   * @param curveNames
+   *          the curve names, can be null
+   * @param nodes
+   *          the nodes for each curve, can be null
+   * @param curveTypes
+   *          the types for each curve, can be null
+   * @param preConstructedCurves
+   *          any pre-constructed curves, can be null
+   * @param fxMatrix
+   *          the FX rates, can be null
+   * @param knownBundle
+   *          any known sensitivities, can be null
+   * @param absoluteTolerance
+   *          the absolute tolerance used in root-finding
+   * @param relativeTolerance
+   *          the relative tolerance used in root-finding
+   * @param maxSteps
+   *          the maximum number of steps used in root-finding
    */
   private DiscountingMethodCurveSetUp(
       final List<List<String>> curveNames,
@@ -121,11 +98,12 @@
       final double absoluteTolerance,
       final double relativeTolerance,
       final int maxSteps) {
-    _curveNames = curveNames == null ? new ArrayList<List<String>>() : new ArrayList<>(curveNames);
-    _nodes = nodes == null ? new HashMap<String, List<InstrumentDefinition<?>>>() : new HashMap<>(nodes);
-    _curveTypes = curveTypes == null ? new HashMap<String, DiscountingMethodCurveTypeSetUp>() : new HashMap<>(curveTypes);
+    _curveNames = curveNames == null ? new ArrayList<>() : new ArrayList<>(curveNames);
+    _nodes = nodes == null ? new HashMap<>() : new HashMap<>(nodes);
+    _curveTypes = curveTypes == null ? new HashMap<>() : new HashMap<>(curveTypes);
     _preConstructedCurves = preConstructedCurves == null
-        ? new HashMap<DiscountingMethodPreConstructedCurveTypeSetUp, YieldAndDiscountCurve>() : new HashMap<>(preConstructedCurves);
+        ? new HashMap<>()
+        : new HashMap<>(preConstructedCurves);
     _fxMatrix = fxMatrix == null ? new FXMatrix() : new FXMatrix(fxMatrix);
     if (knownBundle == null) {
       _knownBundle = null;
@@ -198,7 +176,7 @@
         _knownBundle, _absoluteTolerance, _relativeTolerance, _maxSteps);
   }
 
-  //TODO test that curve names don't already exist
+  // TODO test that curve names don't already exist
   @Override
   public DiscountingMethodCurveSetUp building(final String... curveNames) {
     ArgumentChecker.notEmpty(curveNames, "curveNames");
@@ -209,7 +187,7 @@
     throw new IllegalStateException("Have already set curves to construct");
   }
 
-  //TODO next two methods should be step builders and thenBuilding()
+  // TODO next two methods should be step builders and thenBuilding()
   @Override
   public DiscountingMethodCurveSetUp buildingFirst(final String... curveNames) {
     ArgumentChecker.notEmpty(curveNames, "curveNames");
@@ -250,16 +228,10 @@
   }
 
   @Override
-<<<<<<< HEAD
   public DiscountingMethodCurveSetUp addNode(final String curveName, final InstrumentDefinition<?> definition) {
     ArgumentChecker.notNull(curveName, "curveName");
     ArgumentChecker.notNull(definition, "definition");
     List<InstrumentDefinition<?>> nodesForCurve = _nodes.get(curveName);
-=======
-  public DiscountingMethodCurveSetUp withNode(final String curveName, final GeneratorInstrument instrumentGenerator,
-      final GeneratorAttribute attributeGenerator, final double marketData) {
-    Map<Pair<GeneratorInstrument, GeneratorAttribute>, Double> nodesForCurve = _nodes.get(curveName);
->>>>>>> f01eb699
     if (nodesForCurve == null) {
       nodesForCurve = new ArrayList<>();
       _nodes.put(curveName, nodesForCurve);
