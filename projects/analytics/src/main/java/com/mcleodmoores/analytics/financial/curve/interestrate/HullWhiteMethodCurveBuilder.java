--- conflicted
+++ resolved
@@ -45,10 +45,9 @@
  *
  */
 public class HullWhiteMethodCurveBuilder extends CurveBuilder<HullWhiteOneFactorProviderDiscount> {
-  private static final ParSpreadMarketQuoteHullWhiteCalculator CALCULATOR =
-      ParSpreadMarketQuoteHullWhiteCalculator.getInstance();
-  private static final ParSpreadMarketQuoteCurveSensitivityHullWhiteCalculator SENSITIVITY_CALCULATOR =
-      ParSpreadMarketQuoteCurveSensitivityHullWhiteCalculator.getInstance();
+  private static final ParSpreadMarketQuoteHullWhiteCalculator CALCULATOR = ParSpreadMarketQuoteHullWhiteCalculator.getInstance();
+  private static final ParSpreadMarketQuoteCurveSensitivityHullWhiteCalculator SENSITIVITY_CALCULATOR = ParSpreadMarketQuoteCurveSensitivityHullWhiteCalculator
+      .getInstance();
   private final HullWhiteProviderDiscountBuildingRepository _curveBuildingRepository;
   private final HullWhiteOneFactorPiecewiseConstantParameters _parameters;
   private final Currency _currency;
@@ -60,7 +59,6 @@
     return new HullWhiteMethodCurveSetUp();
   }
 
-<<<<<<< HEAD
   HullWhiteMethodCurveBuilder(
       final List<List<String>> curveNames,
       final List<Pair<String, UniqueIdentifiable>> discountingCurves,
@@ -84,17 +82,6 @@
     _absoluteTolerance = absoluteTolerance;
     _relativeTolerance = relativeTolerance;
     _maxSteps = maxSteps;
-=======
-  HullWhiteMethodCurveBuilder(final List<String[]> curveNames, final LinkedHashMap<String, Currency> discountingCurves,
-      final LinkedHashMap<String, IborTypeIndex[]> iborCurves, final LinkedHashMap<String, OvernightIndex[]> overnightCurves,
-      final Map<String, Map<Pair<GeneratorInstrument, GeneratorAttribute>, Double>> nodes,
-      final Map<String, List<InstrumentDefinition<?>>> newNodes,
-      final Map<String, ? extends CurveTypeSetUpInterface<HullWhiteOneFactorProviderDiscount>> curveGenerators,
-          final HullWhiteOneFactorProviderDiscount knownData, final CurveBuildingBlockBundle knownBundle,
-          final Map<Index, ZonedDateTimeDoubleTimeSeries> fixingTs) {
-    super(curveNames, discountingCurves, iborCurves, overnightCurves, nodes, newNodes, curveGenerators, knownData, knownBundle, fixingTs);
-    _curveBuildingRepository = new HullWhiteProviderDiscountBuildingRepository(_absoluteTolerance, _relativeTolerance, _maxSteps);
->>>>>>> f01eb699
   }
 
   @Override
@@ -134,11 +121,9 @@
       }
       convertedOvernightCurves.put(entry.getKey(), converted);
     }
-    final HullWhiteOneFactorProviderDiscount knownData =
-        new HullWhiteOneFactorProviderDiscount(
-            new MulticurveProviderDiscount(knownDiscountingCurves, knownIborCurves, knownOvernightCurves, fxMatrix), _parameters, _currency);
+    final HullWhiteOneFactorProviderDiscount knownData = new HullWhiteOneFactorProviderDiscount(
+        new MulticurveProviderDiscount(knownDiscountingCurves, knownIborCurves, knownOvernightCurves, fxMatrix), _parameters, _currency);
     if (knownBundle != null) {
-<<<<<<< HEAD
       return _curveBuildingRepository.makeCurvesFromDerivatives(curveBundles, knownData, knownBundle, convertedDiscountingCurves,
           convertedIborCurves, convertedOvernightCurves,
           CALCULATOR, SENSITIVITY_CALCULATOR);
@@ -148,37 +133,10 @@
         SENSITIVITY_CALCULATOR);
   }
 
-  //TODO should disappear - get correct builders etc by choosing a curve building type in buildCurves()
+  // TODO should disappear - get correct builders etc by choosing a curve building type in buildCurves()
   public Pair<MulticurveProviderDiscount, CurveBuildingBlockBundle> buildCurvesWithoutConvexityAdjustment(
       final ZonedDateTime valuationDate,
       final Map<Index, ZonedDateTimeDoubleTimeSeries> fixings) {
-=======
-      return _curveBuildingRepository.makeCurvesFromDerivatives(curveBundles, knownData, knownBundle, discountingCurves,
-          convertedIborCurves, convertedOvernightCurves, CALCULATOR, SENSITIVITY_CALCULATOR);
-    }
-    return _curveBuildingRepository.makeCurvesFromDerivatives(curveBundles, knownData, discountingCurves, convertedIborCurves,
-        convertedOvernightCurves, CALCULATOR, SENSITIVITY_CALCULATOR);
-  }
-
-  @Override
-  CurveBuilder<HullWhiteOneFactorProviderDiscount> replaceMarketQuote(
-      final List<String[]> curveNames,
-      final LinkedHashMap<String, Currency> discountingCurves,
-      final LinkedHashMap<String, IborTypeIndex[]> iborCurves,
-      final LinkedHashMap<String, OvernightIndex[]> overnightCurves,
-      final Map<String, Map<Pair<GeneratorInstrument, GeneratorAttribute>, Double>> newNodesForCurve,
-      final Map<String, ? extends CurveTypeSetUpInterface<HullWhiteOneFactorProviderDiscount>> curveGenerators,
-          final HullWhiteOneFactorProviderDiscount knownData,
-          final CurveBuildingBlockBundle knownBundle,
-          final Map<Index, ZonedDateTimeDoubleTimeSeries> fixingTs) {
-    return new HullWhiteMethodCurveBuilder(curveNames, discountingCurves, iborCurves, overnightCurves, newNodesForCurve,
-        new HashMap<String, List<InstrumentDefinition<?>>>(),
-        curveGenerators, knownData, knownBundle, fixingTs);
-  }
-
-  //TODO cache definitions on LocalDate
-  public Pair<MulticurveProviderDiscount, CurveBuildingBlockBundle> buildCurvesWithoutConvexityAdjustment(final ZonedDateTime valuationDate) {
->>>>>>> f01eb699
     final Map<String, GeneratorYDCurve> generatorForCurve = new HashMap<>();
     final int size = getCurveNames().size();
     final MultiCurveBundle[] curveBundles = new MultiCurveBundle[size];
@@ -188,7 +146,8 @@
       for (int j = 0; j < curveNamesForUnit.size(); j++) {
         final String curveName = curveNamesForUnit.get(j);
         // TODO sensible behaviour if not set
-        final NodeOrderCalculator nodeOrderCalculator = new CurveUtils.NodeOrderCalculator(getCurveTypes().get(curveName).getNodeTimeCalculator());
+        final NodeOrderCalculator nodeOrderCalculator = new CurveUtils.NodeOrderCalculator(
+            getCurveTypes().get(curveName).getNodeTimeCalculator());
         final List<InstrumentDefinition<?>> nodesForCurve = getNodes().get(curveName);
         if (nodesForCurve == null) {
           throw new IllegalStateException();
@@ -204,14 +163,16 @@
         for (int k = 0; k < nNodes; k++) {
           curveInitialGuess[k] = instruments[k].accept(CurveUtils.RATES_INITIALIZATION);
         }
-        final GeneratorYDCurve instrumentGenerator = getCurveGenerators().get(curveName).buildCurveGenerator(valuationDate).finalGenerator(instruments);
+        final GeneratorYDCurve instrumentGenerator = getCurveGenerators().get(curveName).buildCurveGenerator(valuationDate)
+            .finalGenerator(instruments);
         generatorForCurve.put(curveName, instrumentGenerator);
-        unitBundle[j] = new SingleCurveBundle<>(curveName, instruments, instrumentGenerator.initialGuess(curveInitialGuess), instrumentGenerator);
+        unitBundle[j] = new SingleCurveBundle<>(curveName, instruments, instrumentGenerator.initialGuess(curveInitialGuess),
+            instrumentGenerator);
       }
       curveBundles[i] = new MultiCurveBundle<>(unitBundle);
     }
-    final MulticurveDiscountBuildingRepository curveBuildingRepository =
-        new MulticurveDiscountBuildingRepository(_absoluteTolerance, _relativeTolerance, _maxSteps);
+    final MulticurveDiscountBuildingRepository curveBuildingRepository = new MulticurveDiscountBuildingRepository(_absoluteTolerance,
+        _relativeTolerance, _maxSteps);
     final MulticurveProviderDiscount knownData = new MulticurveProviderDiscount(getKnownDiscountingCurves(), getKnownIborCurves(),
         getKnownOvernightCurves(), getFxMatrix());
     final LinkedHashMap<String, Currency> convertedDiscountingCurves = new LinkedHashMap<>();
