--- conflicted
+++ resolved
@@ -50,7 +50,7 @@
   }
 
   protected DirectForwardMethodCurveSetUp(final DirectForwardMethodCurveSetUp setup) {
-    //TODO copy
+    // TODO copy
     _curveNames = setup._curveNames;
     _curveTypes = setup._curveTypes;
     _preConstructedCurves = setup._preConstructedCurves;
@@ -177,20 +177,14 @@
   }
 
   @Override
-<<<<<<< HEAD
   public DirectForwardMethodCurveSetUp addNode(final String curveName, final InstrumentDefinition<?> definition) {
     List<InstrumentDefinition<?>> nodesForCurve = _nodes.get(curveName);
-=======
-  public DirectForwardMethodCurveSetUp withNode(final String curveName, final GeneratorInstrument instrumentGenerator,
-      final GeneratorAttribute attributeGenerator, final double marketData) {
-    Map<Pair<GeneratorInstrument, GeneratorAttribute>, Double> nodesForCurve = _nodes.get(curveName);
->>>>>>> f01eb699
     if (nodesForCurve == null) {
       nodesForCurve = new ArrayList<>();
       _nodes.put(curveName, nodesForCurve);
     }
     nodesForCurve.add(definition);
-    //TODO if market data is already present, log then overwrite
+    // TODO if market data is already present, log then overwrite
     return this;
   }
 
@@ -222,7 +216,6 @@
     return type;
   }
 
-
   @Override
   public CurveSetUpInterface rootFindingAbsoluteTolerance(final double tolerance) {
     _absoluteTolerance = tolerance;
