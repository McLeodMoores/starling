--- conflicted
+++ resolved
@@ -52,7 +52,6 @@
   private final Map<IborIndex, YieldAndDiscountCurve> _knownIborCurves;
   private final Map<IndexON, YieldAndDiscountCurve> _knownOvernightCurves;
   private final CurveBuildingBlockBundle _knownBundle;
-<<<<<<< HEAD
   private final Map<String, List<InstrumentDefinition<?>>> _nodes;
 
   CurveBuilder(final List<List<String>> curveNames,
@@ -84,7 +83,7 @@
     _issuerCurves = LinkedListMultimap.create();
     if (issuerCurves != null) {
       for (final Pair<String, List<Pair<Object, LegalEntityFilter<LegalEntity>>>> issuerCurve : issuerCurves) {
-        _issuerCurves.put(issuerCurve.getKey(), issuerCurve.getValue().get(0)); //TODO only one handled
+        _issuerCurves.put(issuerCurve.getKey(), issuerCurve.getValue().get(0)); // TODO only one handled
       }
     }
     _nodes = new HashMap<>(ArgumentChecker.notEmpty(nodes, "nodes"));
@@ -98,72 +97,12 @@
       final YieldAndDiscountCurve curve = entry.getValue();
       final UniqueIdentifiable discountingCurveId = setUp.getDiscountingCurveId();
       if (discountingCurveId != null) {
-        _knownDiscountingCurves.put((Currency) discountingCurveId, curve); //TODO cast
+        _knownDiscountingCurves.put((Currency) discountingCurveId, curve); // TODO cast
       }
       final List<IborTypeIndex> iborCurveIndices = setUp.getIborCurveIndices();
       if (iborCurveIndices != null) {
         for (final IborTypeIndex index : iborCurveIndices) {
           _knownIborCurves.put(IndexConverter.toIborIndex(index), curve);
-=======
-  private final Map<Index, ZonedDateTimeDoubleTimeSeries> _fixingTs;
-  private final T _knownData;
-  private final Map<String, List<InstrumentDefinition<?>>> _newNodes;
-  private final Map<String, Map<Pair<GeneratorInstrument, GeneratorAttribute>, Double>> _nodes;
-  private final Map<ZonedDateTime, MultiCurveBundle[]> _cached;
-
-  CurveBuilder(final List<String[]> curveNames,
-      final LinkedHashMap<String, Currency> discountingCurves,
-      final LinkedHashMap<String, IborTypeIndex[]> iborCurves,
-      final LinkedHashMap<String, OvernightIndex[]> overnightCurves,
-      final Map<String, Map<Pair<GeneratorInstrument, GeneratorAttribute>, Double>> nodes,
-      final Map<String, List<InstrumentDefinition<?>>> newNodes,
-      final Map<String, ? extends CurveTypeSetUpInterface<T>> curveGenerators,
-          final T knownData, final CurveBuildingBlockBundle knownBundle,
-          final Map<Index, ZonedDateTimeDoubleTimeSeries> fixingTs) {
-    _curveNames = new ArrayList<>(curveNames);
-    _discountingCurves = new LinkedHashMap<>(discountingCurves);
-    _iborCurves = new LinkedHashMap<>(iborCurves);
-    _overnightCurves = new LinkedHashMap<>(overnightCurves);
-    _nodes = new HashMap<>(nodes);
-    _newNodes = new HashMap<>(newNodes);
-    _curveGenerators = new HashMap<>(curveGenerators);
-    _knownData = knownData == null ? null : (T) knownData.copy();
-    _knownBundle = knownBundle; // TODO copy this
-    _fixingTs = new HashMap<>(fixingTs);
-    _cached = new HashMap<>();
-  }
-
-  //TODO cache definitions on LocalDate
-  public Pair<T, CurveBuildingBlockBundle> buildCurves(final ZonedDateTime valuationDate) {
-    MultiCurveBundle<GeneratorYDCurve>[] curveBundles = _cached.get(valuationDate);
-    if (curveBundles == null) {
-      final Map<String, GeneratorYDCurve> generatorForCurve = new HashMap<>();
-      curveBundles = new MultiCurveBundle[_curveNames.size()];
-      for (int i = 0; i < _curveNames.size(); i++) {
-        final String[] curveNamesForUnit = _curveNames.get(i);
-        final SingleCurveBundle[] unitBundle = new SingleCurveBundle[curveNamesForUnit.length];
-        for (int j = 0; j < curveNamesForUnit.length; j++) {
-          final String curveName = curveNamesForUnit[j];
-          final Map<Pair<GeneratorInstrument, GeneratorAttribute>, Double> nodesForCurve = _nodes.get(curveName);
-          if (nodesForCurve == null) {
-            throw new IllegalStateException("No nodes found for curve called " + curveName);
-          }
-          final Iterator<Map.Entry<Pair<GeneratorInstrument, GeneratorAttribute>, Double>> nodesIterator = nodesForCurve.entrySet().iterator();
-          final int nNodes = nodesForCurve.size();
-          final InstrumentDerivative[] instruments = new InstrumentDerivative[nNodes];
-          //TODO could do sorting of derivatives here
-          final double[] curveInitialGuess = new double[nNodes];
-          for (int k = 0; k < nNodes; k++) {
-            final Map.Entry<Pair<GeneratorInstrument, GeneratorAttribute>, Double> info = nodesIterator.next();
-            final InstrumentDefinition<?> definition =
-                info.getKey().getFirst().generateInstrument(valuationDate, info.getValue(), 1, info.getKey().getSecond());
-            instruments[k] = CurveUtils.convert(definition, _fixingTs, valuationDate);
-            curveInitialGuess[k] = definition.accept(CurveUtils.RATES_INITIALIZATION);
-          }
-          final GeneratorYDCurve instrumentGenerator = _curveGenerators.get(curveName).buildCurveGenerator(valuationDate).finalGenerator(instruments);
-          generatorForCurve.put(curveName, instrumentGenerator);
-          unitBundle[j] = new SingleCurveBundle<>(curveName, instruments, instrumentGenerator.initialGuess(curveInitialGuess), instrumentGenerator);
->>>>>>> f01eb699
         }
       }
       final List<OvernightIndex> overnightCurveIndices = setUp.getOvernightCurveIndices();
@@ -181,7 +120,8 @@
     }
   }
 
-  public Pair<T, CurveBuildingBlockBundle> buildCurves(final ZonedDateTime valuationDate, final Map<Index, ZonedDateTimeDoubleTimeSeries> fixings) {
+  public Pair<T, CurveBuildingBlockBundle> buildCurves(final ZonedDateTime valuationDate,
+      final Map<Index, ZonedDateTimeDoubleTimeSeries> fixings) {
     MultiCurveBundle<GeneratorYDCurve>[] curveBundles = null;
     final Map<String, GeneratorYDCurve> generatorForCurve = new HashMap<>();
     curveBundles = new MultiCurveBundle[_curveNames.size()];
@@ -191,7 +131,8 @@
       for (int j = 0; j < curveNamesForUnit.size(); j++) {
         final String curveName = curveNamesForUnit.get(j);
         // TODO sensible behaviour if not set
-        final NodeOrderCalculator nodeOrderCalculator = new CurveUtils.NodeOrderCalculator(_curveTypes.get(curveName).getNodeTimeCalculator());
+        final NodeOrderCalculator nodeOrderCalculator = new CurveUtils.NodeOrderCalculator(
+            _curveTypes.get(curveName).getNodeTimeCalculator());
         final List<InstrumentDefinition<?>> nodesForCurve = _nodes.get(curveName);
         if (nodesForCurve == null) {
           throw new IllegalStateException("No nodes found for curve called " + curveName);
@@ -207,9 +148,11 @@
         for (int k = 0; k < nNodes; k++) {
           curveInitialGuess[k] = instruments[k].accept(CurveUtils.RATES_INITIALIZATION);
         }
-        final GeneratorYDCurve instrumentGenerator = _curveTypes.get(curveName).buildCurveGenerator(valuationDate).finalGenerator(instruments);
+        final GeneratorYDCurve instrumentGenerator = _curveTypes.get(curveName).buildCurveGenerator(valuationDate)
+            .finalGenerator(instruments);
         generatorForCurve.put(curveName, instrumentGenerator);
-        unitBundle[j] = new SingleCurveBundle<>(curveName, instruments, instrumentGenerator.initialGuess(curveInitialGuess), instrumentGenerator);
+        unitBundle[j] = new SingleCurveBundle<>(curveName, instruments, instrumentGenerator.initialGuess(curveInitialGuess),
+            instrumentGenerator);
       }
       curveBundles[i] = new MultiCurveBundle<>(unitBundle);
     }
@@ -217,7 +160,6 @@
         _knownIborCurves, _knownOvernightCurves);
   }
 
-<<<<<<< HEAD
   abstract Pair<T, CurveBuildingBlockBundle> buildCurves(
       MultiCurveBundle[] curveBundles,
       CurveBuildingBlockBundle knownBundle,
@@ -229,13 +171,6 @@
       Map<IborIndex, YieldAndDiscountCurve> knownIborCurves,
       Map<IndexON, YieldAndDiscountCurve> knownOvernightCurves);
 
-=======
-  abstract Pair<T, CurveBuildingBlockBundle> buildCurves(MultiCurveBundle[] curveBundles, T knownData, CurveBuildingBlockBundle knownBundle,
-      LinkedHashMap<String, Currency> discountingCurves,
-      LinkedHashMap<String, IborTypeIndex[]> iborCurves,
-      LinkedHashMap<String, OvernightIndex[]> overnightCurves);
->>>>>>> f01eb699
-
   public Map<String, InstrumentDefinition<?>[]> getDefinitionsForCurves() {
     final Map<String, InstrumentDefinition<?>[]> definitionsForCurves = new HashMap<>();
     for (int i = 0; i < _curveNames.size(); i++) {
@@ -253,33 +188,7 @@
     return definitionsForCurves;
   }
 
-<<<<<<< HEAD
   List<List<String>> getCurveNames() {
-=======
-  public CurveBuilder<T> replaceMarketQuote(final String curveName, final GeneratorInstrument instrumentGenerator,
-      final GeneratorAttribute attributeGenerator, final double marketQuote) {
-    final Map<Pair<GeneratorInstrument, GeneratorAttribute>, Double> nodesForCurve = _nodes.get(curveName);
-    if (nodesForCurve == null) {
-      throw new IllegalStateException();
-    }
-    final Map<Pair<GeneratorInstrument, GeneratorAttribute>, Double> nodesWithReplacedPoint = new LinkedHashMap<>(nodesForCurve);
-    final Double replacedPoint = nodesWithReplacedPoint.put(Pairs.of(instrumentGenerator, attributeGenerator), marketQuote);
-    if (replacedPoint == null) {
-      throw new IllegalStateException();
-    }
-    final Map<String, Map<Pair<GeneratorInstrument, GeneratorAttribute>, Double>> newNodesForCurve = new HashMap<>(_nodes);
-    newNodesForCurve.put(curveName, nodesWithReplacedPoint);
-    return replaceMarketQuote(_curveNames, _discountingCurves, _iborCurves, _overnightCurves, newNodesForCurve, _curveGenerators,
-        _knownData, _knownBundle, _fixingTs);
-  }
-
-  abstract CurveBuilder<T> replaceMarketQuote(List<String[]> curveNames, LinkedHashMap<String, Currency> discountingCurves,
-      LinkedHashMap<String, IborTypeIndex[]> iborCurves, LinkedHashMap<String, OvernightIndex[]> overnightCurves,
-      Map<String, Map<Pair<GeneratorInstrument, GeneratorAttribute>, Double>> nodes, Map<String, ? extends CurveTypeSetUpInterface<T>> curveGenerators,
-          T knownData, CurveBuildingBlockBundle knownBundle, Map<Index, ZonedDateTimeDoubleTimeSeries> fixingTs);
-
-  List<String[]> getCurveNames() {
->>>>>>> f01eb699
     return _curveNames;
   }
 
