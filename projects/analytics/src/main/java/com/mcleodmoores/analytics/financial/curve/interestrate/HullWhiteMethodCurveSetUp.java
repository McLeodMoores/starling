--- conflicted
+++ resolved
@@ -53,7 +53,7 @@
   }
 
   HullWhiteMethodCurveSetUp(final HullWhiteMethodCurveSetUp setup) {
-    //TODO copy
+    // TODO copy
     _curveNames = setup._curveNames;
     _curveTypes = setup._curveTypes;
     _preConstructedCurves = setup._preConstructedCurves;
@@ -67,7 +67,6 @@
     _maxSteps = setup._maxSteps;
   }
 
-<<<<<<< HEAD
   HullWhiteMethodCurveSetUp(final List<List<String>> curveNames,
       final Map<String, List<InstrumentDefinition<?>>> nodes,
       final Map<String, HullWhiteMethodCurveTypeSetUp> curveTypes,
@@ -79,17 +78,6 @@
       final double absoluteTolerance,
       final double relativeTolerance,
       final int maxSteps) {
-=======
-  protected HullWhiteMethodCurveSetUp(final List<String[]> curveNames, final LinkedHashMap<String, Currency> discountingCurves,
-      final LinkedHashMap<String, IborTypeIndex[]> iborCurves,
-      final LinkedHashMap<String, OvernightIndex[]> overnightCurves,
-      final Map<String, Map<Pair<GeneratorInstrument, GeneratorAttribute>, Double>> nodes,
-      final Map<String, List<InstrumentDefinition<?>>> newNodes,
-      final Map<Index, ZonedDateTimeDoubleTimeSeries> fixingTs,
-      final Map<String, HullWhiteMethodCurveTypeSetUp> curveTypes,
-      final HullWhiteOneFactorProviderDiscount knownData,
-      final CurveBuildingBlockBundle knownBundle) {
->>>>>>> f01eb699
     _curveNames = new ArrayList<>(curveNames);
     _nodes = new HashMap<>(nodes);
     _curveTypes = new HashMap<>(curveTypes);
@@ -148,13 +136,15 @@
       }
     }
     return new HullWhiteMethodCurveBuilder(_curveNames, discountingCurves, iborCurves, overnightCurves, _nodes, _curveTypes,
-        _fxMatrix, _preConstructedCurves, knownDiscountingCurves, knownIborCurves, knownOvernightCurves, _knownBundle, _parameters, _currency,
+        _fxMatrix, _preConstructedCurves, knownDiscountingCurves, knownIborCurves, knownOvernightCurves, _knownBundle, _parameters,
+        _currency,
         _absoluteTolerance, _relativeTolerance, _maxSteps);
   }
 
   @Override
   public HullWhiteMethodCurveSetUp copy() {
-    return new HullWhiteMethodCurveSetUp(_curveNames, _nodes, _curveTypes, _preConstructedCurves, _fxMatrix, _knownBundle, _parameters, _currency,
+    return new HullWhiteMethodCurveSetUp(_curveNames, _nodes, _curveTypes, _preConstructedCurves, _fxMatrix, _knownBundle, _parameters,
+        _currency,
         _absoluteTolerance, _relativeTolerance, _maxSteps);
   }
 
@@ -196,20 +186,11 @@
   }
 
   @Override
-<<<<<<< HEAD
   public HullWhiteMethodPreConstructedCurveTypeSetUp using(final YieldAndDiscountCurve curve) {
     final HullWhiteMethodPreConstructedCurveTypeSetUp type = new HullWhiteMethodPreConstructedCurveTypeSetUp(this);
     final Object replaced = _preConstructedCurves.put(type, curve);
     if (replaced != null) {
       throw new IllegalStateException();
-=======
-  public HullWhiteMethodCurveSetUp withNode(final String curveName, final GeneratorInstrument instrumentGenerator,
-      final GeneratorAttribute attributeGenerator, final double marketData) {
-    Map<Pair<GeneratorInstrument, GeneratorAttribute>, Double> nodesForCurve = _nodes.get(curveName);
-    if (nodesForCurve == null) {
-      nodesForCurve = new LinkedHashMap<>();
-      _nodes.put(curveName, nodesForCurve);
->>>>>>> f01eb699
     }
     return type;
   }
@@ -222,7 +203,7 @@
       _nodes.put(curveName, nodesForCurve);
     }
     nodesForCurve.add(definition);
-    //TODO if market data is already present, log then overwrite
+    // TODO if market data is already present, log then overwrite
     return this;
   }
 
@@ -249,13 +230,12 @@
     return this;
   }
 
-  //TODO rename
+  // TODO rename
   public HullWhiteMethodCurveSetUp forHullWhiteCurrency(final Currency currency) {
     _currency = currency;
     return this;
   }
 
-
   @Override
   public HullWhiteMethodCurveSetUp rootFindingAbsoluteTolerance(final double tolerance) {
     _absoluteTolerance = tolerance;
