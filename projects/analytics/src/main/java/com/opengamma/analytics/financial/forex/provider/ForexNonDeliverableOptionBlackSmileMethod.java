--- conflicted
+++ resolved
@@ -96,12 +96,8 @@
     final BlackFunctionData dataBlack = new BlackFunctionData(forward, dfDelivery, volatility);
     final EuropeanVanillaOption vanillaOption = new EuropeanVanillaOption(strike, expiryTime, !option.isCall());
     final Function1D<BlackFunctionData, Double> func = BLACK_FUNCTION.getPriceFunction(vanillaOption);
-<<<<<<< HEAD
-    final double price = func.apply(dataBlack) * Math.abs(option.getUnderlyingNDF().getNotionalCurrency1()) * (option.isLong() ? 1.0 : -1.0);
-=======
-    final double price = func.evaluate(dataBlack) * Math.abs(option.getUnderlyingNDF().getNotionalCurrency1())
+    final double price = func.apply(dataBlack) * Math.abs(option.getUnderlyingNDF().getNotionalCurrency1())
         * (option.isLong() ? 1.0 : -1.0);
->>>>>>> f01eb699
     final CurrencyAmount priceCurrency = CurrencyAmount.of(option.getCurrency2(), price);
     return MultipleCurrencyAmount.of(priceCurrency);
   }
