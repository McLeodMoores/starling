/**
 * Copyright (C) 2012 - present by OpenGamma Inc. and the OpenGamma group of companies
 *
 * Please see distribution for license.
 */
package com.opengamma.analytics.financial.provider.calculator.discounting;

import com.opengamma.analytics.financial.forex.derivative.Forex;
import com.opengamma.analytics.financial.forex.derivative.ForexSwap;
import com.opengamma.analytics.financial.forex.provider.ForexDiscountingMethod;
import com.opengamma.analytics.financial.forex.provider.ForexSwapDiscountingMethod;
import com.opengamma.analytics.financial.interestrate.InstrumentDerivativeVisitorAdapter;
import com.opengamma.analytics.financial.interestrate.cash.derivative.Cash;
import com.opengamma.analytics.financial.interestrate.cash.derivative.DepositIbor;
import com.opengamma.analytics.financial.interestrate.cash.derivative.DepositZero;
import com.opengamma.analytics.financial.interestrate.cash.provider.CashDiscountingMethod;
import com.opengamma.analytics.financial.interestrate.cash.provider.DepositIborDiscountingMethod;
import com.opengamma.analytics.financial.interestrate.cash.provider.DepositZeroDiscountingMethod;
import com.opengamma.analytics.financial.interestrate.fra.derivative.ForwardRateAgreement;
import com.opengamma.analytics.financial.interestrate.fra.provider.ForwardRateAgreementDiscountingProviderMethod;
import com.opengamma.analytics.financial.interestrate.future.derivative.FederalFundsFutureTransaction;
import com.opengamma.analytics.financial.interestrate.future.derivative.InterestRateFutureTransaction;
import com.opengamma.analytics.financial.interestrate.future.provider.FederalFundsFutureSecurityDiscountingMethod;
import com.opengamma.analytics.financial.interestrate.future.provider.InterestRateFutureSecurityDiscountingMethod;
import com.opengamma.analytics.financial.interestrate.payments.derivative.CouponFixedAccruedCompounding;
import com.opengamma.analytics.financial.interestrate.payments.derivative.CouponONCompounded;
import com.opengamma.analytics.financial.interestrate.swap.derivative.Swap;
import com.opengamma.analytics.financial.interestrate.swap.derivative.SwapFixedCoupon;
import com.opengamma.analytics.financial.interestrate.swap.derivative.SwapMultileg;
import com.opengamma.analytics.financial.provider.description.interestrate.MulticurveProviderInterface;
import com.opengamma.analytics.financial.provider.sensitivity.multicurve.MulticurveSensitivity;
import com.opengamma.analytics.financial.provider.sensitivity.multicurve.MultipleCurrencyMulticurveSensitivity;
import com.opengamma.util.ArgumentChecker;
import com.opengamma.util.money.Currency;

/**
 * Compute the sensitivity of the spread to the curve; the spread is the number to be added to the market standard quote of the instrument
 * for which the present value of the instrument is zero. The notion of "spread" will depend of each instrument.
 */
public final class ParSpreadMarketQuoteCurveSensitivityDiscountingCalculator
    extends InstrumentDerivativeVisitorAdapter<MulticurveProviderInterface, MulticurveSensitivity> {

  /**
   * The unique instance of the calculator.
   */
  private static final ParSpreadMarketQuoteCurveSensitivityDiscountingCalculator INSTANCE = new ParSpreadMarketQuoteCurveSensitivityDiscountingCalculator();

  /**
   * Gets the calculator instance.
   *
   * @return The calculator.
   */
  public static ParSpreadMarketQuoteCurveSensitivityDiscountingCalculator getInstance() {
    return INSTANCE;
  }

  /**
   * Constructor.
   */
  private ParSpreadMarketQuoteCurveSensitivityDiscountingCalculator() {
  }

  /**
   * The methods and calculators.
   */
  private static final PresentValueDiscountingCalculator PVDC = PresentValueDiscountingCalculator.getInstance();
<<<<<<< HEAD
  private static final PresentValueCurveSensitivityDiscountingCalculator PVCSDC = PresentValueCurveSensitivityDiscountingCalculator.getInstance();
  private static final PresentValueMarketQuoteSensitivityDiscountingCalculator PVMQSMC = PresentValueMarketQuoteSensitivityDiscountingCalculator.getInstance();
=======
  private static final PresentValueCurveSensitivityDiscountingCalculator PVCSDC = PresentValueCurveSensitivityDiscountingCalculator
      .getInstance();
  private static final PresentValueMarketQuoteSensitivityDiscountingCalculator PVMQSMC = PresentValueMarketQuoteSensitivityDiscountingCalculator
      .getInstance();
>>>>>>> f01eb699
  private static final PresentValueMarketQuoteSensitivityCurveSensitivityDiscountingCalculator PVMQSCSMC = PresentValueMarketQuoteSensitivityCurveSensitivityDiscountingCalculator
      .getInstance();
  private static final CashDiscountingMethod METHOD_DEPOSIT = CashDiscountingMethod.getInstance();
  private static final DepositIborDiscountingMethod METHOD_DEPOSIT_IBOR = DepositIborDiscountingMethod.getInstance();
  private static final ForwardRateAgreementDiscountingProviderMethod METHOD_FRA = ForwardRateAgreementDiscountingProviderMethod
      .getInstance();
  private static final InterestRateFutureSecurityDiscountingMethod METHOD_STIR_FUT = InterestRateFutureSecurityDiscountingMethod
      .getInstance();
  private static final ForexSwapDiscountingMethod METHOD_FOREX_SWAP = ForexSwapDiscountingMethod.getInstance();
  private static final ForexDiscountingMethod METHOD_FOREX = ForexDiscountingMethod.getInstance();
  private static final FederalFundsFutureSecurityDiscountingMethod METHOD_FED_FUNDS = FederalFundsFutureSecurityDiscountingMethod
      .getInstance();

  // ----- Deposit -----

  @Override
  public MulticurveSensitivity visitCash(final Cash deposit, final MulticurveProviderInterface multicurves) {
    return METHOD_DEPOSIT.parSpreadCurveSensitivity(deposit, multicurves);
  }

  @Override
  public MulticurveSensitivity visitDepositZero(final DepositZero deposit, final MulticurveProviderInterface curves) {
    return DepositZeroDiscountingMethod.getInstance().parSpreadCurveSensitivity(deposit, curves);
  }

  @Override
  public MulticurveSensitivity visitDepositIbor(final DepositIbor deposit, final MulticurveProviderInterface multicurves) {
    return METHOD_DEPOSIT_IBOR.parSpreadCurveSensitivity(deposit, multicurves);
  }

  // ----- Payment/Coupon ------

  @Override
  public MulticurveSensitivity visitForwardRateAgreement(final ForwardRateAgreement fra, final MulticurveProviderInterface multicurves) {
    return METHOD_FRA.parSpreadCurveSensitivity(fra, multicurves);
  }

  // ----- Swaps -----

  /**
   * For swaps, the par spread is the spread to be added to the first leg to have a present value of zero.
   *
   * @param swap
   *          The swap
   * @param multicurves
   *          The multi-curve provider
   * @return The spread.
   */
  @Override
  public MulticurveSensitivity visitSwap(final Swap<?, ?> swap, final MulticurveProviderInterface multicurves) {
    ArgumentChecker.notNull(multicurves, "multicurve");
    ArgumentChecker.notNull(swap, "Swap");
    // if the swap is an On compounded (ie Brazilian like), the parspread formula is not the same.
<<<<<<< HEAD
    if (swap.getSecondLeg().getNthPayment(0) instanceof CouponONCompounded && swap.getFirstLeg().getNthPayment(0) instanceof CouponFixedAccruedCompounding
        && swap.getFirstLeg().getNumberOfPayments() == 1) {
=======
    if (swap.getSecondLeg().getNthPayment(0) instanceof CouponONCompounded
        && swap.getFirstLeg().getNthPayment(0) instanceof CouponFixedAccruedCompounding &&
        swap.getFirstLeg().getNumberOfPayments() == 1) {
>>>>>>> f01eb699
      // Implementation note: check if the swap is a Brazilian swap.

      final MulticurveSensitivity pvcsFirstLeg = swap.getFirstLeg().accept(PVCSDC, multicurves)
          .getSensitivity(swap.getFirstLeg().getCurrency());
      final MulticurveSensitivity pvcsSecondLeg = swap.getSecondLeg().accept(PVCSDC, multicurves)
          .getSensitivity(swap.getSecondLeg().getCurrency());

      final CouponFixedAccruedCompounding cpnFixed = (CouponFixedAccruedCompounding) swap.getFirstLeg().getNthPayment(0);
      final double pvONCompoundedLeg = swap.getSecondLeg().accept(PVDC, multicurves).getAmount(swap.getSecondLeg().getCurrency());
      final double discountFactor = multicurves.getDiscountFactor(swap.getFirstLeg().getCurrency(), cpnFixed.getPaymentTime());
      final double paymentYearFraction = cpnFixed.getPaymentYearFraction();

      final double notional = ((CouponONCompounded) swap.getSecondLeg().getNthPayment(0)).getNotional();
      final double intermediateVariable = 1 / paymentYearFraction
          * Math.pow(pvONCompoundedLeg / discountFactor / notional, 1 / paymentYearFraction - 1)
          / (discountFactor * notional);
      final MulticurveSensitivity modifiedpvcsFirstLeg = pvcsFirstLeg
          .multipliedBy(pvONCompoundedLeg * intermediateVariable / discountFactor);
      final MulticurveSensitivity modifiedpvcsSecondLeg = pvcsSecondLeg.multipliedBy(-intermediateVariable);

      return modifiedpvcsFirstLeg.plus(modifiedpvcsSecondLeg);
    }
    final Currency ccy1 = swap.getFirstLeg().getCurrency();
    final MultipleCurrencyMulticurveSensitivity pvcs = swap.accept(PVCSDC, multicurves);
    final MulticurveSensitivity pvcs1 = pvcs.converted(ccy1, multicurves.getFxRates()).getSensitivity(ccy1);
    final MulticurveSensitivity pvmqscs = swap.getFirstLeg().accept(PVMQSCSMC, multicurves);
    final double pvmqs = swap.getFirstLeg().accept(PVMQSMC, multicurves);
    final double pv = multicurves.getFxRates().convert(swap.accept(PVDC, multicurves), ccy1).getAmount();
    // Implementation note: Total pv in currency 1.
    return pvcs1.multipliedBy(-1.0 / pvmqs).plus(pvmqscs.multipliedBy(pv / (pvmqs * pvmqs)));
  }

  @Override
  public MulticurveSensitivity visitFixedCouponSwap(final SwapFixedCoupon<?> swap, final MulticurveProviderInterface multicurve) {
    return visitSwap(swap, multicurve);
  }

  /**
   * For swaps, the par spread is the spread to be added to the first leg to have a present value of zero.
   *
   * @param swap
   *          The swap
   * @param multicurves
   *          The multi-curve provider
   * @return The spread.
   */
  @Override
  public MulticurveSensitivity visitSwapMultileg(final SwapMultileg swap, final MulticurveProviderInterface multicurves) {
    ArgumentChecker.notNull(multicurves, "multicurve");
    ArgumentChecker.notNull(swap, "Swap");
    final Currency ccy1 = swap.getLegs()[0].getCurrency();
    final MultipleCurrencyMulticurveSensitivity pvcs = swap.accept(PVCSDC, multicurves);
    final MulticurveSensitivity pvcs1 = pvcs.converted(ccy1, multicurves.getFxRates()).getSensitivity(ccy1);
    final MulticurveSensitivity pvmqscs = swap.getLegs()[0].accept(PVMQSCSMC, multicurves);
    final double pvmqs = swap.getLegs()[0].accept(PVMQSMC, multicurves);
    final double pv = multicurves.getFxRates().convert(swap.accept(PVDC, multicurves), ccy1).getAmount();
    // Implementation note: Total pv in currency 1.
    return pvcs1.multipliedBy(-1.0 / pvmqs).plus(pvmqscs.multipliedBy(pv / (pvmqs * pvmqs)));
  }

  // ----- Futures -----

  @Override
  public MulticurveSensitivity visitInterestRateFutureTransaction(final InterestRateFutureTransaction futures,
      final MulticurveProviderInterface multicurves) {
    return METHOD_STIR_FUT.priceCurveSensitivity(futures.getUnderlyingSecurity(), multicurves);
  }

  @Override
  public MulticurveSensitivity visitFederalFundsFutureTransaction(final FederalFundsFutureTransaction future,
      final MulticurveProviderInterface multicurves) {
    return METHOD_FED_FUNDS.priceCurveSensitivity(future.getUnderlyingSecurity(), multicurves);
  }

  // ----- Forex -----

  @Override
  public MulticurveSensitivity visitForexSwap(final ForexSwap fx, final MulticurveProviderInterface multicurves) {
    return METHOD_FOREX_SWAP.parSpreadCurveSensitivity(fx, multicurves);
  }

  @Override
  public MulticurveSensitivity visitForex(final Forex fx, final MulticurveProviderInterface multicurves) {
    return METHOD_FOREX.parSpreadCurveSensitivity(fx, multicurves);
  }

}<|MERGE_RESOLUTION|>--- conflicted
+++ resolved
@@ -64,15 +64,10 @@
    * The methods and calculators.
    */
   private static final PresentValueDiscountingCalculator PVDC = PresentValueDiscountingCalculator.getInstance();
-<<<<<<< HEAD
-  private static final PresentValueCurveSensitivityDiscountingCalculator PVCSDC = PresentValueCurveSensitivityDiscountingCalculator.getInstance();
-  private static final PresentValueMarketQuoteSensitivityDiscountingCalculator PVMQSMC = PresentValueMarketQuoteSensitivityDiscountingCalculator.getInstance();
-=======
   private static final PresentValueCurveSensitivityDiscountingCalculator PVCSDC = PresentValueCurveSensitivityDiscountingCalculator
       .getInstance();
   private static final PresentValueMarketQuoteSensitivityDiscountingCalculator PVMQSMC = PresentValueMarketQuoteSensitivityDiscountingCalculator
       .getInstance();
->>>>>>> f01eb699
   private static final PresentValueMarketQuoteSensitivityCurveSensitivityDiscountingCalculator PVMQSCSMC = PresentValueMarketQuoteSensitivityCurveSensitivityDiscountingCalculator
       .getInstance();
   private static final CashDiscountingMethod METHOD_DEPOSIT = CashDiscountingMethod.getInstance();
@@ -126,14 +121,9 @@
     ArgumentChecker.notNull(multicurves, "multicurve");
     ArgumentChecker.notNull(swap, "Swap");
     // if the swap is an On compounded (ie Brazilian like), the parspread formula is not the same.
-<<<<<<< HEAD
-    if (swap.getSecondLeg().getNthPayment(0) instanceof CouponONCompounded && swap.getFirstLeg().getNthPayment(0) instanceof CouponFixedAccruedCompounding
-        && swap.getFirstLeg().getNumberOfPayments() == 1) {
-=======
     if (swap.getSecondLeg().getNthPayment(0) instanceof CouponONCompounded
         && swap.getFirstLeg().getNthPayment(0) instanceof CouponFixedAccruedCompounding &&
         swap.getFirstLeg().getNumberOfPayments() == 1) {
->>>>>>> f01eb699
       // Implementation note: check if the swap is a Brazilian swap.
 
       final MulticurveSensitivity pvcsFirstLeg = swap.getFirstLeg().accept(PVCSDC, multicurves)
