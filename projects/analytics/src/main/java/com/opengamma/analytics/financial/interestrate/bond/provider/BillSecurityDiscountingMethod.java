/**
 * Copyright (C) 2012 - present by OpenGamma Inc. and the OpenGamma group of companies
 *
 * Please see distribution for license.
 *
 * Modified by McLeod Moores Software Limited.
 *
 * Copyright (C) 2017 - present McLeod Moores Software Limited.  All rights reserved.
 */
package com.opengamma.analytics.financial.interestrate.bond.provider;

import java.util.ArrayList;
import java.util.HashMap;
import java.util.List;
import java.util.Map;

import com.opengamma.analytics.financial.interestrate.bond.definition.BillSecurity;
import com.opengamma.analytics.financial.provider.description.interestrate.IssuerProviderInterface;
import com.opengamma.analytics.financial.provider.description.interestrate.IssuerProviderIssuerDecoratedSpread;
import com.opengamma.analytics.financial.provider.sensitivity.multicurve.MulticurveSensitivity;
import com.opengamma.analytics.financial.provider.sensitivity.multicurve.MultipleCurrencyMulticurveSensitivity;
import com.opengamma.analytics.math.function.Function1D;
import com.opengamma.analytics.math.rootfinding.BracketRoot;
import com.opengamma.analytics.math.rootfinding.BrentSingleRootFinder;
import com.opengamma.analytics.math.rootfinding.RealSingleRootFinder;
import com.opengamma.financial.convention.yield.SimpleYieldConvention;
import com.opengamma.financial.convention.yield.YieldConvention;
import com.opengamma.util.ArgumentChecker;
import com.opengamma.util.money.Currency;
import com.opengamma.util.money.MultipleCurrencyAmount;
import com.opengamma.util.tuple.DoublesPair;

/**
 * Class with methods related to bill security valued by discounting.
 * <P>
 * Reference: Bill pricing, version 1.0. OpenGamma documentation, January 2012.
 */
public final class BillSecurityDiscountingMethod {

  /**
   * The unique instance of the class.
   */
  private static final BillSecurityDiscountingMethod INSTANCE = new BillSecurityDiscountingMethod();
  /**
   * The root finder used for yield finding.
   */
  private static final RealSingleRootFinder ROOT_FINDER = new BrentSingleRootFinder();
  /**
   * Brackets a root
   */
  private static final BracketRoot ROOT_BRACKETER = new BracketRoot();

  /**
   * Return the class instance.
   *
   * @return The instance.
   */
  public static BillSecurityDiscountingMethod getInstance() {
    return INSTANCE;
  }

  /**
   * Constructor
   */
  private BillSecurityDiscountingMethod() {
  }

  /**
   * Computes the present value of the bill security by discounting.
   *
   * @param bill
   *          The bill.
   * @param issuer
   *          The issuer and multi-curves provider.
   * @return The present value.
   */
  public MultipleCurrencyAmount presentValue(final BillSecurity bill, final IssuerProviderInterface issuer) {
    ArgumentChecker.notNull(bill, "Bill");
    ArgumentChecker.notNull(issuer, "Issuer and multi-curves provider");
    final double pvBill = bill.getNotional() * issuer.getDiscountFactor(bill.getIssuerEntity(), bill.getEndTime());
    return MultipleCurrencyAmount.of(bill.getCurrency(), pvBill);
  }

  /**
   * Compute the bill price from the yield. The price is the relative price at settlement. The yield is in the bill yield convention.
   *
   * @param bill
   *          The bill.
   * @param yield
   *          The yield in the bill yield convention.
   * @return The price.
   */
  public double priceFromYield(final BillSecurity bill, final double yield) {
    return priceFromYield(bill.getYieldConvention(), yield, bill.getAccrualFactor());
  }

  /**
   * Compute the bill price from the yield. The price is the relative price at settlement.
   *
   * @param convention
   *          The yield convention.
   * @param yield
   *          The yield in the bill yield convention.
   * @param accrualFactor
   *          The accrual factor between settlement and maturity.
   * @return The price.
   */
  public double priceFromYield(final YieldConvention convention, final double yield, final double accrualFactor) {
    if (convention == SimpleYieldConvention.DISCOUNT) {
      return 1.0 - accrualFactor * yield;
    }
    if (convention == SimpleYieldConvention.INTERESTATMTY) {
      return 1.0 / (1 + accrualFactor * yield);
    }
    throw new UnsupportedOperationException("The convention " + convention.getName() + " is not supported.");
  }

  /**
   * Computes the bill yield from the price. The yield is in the bill yield convention.
   *
   * @param bill
   *          The bill.
   * @param price
   *          The price. The price is the relative price at settlement.
   * @return The yield.
   */
  public double yieldFromCleanPrice(final BillSecurity bill, final double price) {
    if (bill.getYieldConvention() == SimpleYieldConvention.DISCOUNT) {
      return (1.0 - price) / bill.getAccrualFactor();
    }
    if (bill.getYieldConvention() == SimpleYieldConvention.INTERESTATMTY) {
      return (1.0 / price - 1) / bill.getAccrualFactor();
    }
    throw new UnsupportedOperationException("The convention " + bill.getYieldConvention().getName() + " is not supported.");
  }

  /**
   * Computes the derivative of the bill yield with respect to the price. The yield is in the bill yield convention.
   *
   * @param bill
   *          The bill.
   * @param price
   *          The price. The price is the relative price at settlement.
   * @return The yield derivative.
   */
  public double yieldFromPriceDerivative(final BillSecurity bill, final double price) {
    if (bill.getYieldConvention() == SimpleYieldConvention.DISCOUNT) {
      return -1.0 / bill.getAccrualFactor();
    }
    if (bill.getYieldConvention() == SimpleYieldConvention.INTERESTATMTY) {
      return -1.0 / (price * price * bill.getAccrualFactor());
    }
    throw new UnsupportedOperationException("The convention " + bill.getYieldConvention().getName() + " is not supported.");
  }

  /**
   * Computes the present value of the bill security by discounting from its yield.
   *
   * @param bill
   *          The bill.
   * @param yield
   *          The bill yield.
   * @param issuer
   *          The issuer and multi-curves provider.
   * @return The present value.
   */
  public MultipleCurrencyAmount presentValueFromYield(final BillSecurity bill, final double yield, final IssuerProviderInterface issuer) {
    ArgumentChecker.notNull(bill, "Bill");
    ArgumentChecker.notNull(issuer, "Issuer and multi-curves provider");
    final double price = priceFromYield(bill, yield);
    return presentValueFromPrice(bill, price, issuer);
  }

  /**
   * Computes the present value of the bill security by discounting from its price.
   *
   * @param bill
   *          The bill.
   * @param price
   *          The (dirty) price at settlement.
   * @param issuer
   *          The issuer and multi-curves provider.
   * @return The present value.
   */
  public MultipleCurrencyAmount presentValueFromPrice(final BillSecurity bill, final double price, final IssuerProviderInterface issuer) {
    ArgumentChecker.notNull(bill, "Bill");
    ArgumentChecker.notNull(issuer, "Issuer and multi-curves provider");
    final double pvBill = bill.getNotional() * price
        * issuer.getMulticurveProvider().getDiscountFactor(bill.getCurrency(), bill.getSettlementTime());
    return MultipleCurrencyAmount.of(bill.getCurrency(), pvBill);
  }

  /**
   * Compute the bill price from the curves. The price is the relative price at settlement.
   *
   * @param bill
   *          The bill.
   * @param issuer
   *          The issuer and multi-curves provider.
   * @return The price.
   */
  public double priceFromCurves(final BillSecurity bill, final IssuerProviderInterface issuer) {
    ArgumentChecker.notNull(bill, "Bill");
    ArgumentChecker.notNull(issuer, "Issuer and multi-curves provider");
    final double pvBill = bill.getNotional() * issuer.getDiscountFactor(bill.getIssuerEntity(), bill.getEndTime());
    final double price = pvBill
        / (bill.getNotional() * issuer.getMulticurveProvider().getDiscountFactor(bill.getCurrency(), bill.getSettlementTime()));
    return price;
  }

  /**
   * Computes the bill yield from the curves. The yield is in the bill yield convention.
   *
   * @param bill
   *          The bill.
   * @param issuer
   *          The issuer and multi-curves provider.
   * @return The yield.
   */
  public double yieldFromCurves(final BillSecurity bill, final IssuerProviderInterface issuer) {
    ArgumentChecker.notNull(bill, "Bill");
    ArgumentChecker.notNull(issuer, "Issuer and multi-curves provider");
    final double pvBill = bill.getNotional() * issuer.getDiscountFactor(bill.getIssuerEntity(), bill.getEndTime());
    final double price = pvBill
        / (bill.getNotional() * issuer.getMulticurveProvider().getDiscountFactor(bill.getCurrency(), bill.getSettlementTime()));
    return yieldFromCleanPrice(bill, price);
  }

  /**
   * Computes the bill present value curve sensitivity.
   *
   * @param bill
   *          The bill.
   * @param issuer
   *          The issuer and multi-curves provider.
   * @return The sensitivity.
   */
  public MultipleCurrencyMulticurveSensitivity presentValueCurveSensitivity(final BillSecurity bill, final IssuerProviderInterface issuer) {
    ArgumentChecker.notNull(bill, "Bill");
    ArgumentChecker.notNull(issuer, "Issuer and multi-curves provider");
    final double dfEnd = issuer.getDiscountFactor(bill.getIssuerEntity(), bill.getEndTime());
    // Backward sweep
    final double pvBar = 1.0;
    final double dfEndBar = bill.getNotional() * pvBar;
    final Map<String, List<DoublesPair>> resultMapCredit = new HashMap<>();
    final List<DoublesPair> listDiscounting = new ArrayList<>();
    listDiscounting.add(DoublesPair.of(bill.getEndTime(), -bill.getEndTime() * dfEnd * dfEndBar));
    resultMapCredit.put(issuer.getName(bill.getIssuerEntity()), listDiscounting);
    final MulticurveSensitivity result = MulticurveSensitivity.ofYieldDiscounting(resultMapCredit);
    return MultipleCurrencyMulticurveSensitivity.of(bill.getCurrency(), result);
  }

  /**
<<<<<<< HEAD
   * Computes a bill z-spread from the curves and a present value. The z-spread is a parallel shift applied to the discounting curve associated to the bill
   * (Issuer Entity) to match the present value.
=======
   * Computes a bill z-spread from the curves and a present value. The z-spread is a parallel shift applied to the discounting curve
   * associated to the bill (Issuer Entity) to match the present value.
>>>>>>> f01eb699
   *
   * @param bill
   *          The bill.
   * @param issuerMulticurves
   *          The issuer and multi-curves provider.
   * @param pv
   *          The target present value.
   * @return The z-spread.
   */
  public double zSpreadFromCurvesAndPV(final BillSecurity bill, final IssuerProviderInterface issuerMulticurves,
      final MultipleCurrencyAmount pv) {
    ArgumentChecker.notNull(bill, "bill");
    ArgumentChecker.notNull(issuerMulticurves, "Issuer and multi-curves provider");
    final Currency ccy = bill.getCurrency();

    final Function1D<Double, Double> residual = new Function1D<Double, Double>() {
      @Override
      public Double apply(final Double z) {
        return presentValueFromZSpread(bill, issuerMulticurves, z).getAmount(ccy) - pv.getAmount(ccy);
      }
    };

    final double[] range = ROOT_BRACKETER.getBracketedPoints(residual, -0.01, 0.01); // Starting range is [-1%, 1%]
    return ROOT_FINDER.getRoot(residual, range[0], range[1]);
  }

  /**
<<<<<<< HEAD
   * Computes the present value of a bill security from z-spread. The z-spread is a parallel shift applied to the discounting curve associated to the bill
   * (Issuer Entity). The parallel shift is done in the curve convention.
=======
   * Computes the present value of a bill security from z-spread. The z-spread is a parallel shift applied to the discounting curve
   * associated to the bill (Issuer Entity). The parallel shift is done in the curve convention.
>>>>>>> f01eb699
   *
   * @param bill
   *          The bill security.
   * @param issuerMulticurves
   *          The issuer and multi-curves provider.
   * @param zSpread
   *          The z-spread.
   * @return The present value.
   */
  public MultipleCurrencyAmount presentValueFromZSpread(final BillSecurity bill, final IssuerProviderInterface issuerMulticurves,
      final double zSpread) {
    final IssuerProviderInterface issuerShifted = new IssuerProviderIssuerDecoratedSpread(issuerMulticurves, bill.getIssuerEntity(),
        zSpread);
    return presentValue(bill, issuerShifted);
  }

  /**
   * Computes a bill z-spread from the curves and a yield.
   *
   * @param bill
   *          The bill.
   * @param issuerMulticurves
   *          The issuer and multi-curves provider.
   * @param yield
   *          The yield.
   * @return The z-spread.
   */
  public double zSpreadFromCurvesAndYield(final BillSecurity bill, final IssuerProviderInterface issuerMulticurves, final double yield) {
    return zSpreadFromCurvesAndPV(bill, issuerMulticurves, presentValueFromYield(bill, yield, issuerMulticurves));
  }

  /**
   * Calculates the Macaulay duration using curve data.
   *
   * @param bill
   *          the bill, not null
   * @param marketData
   *          the market data, not null
   * @return the duration
   */
  public double macaulayDurationFromCurves(final BillSecurity bill, final IssuerProviderInterface marketData) {
    return bill.getEndTime();
  }

  /**
   * Calculates the modified duration using curve data.
   *
   * @param bill
   *          the bill, not null
   * @param marketData
   *          the market data, not null
   * @return the duration
   */
  public double modifiedDurationFromCurves(final BillSecurity bill, final IssuerProviderInterface marketData) {
    return macaulayDurationFromCurves(bill, marketData) / (1 + yieldFromCurves(bill, marketData));
  }

  /**
   * Calculates the convexity using curve data.
   *
   * @param bill
   *          the bill, not null
   * @param marketData
   *          the market data, not null
   * @return the convexity
   */
  public double convexityFromCurves(final BillSecurity bill, final IssuerProviderInterface marketData) {
    // final double yield = yieldFromCurves(bill, marketData);
    return 0; // convexityFromYield(bill, yield);
  }

}<|MERGE_RESOLUTION|>--- conflicted
+++ resolved
@@ -13,13 +13,14 @@
 import java.util.HashMap;
 import java.util.List;
 import java.util.Map;
+import java.util.function.Function;
 
 import com.opengamma.analytics.financial.interestrate.bond.definition.BillSecurity;
 import com.opengamma.analytics.financial.provider.description.interestrate.IssuerProviderInterface;
 import com.opengamma.analytics.financial.provider.description.interestrate.IssuerProviderIssuerDecoratedSpread;
 import com.opengamma.analytics.financial.provider.sensitivity.multicurve.MulticurveSensitivity;
 import com.opengamma.analytics.financial.provider.sensitivity.multicurve.MultipleCurrencyMulticurveSensitivity;
-import com.opengamma.analytics.math.function.Function1D;
+import com.opengamma.analytics.math.function.Function1dAdapter;
 import com.opengamma.analytics.math.rootfinding.BracketRoot;
 import com.opengamma.analytics.math.rootfinding.BrentSingleRootFinder;
 import com.opengamma.analytics.math.rootfinding.RealSingleRootFinder;
@@ -251,13 +252,8 @@
   }
 
   /**
-<<<<<<< HEAD
-   * Computes a bill z-spread from the curves and a present value. The z-spread is a parallel shift applied to the discounting curve associated to the bill
-   * (Issuer Entity) to match the present value.
-=======
    * Computes a bill z-spread from the curves and a present value. The z-spread is a parallel shift applied to the discounting curve
    * associated to the bill (Issuer Entity) to match the present value.
->>>>>>> f01eb699
    *
    * @param bill
    *          The bill.
@@ -273,25 +269,15 @@
     ArgumentChecker.notNull(issuerMulticurves, "Issuer and multi-curves provider");
     final Currency ccy = bill.getCurrency();
 
-    final Function1D<Double, Double> residual = new Function1D<Double, Double>() {
-      @Override
-      public Double apply(final Double z) {
-        return presentValueFromZSpread(bill, issuerMulticurves, z).getAmount(ccy) - pv.getAmount(ccy);
-      }
-    };
+    final Function<Double, Double> residual = z -> presentValueFromZSpread(bill, issuerMulticurves, z).getAmount(ccy) - pv.getAmount(ccy);
 
     final double[] range = ROOT_BRACKETER.getBracketedPoints(residual, -0.01, 0.01); // Starting range is [-1%, 1%]
-    return ROOT_FINDER.getRoot(residual, range[0], range[1]);
-  }
-
-  /**
-<<<<<<< HEAD
-   * Computes the present value of a bill security from z-spread. The z-spread is a parallel shift applied to the discounting curve associated to the bill
-   * (Issuer Entity). The parallel shift is done in the curve convention.
-=======
+    return ROOT_FINDER.getRoot(Function1dAdapter.of(residual), range[0], range[1]);
+  }
+
+  /**
    * Computes the present value of a bill security from z-spread. The z-spread is a parallel shift applied to the discounting curve
    * associated to the bill (Issuer Entity). The parallel shift is done in the curve convention.
->>>>>>> f01eb699
    *
    * @param bill
    *          The bill security.
