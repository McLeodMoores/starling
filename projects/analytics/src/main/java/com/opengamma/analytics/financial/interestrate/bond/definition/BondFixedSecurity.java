--- conflicted
+++ resolved
@@ -42,7 +42,7 @@
 
   /**
    * Fixed coupon bond constructor from the nominal and the coupons. The legal entity contains only the issuer name.
-   * 
+   *
    * @param nominal
    *          The notional payments. For bullet bond, it is restricted to a single payment.
    * @param coupon
@@ -64,13 +64,9 @@
    * @deprecated Use the constructor that does not take curve names
    */
   @Deprecated
-<<<<<<< HEAD
-  public BondFixedSecurity(final AnnuityPaymentFixed nominal, final AnnuityCouponFixed coupon, final double settlementTime, final double accruedInterest,
-      final double factorToNextCoupon,
-=======
-  public BondFixedSecurity(final AnnuityPaymentFixed nominal, final AnnuityCouponFixed coupon, final double settlementTime,
-      final double accruedInterest, final double factorToNextCoupon,
->>>>>>> d5e69cf7
+  public BondFixedSecurity(final AnnuityPaymentFixed nominal, final AnnuityCouponFixed coupon, final double settlementTime,
+      final double accruedInterest,
+      final double factorToNextCoupon,
       final YieldConvention yieldConvention, final int couponPerYear, final String repoCurveName, final String issuer) {
     this(nominal, coupon, settlementTime, accruedInterest, factorToNextCoupon, yieldConvention, couponPerYear, repoCurveName,
         new LegalEntity(null, issuer, null, null, null));
@@ -78,7 +74,7 @@
 
   /**
    * Fixed coupon bond constructor from the nominal and the coupons.
-   * 
+   *
    * @param nominal
    *          The notional payments. For bullet bond, it is restricted to a single payment.
    * @param coupon
@@ -100,13 +96,9 @@
    * @deprecated Use the constructor that does not take curve names
    */
   @Deprecated
-<<<<<<< HEAD
-  public BondFixedSecurity(final AnnuityPaymentFixed nominal, final AnnuityCouponFixed coupon, final double settlementTime, final double accruedInterest,
-      final double factorToNextCoupon,
-=======
-  public BondFixedSecurity(final AnnuityPaymentFixed nominal, final AnnuityCouponFixed coupon, final double settlementTime,
-      final double accruedInterest, final double factorToNextCoupon,
->>>>>>> d5e69cf7
+  public BondFixedSecurity(final AnnuityPaymentFixed nominal, final AnnuityCouponFixed coupon, final double settlementTime,
+      final double accruedInterest,
+      final double factorToNextCoupon,
       final YieldConvention yieldConvention, final int couponPerYear, final String repoCurveName, final LegalEntity issuer) {
     super(nominal, coupon, settlementTime, repoCurveName, issuer);
     ArgumentChecker.notNull(yieldConvention, "Yield convention");
@@ -118,62 +110,55 @@
 
   /**
    * Fixed coupon bond constructor from the nominal and the coupons. The legal entity contains only the issuer name.
-   * 
-   * @param nominal
-   *          The notional payments. For bullet bond, it is restricted to a single payment.
-   * @param coupon
-   *          The bond fixed coupons. The coupons notional should be in line with the bond nominal.
-   * @param settlementTime
-   *          The time (in years) to settlement date.
-   * @param accruedInterest
-   *          The accrued interest at the settlement date. The accrued interest is an amount (in line with the nominal).
-   * @param factorToNextCoupon
-   *          The factor from spot up to the next coupon.
-   * @param yieldConvention
-   *          The yield (to maturity) computation convention.
-   * @param couponPerYear
-   *          Number of coupon per year.
-   * @param issuer
-   *          The bond issuer name.
-   */
-<<<<<<< HEAD
-  public BondFixedSecurity(final AnnuityPaymentFixed nominal, final AnnuityCouponFixed coupon, final double settlementTime, final double accruedInterest,
-      final double factorToNextCoupon,
-=======
-  public BondFixedSecurity(final AnnuityPaymentFixed nominal, final AnnuityCouponFixed coupon, final double settlementTime,
-      final double accruedInterest, final double factorToNextCoupon,
->>>>>>> d5e69cf7
+   *
+   * @param nominal
+   *          The notional payments. For bullet bond, it is restricted to a single payment.
+   * @param coupon
+   *          The bond fixed coupons. The coupons notional should be in line with the bond nominal.
+   * @param settlementTime
+   *          The time (in years) to settlement date.
+   * @param accruedInterest
+   *          The accrued interest at the settlement date. The accrued interest is an amount (in line with the nominal).
+   * @param factorToNextCoupon
+   *          The factor from spot up to the next coupon.
+   * @param yieldConvention
+   *          The yield (to maturity) computation convention.
+   * @param couponPerYear
+   *          Number of coupon per year.
+   * @param issuer
+   *          The bond issuer name.
+   */
+  public BondFixedSecurity(final AnnuityPaymentFixed nominal, final AnnuityCouponFixed coupon, final double settlementTime,
+      final double accruedInterest,
+      final double factorToNextCoupon,
       final YieldConvention yieldConvention, final int couponPerYear, final String issuer) {
-    this(nominal, coupon, settlementTime, accruedInterest, factorToNextCoupon, yieldConvention, couponPerYear, new LegalEntity(null, issuer, null, null, null));
+    this(nominal, coupon, settlementTime, accruedInterest, factorToNextCoupon, yieldConvention, couponPerYear,
+        new LegalEntity(null, issuer, null, null, null));
   }
 
   /**
    * Fixed coupon bond constructor from the nominal and the coupons.
-   * 
-   * @param nominal
-   *          The notional payments. For bullet bond, it is restricted to a single payment.
-   * @param coupon
-   *          The bond fixed coupons. The coupons notional should be in line with the bond nominal.
-   * @param settlementTime
-   *          The time (in years) to settlement date.
-   * @param accruedInterest
-   *          The accrued interest at the settlement date. The accrued interest is an amount (in line with the nominal).
-   * @param factorToNextCoupon
-   *          The factor from spot up to the next coupon.
-   * @param yieldConvention
-   *          The yield (to maturity) computation convention.
-   * @param couponPerYear
-   *          Number of coupon per year.
-   * @param issuer
-   *          The bond issuer name.
-   */
-<<<<<<< HEAD
-  public BondFixedSecurity(final AnnuityPaymentFixed nominal, final AnnuityCouponFixed coupon, final double settlementTime, final double accruedInterest,
-      final double factorToNextCoupon,
-=======
-  public BondFixedSecurity(final AnnuityPaymentFixed nominal, final AnnuityCouponFixed coupon, final double settlementTime,
-      final double accruedInterest, final double factorToNextCoupon,
->>>>>>> d5e69cf7
+   *
+   * @param nominal
+   *          The notional payments. For bullet bond, it is restricted to a single payment.
+   * @param coupon
+   *          The bond fixed coupons. The coupons notional should be in line with the bond nominal.
+   * @param settlementTime
+   *          The time (in years) to settlement date.
+   * @param accruedInterest
+   *          The accrued interest at the settlement date. The accrued interest is an amount (in line with the nominal).
+   * @param factorToNextCoupon
+   *          The factor from spot up to the next coupon.
+   * @param yieldConvention
+   *          The yield (to maturity) computation convention.
+   * @param couponPerYear
+   *          Number of coupon per year.
+   * @param issuer
+   *          The bond issuer name.
+   */
+  public BondFixedSecurity(final AnnuityPaymentFixed nominal, final AnnuityCouponFixed coupon, final double settlementTime,
+      final double accruedInterest,
+      final double factorToNextCoupon,
       final YieldConvention yieldConvention, final int couponPerYear, final LegalEntity issuer) {
     super(nominal, coupon, settlementTime, issuer);
     ArgumentChecker.notNull(yieldConvention, "Yield convention");
@@ -185,7 +170,7 @@
 
   /**
    * Gets the yield computation convention.
-   * 
+   *
    * @return The yield convention.
    */
   public YieldConvention getYieldConvention() {
@@ -194,7 +179,7 @@
 
   /**
    * Gets the accrued interest at the settlement date.
-   * 
+   *
    * @return The accrued interest.
    */
   public double getAccruedInterest() {
@@ -203,7 +188,7 @@
 
   /**
    * Gets the number of coupon per year.
-   * 
+   *
    * @return The number of coupon per year.
    */
   public int getCouponPerYear() {
@@ -212,7 +197,7 @@
 
   /**
    * Gets the factor to the next coupon.
-   * 
+   *
    * @return The factor to the next coupon.
    */
   public double getFactorToNextCoupon() {
@@ -221,7 +206,8 @@
 
   /**
    * Gets the number of coupon payments remaining.
-   * @return  the number of coupon payments
+   *
+   * @return the number of coupon payments
    */
   public int getNumberOfCoupons() {
     return getCoupon().getNumberOfPayments();
@@ -242,13 +228,9 @@
   @Override
   public String toString() {
     String result = super.toString();
-<<<<<<< HEAD
-    result += "\nFixed coupon bond: " + _yieldConvention.toString() + ", accrued=" + _accruedInterest + ", coupon=" + _couponPerYear + ", factor="
+    result += "\nFixed coupon bond: " + _yieldConvention.toString() + ", accrued=" + _accruedInterest + ", coupon=" + _couponPerYear
+        + ", factor="
         + _factorToNextCoupon;
-=======
-    result += "\nFixed coupon bond: " + _yieldConvention.toString() + ", accrued=" + _accruedInterest
-        + ", coupon=" + _couponPerYear + ", factor=" + _factorToNextCoupon;
->>>>>>> d5e69cf7
     return result;
   }
 
@@ -262,11 +244,7 @@
     result = prime * result + _couponPerYear;
     temp = Double.doubleToLongBits(_factorToNextCoupon);
     result = prime * result + (int) (temp ^ temp >>> 32);
-<<<<<<< HEAD
-    result = prime * result + _yieldConvention.hashCode();
-=======
     result = prime * result + (_yieldConvention == null ? 0 : _yieldConvention.hashCode());
->>>>>>> d5e69cf7
     return result;
   }
 
