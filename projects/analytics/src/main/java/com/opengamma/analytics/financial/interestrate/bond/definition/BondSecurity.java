/**
 * Copyright (C) 2011 - present by OpenGamma Inc. and the OpenGamma group of companies
 *
 * Please see distribution for license.
 *
 * Modified by McLeod Moores Software Limited.
 *
 * Copyright (C) 2018 - present McLeod Moores Software Limited.  All rights reserved.
 */
package com.opengamma.analytics.financial.interestrate.bond.definition;

import org.apache.commons.lang.ObjectUtils;

import com.opengamma.analytics.financial.interestrate.InstrumentDerivative;
import com.opengamma.analytics.financial.interestrate.annuity.derivative.Annuity;
import com.opengamma.analytics.financial.interestrate.payments.derivative.Coupon;
import com.opengamma.analytics.financial.interestrate.payments.derivative.Payment;
import com.opengamma.analytics.financial.legalentity.LegalEntity;
import com.opengamma.util.ArgumentChecker;
import com.opengamma.util.money.Currency;
import com.opengamma.util.tuple.Pair;
import com.opengamma.util.tuple.Pairs;

/**
<<<<<<< HEAD
 * Describes a generic single currency bond issue.
 *
 * @param <N>
 *          The notional type (usually FixedPayment or CouponInflationZeroCoupon).
 * @param <C>
 *          The coupon type.
=======
 * Describes a generic single currency bond issue. This base class contains a schedule of notional amounts,
 * which may vary, a schedule of coupon payments, information about the issuer, and the settlement time.
 * The coupons can be any time (e.g. fixed, referenced to an index).
 *
 * @param <N>  the notional type
 * @param <C>  the coupon type
>>>>>>> d5e69cf7
 */
public abstract class BondSecurity<N extends Payment, C extends Coupon> implements InstrumentDerivative {
  private final Annuity<N> _nominal;
<<<<<<< HEAD
  /**
   * The bond coupons. The coupons notional should be in line with the bond nominal. The discounting curve should be the same for the
   * nominal and the coupons.
   */
=======
>>>>>>> d5e69cf7
  private final Annuity<C> _coupon;
  private final double _settlementTime;
  private final LegalEntity _issuer;
  private final String _discountingCurveName;

  /**
<<<<<<< HEAD
   * Bond constructor from the bond nominal and coupon.
   *
   * @param nominal
   *          The notional payments.
   * @param coupon
   *          The bond coupons.
   * @param settlementTime
   *          The time (in years) to settlement date.
   * @param discountingCurveName
   *          The name of the curve used for settlement amount discounting.
   * @param issuer
   *          The bond issuer name.
=======
   * Constructs a generic bond with a legal entity that contains only issuer name information. This constructor
   * hard-codes a bond curve name and should not be used.
   *
   * @param nominal  the notional payments, not null
   * @param coupon  the bond coupons, not null
   * @param settlementTime  the time (in years) to settlement date, not negative
   * @param discountingCurveName  the name of the curve used for settlement amount discounting
   * @param issuer  the bond issuer name, not null
>>>>>>> d5e69cf7
   * @deprecated Use the constructor that does not take a curve name
   */
  @Deprecated
  public BondSecurity(final Annuity<N> nominal, final Annuity<C> coupon, final double settlementTime, final String discountingCurveName,
      final String issuer) {
    this(nominal, coupon, settlementTime, discountingCurveName, new LegalEntity(null, issuer, null, null, null));
  }

  /**
<<<<<<< HEAD
   * Bond constructor from the bond nominal and coupon.
   *
   * @param nominal
   *          The notional payments.
   * @param coupon
   *          The bond coupons.
   * @param settlementTime
   *          The time (in years) to settlement date.
   * @param discountingCurveName
   *          The name of the curve used for settlement amount discounting.
   * @param issuer
   *          The bond issuer name.
=======
   * Constructs a generic bond. This constructor hard-codes a bond curve name and should not be used.
   *
   * @param nominal  the notional payments, not null
   * @param coupon  the bond coupons, not null
   * @param settlementTime  the time (in years) to settlement date, not negative
   * @param discountingCurveName  the name of the curve used for settlement amount discounting
   * @param issuer  the bond issuer name, not null
>>>>>>> d5e69cf7
   * @deprecated Use the constructor that does not take a curve name
   */
  @Deprecated
  public BondSecurity(final Annuity<N> nominal, final Annuity<C> coupon, final double settlementTime, final String discountingCurveName,
      final LegalEntity issuer) {
<<<<<<< HEAD
    ArgumentChecker.notNull(nominal, "Nominal");
    ArgumentChecker.notNull(coupon, "Coupon");
    ArgumentChecker.notNull(discountingCurveName, "Repo curve name");
    ArgumentChecker.notNull(issuer, "Issuer");
    _nominal = nominal;
    _coupon = coupon;
    _settlementTime = settlementTime;
    _discountingCurveName = discountingCurveName;
    _issuer = issuer;
    _issuerName = issuer.getShortName();
  }

  /**
   * Bond constructor from the bond nominal and coupon.
   *
   * @param nominal
   *          The notional payments.
   * @param coupon
   *          The bond coupons.
   * @param settlementTime
   *          The time (in years) to settlement date.
   * @param issuer
   *          The bond issuer name.
   * @deprecated The issuer should be provided. Use {@link #BondSecurity(Annuity, Annuity, double, String, LegalEntity)}.
=======
    _nominal = ArgumentChecker.notNull(nominal, "nominal");
    _coupon = ArgumentChecker.notNull(coupon, "coupon");
    ArgumentChecker.isTrue(nominal.getCurrency().equals(coupon.getCurrency()),
        "The nominal currency {} and coupon currency {} were different", nominal.getCurrency(), coupon.getCurrency());
    _discountingCurveName = ArgumentChecker.notNull(discountingCurveName, "discountingCurveName");
    _issuer = ArgumentChecker.notNull(issuer, "issuer");
    _settlementTime = ArgumentChecker.notNegative(settlementTime, "settlementTime");
  }

  /**
   * Constructs a generic bond with a legal entity that contains only issuer name information.
   *
   * @param nominal  the notional payments, not null
   * @param coupon  the bond coupons, not null
   * @param settlementTime  the time (in years) to settlement date, not negative
   * @param issuer  the bond issuer name, not null
>>>>>>> d5e69cf7
   */
  @Deprecated
  public BondSecurity(final Annuity<N> nominal, final Annuity<C> coupon, final double settlementTime, final String issuer) {
    this(nominal, coupon, settlementTime, new LegalEntity(null, issuer, null, null, null));
  }

  /**
<<<<<<< HEAD
   * Bond constructor from the bond nominal and coupon.
   *
   * @param nominal
   *          The notional payments.
   * @param coupon
   *          The bond coupons.
   * @param settlementTime
   *          The time (in years) to settlement date.
   * @param issuer
   *          The bond issuer.
=======
   * Constructs a generic bond.
   *
   * @param nominal  the notional payments, not null
   * @param coupon  the bond coupons, not null
   * @param settlementTime  the time (in years) to settlement date, not negative
   * @param issuer  the bond issuer, not null
>>>>>>> d5e69cf7
   */
  public BondSecurity(final Annuity<N> nominal, final Annuity<C> coupon, final double settlementTime, final LegalEntity issuer) {
    _nominal = ArgumentChecker.notNull(nominal, "nominal");
    _coupon = ArgumentChecker.notNull(coupon, "coupon");
    ArgumentChecker.isTrue(nominal.getCurrency().equals(coupon.getCurrency()),
        "The nominal currency {} and coupon currency {} were different", nominal.getCurrency(), coupon.getCurrency());
    _issuer = ArgumentChecker.notNull(issuer, "issuer");
    _settlementTime = settlementTime;
    _discountingCurveName = null;
  }

  /**
   * Gets the nominal payments.
   *
<<<<<<< HEAD
   * @return The nominal payments.
=======
   * @return  the nominal payments
>>>>>>> d5e69cf7
   */
  public Annuity<N> getNominal() {
    return _nominal;
  }

  /**
   * Gets the coupons.
   *
<<<<<<< HEAD
   * @return The coupons.
=======
   * @return  the coupons
>>>>>>> d5e69cf7
   */
  public Annuity<C> getCoupon() {
    return _coupon;
  }

  /**
   * Gets the settlement time.
   *
<<<<<<< HEAD
   * @return The settlement time.
=======
   * @return  the settlement time
>>>>>>> d5e69cf7
   */
  public double getSettlementTime() {
    return _settlementTime;
  }

  /**
<<<<<<< HEAD
   * Gets the bond currency.
   *
   * @return The bond currency.
=======
   * Gets the currency of the payments.
   *
   * @return  the currency of the payments
>>>>>>> d5e69cf7
   */
  public Currency getCurrency() {
    return _nominal.getCurrency();
  }

  /**
   * Gets the name of the curve used for settlement amount discounting.
   *
<<<<<<< HEAD
   * @return The curve name.
   * @deprecated Curve names should no longer be set in {@link InstrumentDerivative}s
=======
   * @return  the curve name
   * @deprecated Curve names should no longer be set in {@link com.opengamma.analytics.financial.instrument.InstrumentDefinition}s
>>>>>>> d5e69cf7
   */
  @Deprecated
  public String getRepoCurveName() {
    if (_discountingCurveName == null) {
      throw new IllegalStateException("Repo curve name was not set");
    }
    return _discountingCurveName;
  }

  /**
   * Gets the issuer name.
   *
<<<<<<< HEAD
   * @return The issuer name.
=======
   * @return  the issuer name
>>>>>>> d5e69cf7
   */
  public String getIssuer() {
    return _issuer.getShortName();
  }

  /**
<<<<<<< HEAD
   * Gets the issuer.
   *
   * @return The issuer
=======
   * Gets information about the issuer.
   *
   * @return  the issuer
>>>>>>> d5e69cf7
   */
  public LegalEntity getIssuerEntity() {
    return _issuer;
  }

  /**
   * Gets the bond issuer name and currency.
   *
<<<<<<< HEAD
   * @return The name/currency.
=======
   * @return  the name and currency.
>>>>>>> d5e69cf7
   * @deprecated This information is no longer used in the curve providers.
   */
  @Deprecated
  public Pair<String, Currency> getIssuerCcy() {
    return Pairs.of(getIssuer(), _nominal.getCurrency());
  }

  /**
   * Gets the name of the curve used for discounting.
   *
<<<<<<< HEAD
   * @return The curve name.
   * @deprecated Curve names should no longer be set in {@link InstrumentDerivative}s
=======
   * @return  the curve name
   * @deprecated Curve names should no longer be set in {@link com.opengamma.analytics.financial.instrument.InstrumentDefinition}s
>>>>>>> d5e69cf7
   */
  @Deprecated
  public String getDiscountingCurveName() {
    return getNominal().getDiscountCurve();
  }

  @Override
  public String toString() {
    String result = "Bond Security:";
    result += "\nNominal: " + _nominal.toString();
    result += "\nCoupon: " + _coupon.toString();
    return result;
  }

<<<<<<< HEAD
  // REVIEW emcleod 17-08-2013 why is the settlement time and issuer not used?
=======
>>>>>>> d5e69cf7
  @Override
  public int hashCode() {
    final int prime = 31;
    int result = 1;
    result = prime * result + (_coupon == null ? 0 : _coupon.hashCode());
    result = prime * result + (_discountingCurveName == null ? 0 : _discountingCurveName.hashCode());
    result = prime * result + (_issuer == null ? 0 : _issuer.hashCode());
    result = prime * result + (_nominal == null ? 0 : _nominal.hashCode());
    long temp;
    temp = Double.doubleToLongBits(_settlementTime);
    result = prime * result + (int) (temp ^ temp >>> 32);
    return result;
  }

<<<<<<< HEAD
  // REVIEW emcleod 17-08-2013 why is the settlement time and issuer not used?
=======
>>>>>>> d5e69cf7
  @Override
  public boolean equals(final Object obj) {
    if (this == obj) {
      return true;
    }
    if (obj == null) {
      return false;
    }
    if (!(obj instanceof BondSecurity)) {
      return false;
    }
    final BondSecurity<?, ?> other = (BondSecurity<?, ?>) obj;
    if (Double.doubleToLongBits(_settlementTime) != Double.doubleToLongBits(other._settlementTime)) {
      return false;
    }
    if (!ObjectUtils.equals(_coupon, other._coupon)) {
      return false;
    }
    if (!ObjectUtils.equals(_nominal, other._nominal)) {
      return false;
    }
    if (!ObjectUtils.equals(_issuer, other._issuer)) {
      return false;
    }
    if (!ObjectUtils.equals(_discountingCurveName, other._discountingCurveName)) {
      return false;
    }
    return true;
  }

}<|MERGE_RESOLUTION|>--- conflicted
+++ resolved
@@ -22,38 +22,44 @@
 import com.opengamma.util.tuple.Pairs;
 
 /**
-<<<<<<< HEAD
- * Describes a generic single currency bond issue.
+ * Describes a generic single currency bond issue. This base class contains a schedule of notional amounts, which may vary, a schedule of
+ * coupon payments, information about the issuer, and the settlement time. The coupons can be any time (e.g. fixed, referenced to an index).
  *
  * @param <N>
- *          The notional type (usually FixedPayment or CouponInflationZeroCoupon).
+ *          the notional type
  * @param <C>
- *          The coupon type.
-=======
- * Describes a generic single currency bond issue. This base class contains a schedule of notional amounts,
- * which may vary, a schedule of coupon payments, information about the issuer, and the settlement time.
- * The coupons can be any time (e.g. fixed, referenced to an index).
- *
- * @param <N>  the notional type
- * @param <C>  the coupon type
->>>>>>> d5e69cf7
+ *          the coupon type
  */
 public abstract class BondSecurity<N extends Payment, C extends Coupon> implements InstrumentDerivative {
   private final Annuity<N> _nominal;
-<<<<<<< HEAD
-  /**
-   * The bond coupons. The coupons notional should be in line with the bond nominal. The discounting curve should be the same for the
-   * nominal and the coupons.
-   */
-=======
->>>>>>> d5e69cf7
   private final Annuity<C> _coupon;
   private final double _settlementTime;
   private final LegalEntity _issuer;
   private final String _discountingCurveName;
 
   /**
-<<<<<<< HEAD
+   * Constructs a generic bond with a legal entity that contains only issuer name information. This constructor hard-codes a bond curve name
+   * and should not be used.
+   *
+   * @param nominal
+   *          the notional payments, not null
+   * @param coupon
+   *          the bond coupons, not null
+   * @param settlementTime
+   *          the time (in years) to settlement date, not negative
+   * @param discountingCurveName
+   *          the name of the curve used for settlement amount discounting
+   * @param issuer
+   *          the bond issuer name, not null
+   * @deprecated Use the constructor that does not take a curve name
+   */
+  @Deprecated
+  public BondSecurity(final Annuity<N> nominal, final Annuity<C> coupon, final double settlementTime, final String discountingCurveName,
+      final String issuer) {
+    this(nominal, coupon, settlementTime, discountingCurveName, new LegalEntity(null, issuer, null, null, null));
+  }
+
+  /**
    * Bond constructor from the bond nominal and coupon.
    *
    * @param nominal
@@ -66,53 +72,11 @@
    *          The name of the curve used for settlement amount discounting.
    * @param issuer
    *          The bond issuer name.
-=======
-   * Constructs a generic bond with a legal entity that contains only issuer name information. This constructor
-   * hard-codes a bond curve name and should not be used.
-   *
-   * @param nominal  the notional payments, not null
-   * @param coupon  the bond coupons, not null
-   * @param settlementTime  the time (in years) to settlement date, not negative
-   * @param discountingCurveName  the name of the curve used for settlement amount discounting
-   * @param issuer  the bond issuer name, not null
->>>>>>> d5e69cf7
-   * @deprecated Use the constructor that does not take a curve name
-   */
-  @Deprecated
-  public BondSecurity(final Annuity<N> nominal, final Annuity<C> coupon, final double settlementTime, final String discountingCurveName,
-      final String issuer) {
-    this(nominal, coupon, settlementTime, discountingCurveName, new LegalEntity(null, issuer, null, null, null));
-  }
-
-  /**
-<<<<<<< HEAD
-   * Bond constructor from the bond nominal and coupon.
-   *
-   * @param nominal
-   *          The notional payments.
-   * @param coupon
-   *          The bond coupons.
-   * @param settlementTime
-   *          The time (in years) to settlement date.
-   * @param discountingCurveName
-   *          The name of the curve used for settlement amount discounting.
-   * @param issuer
-   *          The bond issuer name.
-=======
-   * Constructs a generic bond. This constructor hard-codes a bond curve name and should not be used.
-   *
-   * @param nominal  the notional payments, not null
-   * @param coupon  the bond coupons, not null
-   * @param settlementTime  the time (in years) to settlement date, not negative
-   * @param discountingCurveName  the name of the curve used for settlement amount discounting
-   * @param issuer  the bond issuer name, not null
->>>>>>> d5e69cf7
    * @deprecated Use the constructor that does not take a curve name
    */
   @Deprecated
   public BondSecurity(final Annuity<N> nominal, final Annuity<C> coupon, final double settlementTime, final String discountingCurveName,
       final LegalEntity issuer) {
-<<<<<<< HEAD
     ArgumentChecker.notNull(nominal, "Nominal");
     ArgumentChecker.notNull(coupon, "Coupon");
     ArgumentChecker.notNull(discountingCurveName, "Repo curve name");
@@ -122,7 +86,6 @@
     _settlementTime = settlementTime;
     _discountingCurveName = discountingCurveName;
     _issuer = issuer;
-    _issuerName = issuer.getShortName();
   }
 
   /**
@@ -137,24 +100,6 @@
    * @param issuer
    *          The bond issuer name.
    * @deprecated The issuer should be provided. Use {@link #BondSecurity(Annuity, Annuity, double, String, LegalEntity)}.
-=======
-    _nominal = ArgumentChecker.notNull(nominal, "nominal");
-    _coupon = ArgumentChecker.notNull(coupon, "coupon");
-    ArgumentChecker.isTrue(nominal.getCurrency().equals(coupon.getCurrency()),
-        "The nominal currency {} and coupon currency {} were different", nominal.getCurrency(), coupon.getCurrency());
-    _discountingCurveName = ArgumentChecker.notNull(discountingCurveName, "discountingCurveName");
-    _issuer = ArgumentChecker.notNull(issuer, "issuer");
-    _settlementTime = ArgumentChecker.notNegative(settlementTime, "settlementTime");
-  }
-
-  /**
-   * Constructs a generic bond with a legal entity that contains only issuer name information.
-   *
-   * @param nominal  the notional payments, not null
-   * @param coupon  the bond coupons, not null
-   * @param settlementTime  the time (in years) to settlement date, not negative
-   * @param issuer  the bond issuer name, not null
->>>>>>> d5e69cf7
    */
   @Deprecated
   public BondSecurity(final Annuity<N> nominal, final Annuity<C> coupon, final double settlementTime, final String issuer) {
@@ -162,7 +107,6 @@
   }
 
   /**
-<<<<<<< HEAD
    * Bond constructor from the bond nominal and coupon.
    *
    * @param nominal
@@ -173,14 +117,6 @@
    *          The time (in years) to settlement date.
    * @param issuer
    *          The bond issuer.
-=======
-   * Constructs a generic bond.
-   *
-   * @param nominal  the notional payments, not null
-   * @param coupon  the bond coupons, not null
-   * @param settlementTime  the time (in years) to settlement date, not negative
-   * @param issuer  the bond issuer, not null
->>>>>>> d5e69cf7
    */
   public BondSecurity(final Annuity<N> nominal, final Annuity<C> coupon, final double settlementTime, final LegalEntity issuer) {
     _nominal = ArgumentChecker.notNull(nominal, "nominal");
@@ -195,11 +131,7 @@
   /**
    * Gets the nominal payments.
    *
-<<<<<<< HEAD
    * @return The nominal payments.
-=======
-   * @return  the nominal payments
->>>>>>> d5e69cf7
    */
   public Annuity<N> getNominal() {
     return _nominal;
@@ -208,11 +140,7 @@
   /**
    * Gets the coupons.
    *
-<<<<<<< HEAD
    * @return The coupons.
-=======
-   * @return  the coupons
->>>>>>> d5e69cf7
    */
   public Annuity<C> getCoupon() {
     return _coupon;
@@ -221,26 +149,16 @@
   /**
    * Gets the settlement time.
    *
-<<<<<<< HEAD
    * @return The settlement time.
-=======
-   * @return  the settlement time
->>>>>>> d5e69cf7
    */
   public double getSettlementTime() {
     return _settlementTime;
   }
 
   /**
-<<<<<<< HEAD
    * Gets the bond currency.
    *
    * @return The bond currency.
-=======
-   * Gets the currency of the payments.
-   *
-   * @return  the currency of the payments
->>>>>>> d5e69cf7
    */
   public Currency getCurrency() {
     return _nominal.getCurrency();
@@ -249,13 +167,8 @@
   /**
    * Gets the name of the curve used for settlement amount discounting.
    *
-<<<<<<< HEAD
    * @return The curve name.
    * @deprecated Curve names should no longer be set in {@link InstrumentDerivative}s
-=======
-   * @return  the curve name
-   * @deprecated Curve names should no longer be set in {@link com.opengamma.analytics.financial.instrument.InstrumentDefinition}s
->>>>>>> d5e69cf7
    */
   @Deprecated
   public String getRepoCurveName() {
@@ -268,26 +181,16 @@
   /**
    * Gets the issuer name.
    *
-<<<<<<< HEAD
    * @return The issuer name.
-=======
-   * @return  the issuer name
->>>>>>> d5e69cf7
    */
   public String getIssuer() {
     return _issuer.getShortName();
   }
 
   /**
-<<<<<<< HEAD
    * Gets the issuer.
    *
    * @return The issuer
-=======
-   * Gets information about the issuer.
-   *
-   * @return  the issuer
->>>>>>> d5e69cf7
    */
   public LegalEntity getIssuerEntity() {
     return _issuer;
@@ -296,11 +199,7 @@
   /**
    * Gets the bond issuer name and currency.
    *
-<<<<<<< HEAD
    * @return The name/currency.
-=======
-   * @return  the name and currency.
->>>>>>> d5e69cf7
    * @deprecated This information is no longer used in the curve providers.
    */
   @Deprecated
@@ -311,13 +210,8 @@
   /**
    * Gets the name of the curve used for discounting.
    *
-<<<<<<< HEAD
    * @return The curve name.
    * @deprecated Curve names should no longer be set in {@link InstrumentDerivative}s
-=======
-   * @return  the curve name
-   * @deprecated Curve names should no longer be set in {@link com.opengamma.analytics.financial.instrument.InstrumentDefinition}s
->>>>>>> d5e69cf7
    */
   @Deprecated
   public String getDiscountingCurveName() {
@@ -332,10 +226,6 @@
     return result;
   }
 
-<<<<<<< HEAD
-  // REVIEW emcleod 17-08-2013 why is the settlement time and issuer not used?
-=======
->>>>>>> d5e69cf7
   @Override
   public int hashCode() {
     final int prime = 31;
@@ -350,10 +240,6 @@
     return result;
   }
 
-<<<<<<< HEAD
-  // REVIEW emcleod 17-08-2013 why is the settlement time and issuer not used?
-=======
->>>>>>> d5e69cf7
   @Override
   public boolean equals(final Object obj) {
     if (this == obj) {
