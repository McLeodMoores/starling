--- conflicted
+++ resolved
@@ -34,7 +34,7 @@
 
   /**
    * Sets up an empty matrix.
-   * 
+   *
    * @param rows
    *          Number of rows
    * @param columns
@@ -109,7 +109,7 @@
 
   /**
    * Returns the row for a particular index.
-   * 
+   *
    * @param index
    *          The index
    * @return The row
@@ -120,7 +120,7 @@
 
   /**
    * Returns the column for a particular index.
-   * 
+   *
    * @param index
    *          The index
    * @return The column
@@ -146,7 +146,7 @@
 
   /**
    * Returns the underlying matrix data. If this is changed so is the matrix.
-   * 
+   *
    * @see #toArray to get a copy of data
    * @return An array of arrays containing the matrix elements
    */
@@ -156,7 +156,7 @@
 
   /**
    * Convert the matrix to an array of double arrays. As its elements are copied, the array is independent from the matrix data.
-   * 
+   *
    * @return An array of arrays containing a copy of matrix elements
    */
   public double[][] toArray() {
@@ -240,18 +240,10 @@
   public String toString() {
     final StringBuilder sb = new StringBuilder();
     for (final double[] d : _data) {
-<<<<<<< HEAD
-      // sb.append("(");
-=======
->>>>>>> d5e69cf7
       for (int i = 0; i < d.length - 1; i++) {
         sb.append(d[i] + "\t");
       }
       sb.append(d[d.length - 1] + "\n");
-<<<<<<< HEAD
-      // sb.append(d[d.length - 1] + ")\n");
-=======
->>>>>>> d5e69cf7
     }
     return sb.toString();
   }
