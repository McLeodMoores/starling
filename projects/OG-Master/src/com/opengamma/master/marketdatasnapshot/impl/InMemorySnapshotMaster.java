--- conflicted
+++ resolved
@@ -129,13 +129,8 @@
   @Override
   public MarketDataSnapshotDocument add(final MarketDataSnapshotDocument document) {
     ArgumentChecker.notNull(document, "document");
-<<<<<<< HEAD
     ArgumentChecker.notNull(document.getObject(), "document.snapshot");
 
-=======
-    ArgumentChecker.notNull(document.getSnapshot(), "document.snapshot");
-    
->>>>>>> beab27de
     final ObjectId objectId = _objectIdSupplier.get();
     final UniqueId uniqueId = objectId.atVersion("");
     final ManageableMarketDataSnapshot snapshot = document.getObject();
@@ -175,19 +170,11 @@
 
   //-------------------------------------------------------------------------
   @Override
-<<<<<<< HEAD
   public void remove(ObjectIdentifiable objectIdentifiable) {
     ArgumentChecker.notNull(objectIdentifiable, "objectIdentifiable");
     validateObjectId(objectIdentifiable.getObjectId());
     if (_store.remove(objectIdentifiable.getObjectId()) == null) {
       throw new DataNotFoundException("Security not found: " + objectIdentifiable);
-=======
-  public void remove(final UniqueId uniqueId) {
-    ArgumentChecker.notNull(uniqueId, "uniqueId");
-    validateUniqueId(uniqueId);
-    if (_store.remove(uniqueId.getObjectId()) == null) {
-      throw new DataNotFoundException("Security not found: " + uniqueId);
->>>>>>> beab27de
     }
     _changeManager.entityChanged(ChangeType.REMOVED, objectIdentifiable.getObjectId(), null, null, Instant.now());
   }
