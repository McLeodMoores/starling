/**
 * Copyright (C) 2009 - present by OpenGamma Inc. and the OpenGamma group of companies
 *
 * Please see distribution for license.
 */
package com.opengamma.master.config.impl;

import static com.google.common.collect.Maps.newHashMap;
import static com.opengamma.util.functional.Functional.functional;

import java.util.*;
import java.util.concurrent.ConcurrentHashMap;
import java.util.concurrent.ConcurrentMap;

import javax.time.Instant;

import org.testng.collections.Sets;

import com.google.common.base.Supplier;
import com.google.common.collect.ImmutableList;
import com.opengamma.DataNotFoundException;
import com.opengamma.core.change.BasicChangeManager;
import com.opengamma.core.change.ChangeManager;
import com.opengamma.core.change.ChangeType;
import com.opengamma.core.config.impl.ConfigItem;
import com.opengamma.id.*;
import com.opengamma.master.MasterUtils;
import com.opengamma.master.config.*;
import com.opengamma.util.ArgumentChecker;
import com.opengamma.util.functional.Function1;
import com.opengamma.util.paging.Paging;
import com.opengamma.util.paging.PagingRequest;

/**
 * A simple, in-memory implementation of {@code ConfigMaster}.
 * <p>
 * This master does not support versioning of configuration documents.
 * <p>
 * This implementation does not copy stored elements, making it thread-hostile.
 * As such, this implementation is currently most useful for testing scenarios.
 */
public class InMemoryConfigMaster implements ConfigMaster {

  /**
   * The default scheme used for each {@link ObjectId}.
   */
  public static final String DEFAULT_OID_SCHEME = "MemCfg";

  /**
   * A cache of configuration by identifier.
   */
  private final ConcurrentMap<ObjectId, ConfigDocument> _store = new ConcurrentHashMap<ObjectId, ConfigDocument>();
  /**
   * The supplied of identifiers.
   */
  private final Supplier<ObjectId> _objectIdSupplier;
  /**
   * The change manager.
   */
  private final ChangeManager _changeManager;

  /**
   * Creates an instance.
   */
  public InMemoryConfigMaster() {
    this(new ObjectIdSupplier(InMemoryConfigMaster.DEFAULT_OID_SCHEME));
  }

  /**
   * Creates an instance specifying the change manager.
   *
   * @param changeManager  the change manager, not null
   */
  public InMemoryConfigMaster(final ChangeManager changeManager) {
    this(new ObjectIdSupplier(InMemoryConfigMaster.DEFAULT_OID_SCHEME), changeManager);
  }

  /**
   * Creates an instance specifying the supplier of object identifiers.
   *
   * @param objectIdSupplier  the supplier of object identifiers, not null
   */
  public InMemoryConfigMaster(final Supplier<ObjectId> objectIdSupplier) {
    this(objectIdSupplier, new BasicChangeManager());
  }

  /**
   * Creates an instance specifying the supplier of object identifiers and change manager.
   *
   * @param objectIdSupplier  the supplier of object identifiers, not null
   * @param changeManager  the change manager, not null
   */
  public InMemoryConfigMaster(final Supplier<ObjectId> objectIdSupplier, final ChangeManager changeManager) {
    ArgumentChecker.notNull(objectIdSupplier, "objectIdSupplier");
    ArgumentChecker.notNull(changeManager, "changeManager");
    _objectIdSupplier = objectIdSupplier;
    _changeManager = changeManager;
  }

  //-------------------------------------------------------------------------
  @Override
<<<<<<< HEAD
  public ConfigDocument get(ObjectIdentifiable objectId, VersionCorrection versionCorrection) {
=======
  public ConfigMetaDataResult metaData(final ConfigMetaDataRequest request) {
    ArgumentChecker.notNull(request, "request");
    ConfigMetaDataResult result = new ConfigMetaDataResult();
    if (request.isConfigTypes()) {
      Set<Class<?>> types = Sets.newHashSet();
      for (ConfigDocument<?> doc : _store.values()) {
        types.add(doc.getValue().getClass());
      }
      result.getConfigTypes().addAll(types);
    }
    return result;
  }

  //-------------------------------------------------------------------------
  @SuppressWarnings("unchecked")
  @Override
  public <T> ConfigSearchResult<T> search(final ConfigSearchRequest<T> request) {
    ArgumentChecker.notNull(request, "request");
    final List<ConfigDocument<T>> list = new ArrayList<ConfigDocument<T>>();
    for (ConfigDocument<?> doc : _store.values()) {
      if (request.matches(doc)) {
        list.add((ConfigDocument<T>) doc);
      }
    }
    final ConfigSearchResult<T> result = new ConfigSearchResult<T>();
    result.setPaging(Paging.of(request.getPagingRequest(), list));
    
    List<ConfigDocument<T>> select = request.getPagingRequest().select(list);
    
    result.getDocuments().addAll(select);
    return result;
  }

  //-------------------------------------------------------------------------
  @Override
  public ConfigDocument<?> get(final UniqueId uniqueId) {
    return get(uniqueId, VersionCorrection.LATEST);
  }

  //-------------------------------------------------------------------------
  @Override
  public ConfigDocument<?> get(final ObjectIdentifiable objectId, final VersionCorrection versionCorrection) {
>>>>>>> beab27de
    ArgumentChecker.notNull(objectId, "objectId");
    ArgumentChecker.notNull(versionCorrection, "versionCorrection");
    final ConfigDocument document = _store.get(objectId.getObjectId());
    if (document == null) {
      throw new DataNotFoundException("Config not found: " + objectId);
    }
    return document;
  }

  //-------------------------------------------------------------------------
  @SuppressWarnings("unchecked")
  @Override
<<<<<<< HEAD
  public ConfigDocument add(ConfigDocument document) {
=======
  public <T> ConfigDocument<T> add(final ConfigDocument<T> document) {
>>>>>>> beab27de
    ArgumentChecker.notNull(document, "document");
    ArgumentChecker.notNull(document.getObject(), "document.object");
    ArgumentChecker.notNull(document.getObject().getName(), "document.object.name");
    ArgumentChecker.notNull(document.getObject().getValue(), "document.object.value");

    final ConfigItem item = document.getObject();
    final ObjectId objectId = _objectIdSupplier.get();
    final UniqueId uniqueId = objectId.atVersion("");
    final Instant now = Instant.now();
    item.setUniqueId(uniqueId);
    final ConfigDocument doc = new ConfigDocument(item);
    doc.setObject(document.getObject());
    doc.setUniqueId(uniqueId);
    doc.setVersionFromInstant(now);
    _store.put(objectId, doc);
    _changeManager.entityChanged(ChangeType.ADDED, objectId, doc.getVersionFromInstant(), doc.getVersionToInstant(), now);
    return doc;
  }

  //-------------------------------------------------------------------------
  @Override
<<<<<<< HEAD
  public ConfigDocument update(ConfigDocument document) {
=======
  public <T> ConfigDocument<T> update(final ConfigDocument<T> document) {
>>>>>>> beab27de
    ArgumentChecker.notNull(document, "document");
    ArgumentChecker.notNull(document.getUniqueId(), "document.uniqueId");
    ArgumentChecker.notNull(document.getObject(), "document.object");
    ArgumentChecker.notNull(document.getObject().getValue(), "document.object.value");

    final UniqueId uniqueId = document.getUniqueId();
    final Instant now = Instant.now();
    final ConfigDocument storedDocument = _store.get(uniqueId.getObjectId());
    if (storedDocument == null) {
      throw new DataNotFoundException("Config not found: " + uniqueId);
    }
    document.setVersionFromInstant(now);
    document.setVersionToInstant(null);
    document.setCorrectionFromInstant(now);
    document.setCorrectionToInstant(null);
    if (_store.replace(uniqueId.getObjectId(), storedDocument, document) == false) {
      throw new IllegalArgumentException("Concurrent modification");
    }
    _changeManager.entityChanged(ChangeType.CHANGED, document.getObjectId(), document.getVersionFromInstant(), document.getVersionToInstant(), now);
    return document;
  }

  //-------------------------------------------------------------------------
  @Override
<<<<<<< HEAD
  public void remove(ObjectIdentifiable objectIdentifiable) {
    ArgumentChecker.notNull(objectIdentifiable, "objectIdentifiable");
    if (_store.remove(objectIdentifiable.getObjectId()) == null) {
      throw new DataNotFoundException("Config not found: " + objectIdentifiable);
=======
  public void remove(final UniqueId uniqueId) {
    ArgumentChecker.notNull(uniqueId, "uniqueId");
    if (_store.remove(uniqueId.getObjectId()) == null) {
      throw new DataNotFoundException("Config not found: " + uniqueId);
>>>>>>> beab27de
    }
    _changeManager.entityChanged(ChangeType.REMOVED, objectIdentifiable.getObjectId(), null, null, Instant.now());
  }

  //-------------------------------------------------------------------------
  @Override
  public ConfigDocument correct(ConfigDocument document) {
    return update(document);
  }

  //-------------------------------------------------------------------------
  @Override
<<<<<<< HEAD
  public ChangeManager changeManager() {
    return _changeManager;
  }

  //------------------------------------------------------------------------- 
  @SuppressWarnings("unchecked")
  @Override
  public ConfigDocument get(UniqueId uniqueId) {
    ArgumentChecker.notNull(uniqueId, "document.uniqueId");
    final ConfigDocument document = _store.get(uniqueId.getObjectId());
    if (document == null) {
      throw new DataNotFoundException("Config not found: " + uniqueId.getObjectId());
    }
    return document;
  }
  
  //-------------------------------------------------------------------------
  @Override
  public ConfigMetaDataResult metaData(ConfigMetaDataRequest request) {
    ArgumentChecker.notNull(request, "request");
    ConfigMetaDataResult result = new ConfigMetaDataResult();
    if (request.isConfigTypes()) {
      Set<Class<?>> types = Sets.newHashSet();
      for (ConfigDocument doc : _store.values()) {
        types.add(doc.getObject().getClass());
      }
      result.getConfigTypes().addAll(types);
    }
    return result;
  }

  //-------------------------------------------------------------------------
  @SuppressWarnings("unchecked")
  @Override
  public ConfigSearchResult search(ConfigSearchRequest request) {
    ArgumentChecker.notNull(request, "request");

    final List<ConfigDocument> list = new ArrayList<ConfigDocument>();
    for (ConfigDocument doc : _store.values()) {
      if (request.matches(doc)) {
        list.add(doc);
      }
    }
    final ConfigSearchResult result = new ConfigSearchResult();
    result.setPaging(Paging.of(request.getPagingRequest(), list));

    List<ConfigDocument> select = request.getPagingRequest().select(list);

    result.getDocuments().addAll(select);
    return result;
  }

  //////////////////////////////////////////////////////////////////////////////////////////////////////////////////////

  @Override
  public List<UniqueId> replaceVersions(ObjectIdentifiable objectId, List<ConfigDocument> replacementDocuments) {
    return replaceAllVersions(objectId, replacementDocuments);
  }

  @Override
  public List<UniqueId> replaceVersion(UniqueId uniqueId, List<ConfigDocument> replacementDocuments) {
    return replaceAllVersions(uniqueId.getObjectId(), replacementDocuments);
  }

=======
  public <T> ConfigHistoryResult<T> history(ConfigHistoryRequest<T> request) {
    ArgumentChecker.notNull(request, "request");
    ArgumentChecker.notNull(request.getObjectId(), "request.objectId");
    ArgumentChecker.notNull(request.getType(), "request.configClazz");
    
    final ConfigHistoryResult<T> result = new ConfigHistoryResult<T>();
    final ConfigDocument<T> doc = get(request.getObjectId(), VersionCorrection.LATEST, request.getType());
    if (doc != null) {
      result.getDocuments().add(doc);
    }
    result.setPaging(Paging.ofAll(result.getDocuments()));
    return result;
  }

  //------------------------------------------------------------------------- 
  @SuppressWarnings("unchecked")
  @Override
  public <T> ConfigDocument<T> get(UniqueId uniqueId, Class<T> clazz) {
    ArgumentChecker.notNull(clazz, "clazz");
    ConfigDocument<?> document = get(uniqueId);
    if (!clazz.isInstance(document.getValue())) {
      throw new DataNotFoundException("Config not found: " + uniqueId.getObjectId());
    }
    return (ConfigDocument<T>) document;
  }

  //-------------------------------------------------------------------------
  @SuppressWarnings("unchecked")
>>>>>>> beab27de
  @Override
  public List<UniqueId> replaceAllVersions(ObjectIdentifiable objectId, List<ConfigDocument> replacementDocuments) {
    ArgumentChecker.notNull(replacementDocuments, "replacementDocuments");
    ArgumentChecker.notNull(objectId, "objectId");
    for (ConfigDocument replacementDocument : replacementDocuments) {
      validateDocument(replacementDocument);
    }
    final Instant now = Instant.now();
    ArgumentChecker.isTrue(MasterUtils.checkUniqueVersionsFrom(replacementDocuments), "No two versioned documents may have the same \"version from\" instant");

    final ConfigDocument storedDocument = _store.get(objectId.getObjectId());
    if (storedDocument == null) {
      throw new DataNotFoundException("Document not found: " + objectId.getObjectId());
    }

    if (replacementDocuments.isEmpty()) {
      _store.remove(objectId.getObjectId());
      _changeManager.entityChanged(ChangeType.REMOVED, objectId.getObjectId(), null, null, now);
      return Collections.emptyList();
    } else {
      Instant storedVersionFrom = storedDocument.getVersionFromInstant();
      Instant storedVersionTo = storedDocument.getVersionToInstant();

      List<ConfigDocument> orderedReplacementDocuments = MasterUtils.adjustVersionInstants(now, storedVersionFrom, storedVersionTo, replacementDocuments);

      ConfigDocument lastReplacementDocument = orderedReplacementDocuments.get(orderedReplacementDocuments.size() - 1);

      if (_store.replace(objectId.getObjectId(), storedDocument, lastReplacementDocument) == false) {
        throw new IllegalArgumentException("Concurrent modification");
      }
      return ImmutableList.of(lastReplacementDocument.getUniqueId());
    }
  }

<<<<<<< HEAD

  @Override
  public UniqueId addVersion(ObjectIdentifiable objectId, ConfigDocument documentToAdd) {
    List<UniqueId> result = replaceVersions(objectId, Collections.singletonList(documentToAdd));
    if (result.isEmpty()) {
      return null;
    } else {
      return result.get(0);
    }
  }


  @Override
  public void removeVersion(UniqueId uniqueId) {
    replaceVersion(uniqueId, Collections.<ConfigDocument>emptyList());
  }

  @Override
  public UniqueId replaceVersion(ConfigDocument replacementDocument) {
    List<UniqueId> result = replaceVersion(replacementDocument.getUniqueId(), Collections.singletonList(replacementDocument));
    if (result.isEmpty()) {
      return null;
    } else {
      return result.get(0);
    }
  }

  private <T> void validateDocument(ConfigDocument document) {
    ArgumentChecker.notNull(document.getObject(), "document.object");
    ArgumentChecker.notNull(document.getObject().getValue(), "document.object.value");
    ArgumentChecker.notNull(document.getName(), "document.name");
  }


  ////////////////////////////////////////////////////////////////////////////////////////////////////////////////////////


  @Override
  public ConfigHistoryResult history(ConfigHistoryRequest request) {
    final Class<?> type = request.getType();
    final ObjectId oid = request.getObjectId();
    PagingRequest pagingRequest = request.getPagingRequest();

    return new ConfigHistoryResult(
      pagingRequest.select(
        functional(_store.keySet())
          .map(new Function1<ObjectId, ConfigDocument>() {
            @Override
            public ConfigDocument execute(ObjectId objectId) {
              return _store.get(objectId);
            }
          })
          .filter(new Function1<ConfigDocument, Boolean>() {
            @Override
            public Boolean execute(ConfigDocument configDocument) {
              return
                (oid == null || (configDocument.getObjectId().equals(oid)))
                  &&
                  (type == null || (type.isAssignableFrom(configDocument.getType())));
            }
          })
          .sortBy(new Comparator<ConfigDocument>() {
            @Override
            public int compare(ConfigDocument configDocument, ConfigDocument configDocument1) {
              return configDocument.getVersionFromInstant().compareTo(configDocument1.getVersionFromInstant());
            }
          })
          .asList()));
  }


  @Override
  public Map<UniqueId, ConfigDocument> get(Collection<UniqueId> uniqueIds) {
    Map<UniqueId, ConfigDocument> resultMap = newHashMap();
    for (UniqueId uniqueId : uniqueIds) {
      resultMap.put(uniqueId, _store.get(uniqueId.getObjectId()));
    }
    return resultMap;
  }
=======
  //-------------------------------------------------------------------------
  @Override
  public ChangeManager changeManager() {
    return _changeManager;
  }

>>>>>>> beab27de
}<|MERGE_RESOLUTION|>--- conflicted
+++ resolved
@@ -47,7 +47,7 @@
   public static final String DEFAULT_OID_SCHEME = "MemCfg";
 
   /**
-   * A cache of configuration by identifier.
+   * A cache of configurations by identifier.
    */
   private final ConcurrentMap<ObjectId, ConfigDocument> _store = new ConcurrentHashMap<ObjectId, ConfigDocument>();
   /**
@@ -83,6 +83,7 @@
   public InMemoryConfigMaster(final Supplier<ObjectId> objectIdSupplier) {
     this(objectIdSupplier, new BasicChangeManager());
   }
+
 
   /**
    * Creates an instance specifying the supplier of object identifiers and change manager.
@@ -99,52 +100,7 @@
 
   //-------------------------------------------------------------------------
   @Override
-<<<<<<< HEAD
   public ConfigDocument get(ObjectIdentifiable objectId, VersionCorrection versionCorrection) {
-=======
-  public ConfigMetaDataResult metaData(final ConfigMetaDataRequest request) {
-    ArgumentChecker.notNull(request, "request");
-    ConfigMetaDataResult result = new ConfigMetaDataResult();
-    if (request.isConfigTypes()) {
-      Set<Class<?>> types = Sets.newHashSet();
-      for (ConfigDocument<?> doc : _store.values()) {
-        types.add(doc.getValue().getClass());
-      }
-      result.getConfigTypes().addAll(types);
-    }
-    return result;
-  }
-
-  //-------------------------------------------------------------------------
-  @SuppressWarnings("unchecked")
-  @Override
-  public <T> ConfigSearchResult<T> search(final ConfigSearchRequest<T> request) {
-    ArgumentChecker.notNull(request, "request");
-    final List<ConfigDocument<T>> list = new ArrayList<ConfigDocument<T>>();
-    for (ConfigDocument<?> doc : _store.values()) {
-      if (request.matches(doc)) {
-        list.add((ConfigDocument<T>) doc);
-      }
-    }
-    final ConfigSearchResult<T> result = new ConfigSearchResult<T>();
-    result.setPaging(Paging.of(request.getPagingRequest(), list));
-    
-    List<ConfigDocument<T>> select = request.getPagingRequest().select(list);
-    
-    result.getDocuments().addAll(select);
-    return result;
-  }
-
-  //-------------------------------------------------------------------------
-  @Override
-  public ConfigDocument<?> get(final UniqueId uniqueId) {
-    return get(uniqueId, VersionCorrection.LATEST);
-  }
-
-  //-------------------------------------------------------------------------
-  @Override
-  public ConfigDocument<?> get(final ObjectIdentifiable objectId, final VersionCorrection versionCorrection) {
->>>>>>> beab27de
     ArgumentChecker.notNull(objectId, "objectId");
     ArgumentChecker.notNull(versionCorrection, "versionCorrection");
     final ConfigDocument document = _store.get(objectId.getObjectId());
@@ -157,11 +113,7 @@
   //-------------------------------------------------------------------------
   @SuppressWarnings("unchecked")
   @Override
-<<<<<<< HEAD
   public ConfigDocument add(ConfigDocument document) {
-=======
-  public <T> ConfigDocument<T> add(final ConfigDocument<T> document) {
->>>>>>> beab27de
     ArgumentChecker.notNull(document, "document");
     ArgumentChecker.notNull(document.getObject(), "document.object");
     ArgumentChecker.notNull(document.getObject().getName(), "document.object.name");
@@ -183,11 +135,7 @@
 
   //-------------------------------------------------------------------------
   @Override
-<<<<<<< HEAD
   public ConfigDocument update(ConfigDocument document) {
-=======
-  public <T> ConfigDocument<T> update(final ConfigDocument<T> document) {
->>>>>>> beab27de
     ArgumentChecker.notNull(document, "document");
     ArgumentChecker.notNull(document.getUniqueId(), "document.uniqueId");
     ArgumentChecker.notNull(document.getObject(), "document.object");
@@ -212,17 +160,10 @@
 
   //-------------------------------------------------------------------------
   @Override
-<<<<<<< HEAD
   public void remove(ObjectIdentifiable objectIdentifiable) {
     ArgumentChecker.notNull(objectIdentifiable, "objectIdentifiable");
     if (_store.remove(objectIdentifiable.getObjectId()) == null) {
       throw new DataNotFoundException("Config not found: " + objectIdentifiable);
-=======
-  public void remove(final UniqueId uniqueId) {
-    ArgumentChecker.notNull(uniqueId, "uniqueId");
-    if (_store.remove(uniqueId.getObjectId()) == null) {
-      throw new DataNotFoundException("Config not found: " + uniqueId);
->>>>>>> beab27de
     }
     _changeManager.entityChanged(ChangeType.REMOVED, objectIdentifiable.getObjectId(), null, null, Instant.now());
   }
@@ -235,7 +176,6 @@
 
   //-------------------------------------------------------------------------
   @Override
-<<<<<<< HEAD
   public ChangeManager changeManager() {
     return _changeManager;
   }
@@ -300,36 +240,6 @@
     return replaceAllVersions(uniqueId.getObjectId(), replacementDocuments);
   }
 
-=======
-  public <T> ConfigHistoryResult<T> history(ConfigHistoryRequest<T> request) {
-    ArgumentChecker.notNull(request, "request");
-    ArgumentChecker.notNull(request.getObjectId(), "request.objectId");
-    ArgumentChecker.notNull(request.getType(), "request.configClazz");
-    
-    final ConfigHistoryResult<T> result = new ConfigHistoryResult<T>();
-    final ConfigDocument<T> doc = get(request.getObjectId(), VersionCorrection.LATEST, request.getType());
-    if (doc != null) {
-      result.getDocuments().add(doc);
-    }
-    result.setPaging(Paging.ofAll(result.getDocuments()));
-    return result;
-  }
-
-  //------------------------------------------------------------------------- 
-  @SuppressWarnings("unchecked")
-  @Override
-  public <T> ConfigDocument<T> get(UniqueId uniqueId, Class<T> clazz) {
-    ArgumentChecker.notNull(clazz, "clazz");
-    ConfigDocument<?> document = get(uniqueId);
-    if (!clazz.isInstance(document.getValue())) {
-      throw new DataNotFoundException("Config not found: " + uniqueId.getObjectId());
-    }
-    return (ConfigDocument<T>) document;
-  }
-
-  //-------------------------------------------------------------------------
-  @SuppressWarnings("unchecked")
->>>>>>> beab27de
   @Override
   public List<UniqueId> replaceAllVersions(ObjectIdentifiable objectId, List<ConfigDocument> replacementDocuments) {
     ArgumentChecker.notNull(replacementDocuments, "replacementDocuments");
@@ -364,7 +274,6 @@
     }
   }
 
-<<<<<<< HEAD
 
   @Override
   public UniqueId addVersion(ObjectIdentifiable objectId, ConfigDocument documentToAdd) {
@@ -444,12 +353,4 @@
     }
     return resultMap;
   }
-=======
-  //-------------------------------------------------------------------------
-  @Override
-  public ChangeManager changeManager() {
-    return _changeManager;
-  }
-
->>>>>>> beab27de
 }