--- conflicted
+++ resolved
@@ -44,6 +44,10 @@
 import com.opengamma.financial.OpenGammaExecutionContext;
 import com.opengamma.financial.analytics.ircurve.InterpolatedYieldCurveDefinitionSource;
 import com.opengamma.financial.analytics.ircurve.InterpolatedYieldCurveSpecificationBuilder;
+import com.opengamma.financial.analytics.model.pnl.DefaultPnLRequirementsGatherer;
+import com.opengamma.financial.analytics.model.pnl.PnLRequirementsGatherer;
+import com.opengamma.financial.analytics.riskfactors.DefaultRiskFactorsConfigurationProvider;
+import com.opengamma.financial.analytics.riskfactors.DefaultRiskFactorsGatherer;
 import com.opengamma.financial.analytics.riskfactors.RiskFactorsGatherer;
 import com.opengamma.financial.analytics.volatility.cube.VolatilityCubeDefinitionSource;
 import com.opengamma.financial.marketdata.MarketDataELCompiler;
@@ -70,32 +74,19 @@
   /**
    * The config source.
    * <p>
-<<<<<<< HEAD
    * Where possible, components should not be tightly coupled to the configuration database. An intermediate interface, with an
    * implementation that is backed by a ConfigSource, allows the flexibility to source that data from an external system, or a more
    * efficient storage mechanism, in the future.
-=======
-   * Where possible, components should not be tightly coupled to the configuration database. An intermediate interface, with an implementation that is backed by
-   * a ConfigSource, allows the flexibility to source that data from an external system, or a more efficient storage mechanism, in the future.
->>>>>>> 5663b273
    */
   @PropertyDefinition(validate = "notNull")
   private ConfigSource _configSource;
   /**
-<<<<<<< HEAD
    * The config master. This might only be a temporary addition; most services should be written to back onto this if necessary rather than
    * data be accessed directly from the config master. This allows the flexibility to have data stored in another system or more efficient
    * storage specific to that type.
    * <p>
    * This is currently required to replace the functionality previously offered by ViewDefinitionRepository which exposed both user
    * maintained views from the persistent config master and temporary/short-lived views created programatically.
-=======
-   * The config master. This might only be a temporary addition; most services should be written to back onto this if necessary rather than data be accessed
-   * directly from the config master. This allows the flexibility to have data stored in another system or more efficient storage specific to that type.
-   * <p>
-   * This is currently required to replace the functionality previously offered by ViewDefinitionRepository which exposed both user maintained views from the
-   * persistent config master and temporary/short-lived views created programatically.
->>>>>>> 5663b273
    */
   @PropertyDefinition
   private ConfigMaster _configMaster;
@@ -181,13 +172,8 @@
   private TempTargetRepository _tempTargetRepository;
 
   /**
-<<<<<<< HEAD
    * The slave view processor executing functions can make requests to. This might be the view processor that owns the context, but might be
    * a different but compatible one.
-=======
-   * The slave view processor executing functions can make requests to. This might be the view processor that owns the context, but might be a different but
-   * compatible one.
->>>>>>> 5663b273
    */
   @PropertyDefinition
   private ViewProcessor _viewProcessor;
@@ -198,27 +184,32 @@
   private Boolean _permissive = Boolean.FALSE;
 
   /**
+   * The P&L requirements gatherer.
+   */
+  @Deprecated
+  @PropertyDefinition
+  private PnLRequirementsGatherer _pnlRequirementsGatherer;
+  /**
    * The risk factors requirements gatherer.
    */
-  // @PropertyDefinition
-  // private RiskFactorsGatherer _riskFactorsGatherer;
+  @Deprecated
+  @PropertyDefinition
+  private RiskFactorsGatherer _riskFactorsGatherer;
 
   // -------------------------------------------------------------------------
   @Override
   public void init(final ComponentRepository repo, final LinkedHashMap<String, String> configuration) {
+    initPnlRequirementsGatherer();
     initThreadLocalServiceContext();
     initFunctionCompilationContext(repo, configuration);
     final OverrideOperationCompiler ooc = initOverrideOperationCompiler(repo, configuration);
     initFunctionExecutionContext(repo, configuration, ooc);
   }
 
-<<<<<<< HEAD
   protected void initPnlRequirementsGatherer() {
     _pnlRequirementsGatherer = new DefaultPnLRequirementsGatherer();
   }
 
-=======
->>>>>>> 5663b273
   private void initThreadLocalServiceContext() {
 
     final VersionCorrectionProvider vcProvider = new VersionCorrectionProvider() {
@@ -232,8 +223,10 @@
         return VersionCorrection.LATEST;
       }
     };
-    final ImmutableMap.Builder<Class<?>, Object> services = ImmutableMap.<Class<?>, Object> builder().put(ConfigSource.class, getConfigSource())
-        .put(RegionSource.class, getRegionSource()).put(ConventionSource.class, getConventionSource()).put(HolidaySource.class, getHolidaySource())
+    final ImmutableMap.Builder<Class<?>, Object> services = ImmutableMap.<Class<?>, Object> builder()
+        .put(ConfigSource.class, getConfigSource())
+        .put(RegionSource.class, getRegionSource()).put(ConventionSource.class, getConventionSource())
+        .put(HolidaySource.class, getHolidaySource())
         .put(ExchangeSource.class, getExchangeSource()).put(HistoricalTimeSeriesSource.class, getHistoricalTimeSeriesSource())
         .put(HistoricalTimeSeriesResolver.class, getHistoricalTimeSeriesResolver()).put(SecuritySource.class, getSecuritySource())
         .put(LegalEntitySource.class, getLegalEntitySource()).put(PositionSource.class, getPositionSource());
@@ -278,14 +271,15 @@
       context.setGraphExecutionBlacklist(new DefaultFunctionBlacklistQuery(getExecutionBlacklist()));
     }
     OpenGammaCompilationContext.setPermissive(context, Boolean.TRUE.equals(getPermissive()));
-    // if (getRiskFactorsGatherer() == null) {
-    // if (getSecuritySource() != null) {
-    // setRiskFactorsGatherer(new DefaultRiskFactorsGatherer(getSecuritySource(), new DefaultRiskFactorsConfigurationProvider()));
-    // }
-    // }
-    // if (getRiskFactorsGatherer() != null) {
-    // OpenGammaCompilationContext.setRiskFactorsGatherer(context, getRiskFactorsGatherer());
-    // }
+    OpenGammaCompilationContext.setPnLRequirementsGatherer(context, getPnlRequirementsGatherer());
+    if (getRiskFactorsGatherer() == null) {
+      if (getSecuritySource() != null) {
+        setRiskFactorsGatherer(new DefaultRiskFactorsGatherer(getSecuritySource(), new DefaultRiskFactorsConfigurationProvider()));
+      }
+    }
+    if (getRiskFactorsGatherer() != null) {
+      OpenGammaCompilationContext.setRiskFactorsGatherer(context, getRiskFactorsGatherer());
+    }
     final ComponentInfo info = new ComponentInfo(FunctionCompilationContext.class, getClassifier());
     repo.registerComponent(info, context);
   }
@@ -371,14 +365,9 @@
   /**
    * Gets the config source.
    * <p>
-<<<<<<< HEAD
    * Where possible, components should not be tightly coupled to the configuration database. An intermediate interface, with an
    * implementation that is backed by a ConfigSource, allows the flexibility to source that data from an external system, or a more
    * efficient storage mechanism, in the future.
-=======
-   * Where possible, components should not be tightly coupled to the configuration database. An intermediate interface, with an implementation that is backed by
-   * a ConfigSource, allows the flexibility to source that data from an external system, or a more efficient storage mechanism, in the future.
->>>>>>> 5663b273
    * @return the value of the property, not null
    */
   public ConfigSource getConfigSource() {
@@ -388,14 +377,9 @@
   /**
    * Sets the config source.
    * <p>
-<<<<<<< HEAD
    * Where possible, components should not be tightly coupled to the configuration database. An intermediate interface, with an
    * implementation that is backed by a ConfigSource, allows the flexibility to source that data from an external system, or a more
    * efficient storage mechanism, in the future.
-=======
-   * Where possible, components should not be tightly coupled to the configuration database. An intermediate interface, with an implementation that is backed by
-   * a ConfigSource, allows the flexibility to source that data from an external system, or a more efficient storage mechanism, in the future.
->>>>>>> 5663b273
    * @param configSource  the new value of the property, not null
    */
   public void setConfigSource(ConfigSource configSource) {
@@ -406,14 +390,9 @@
   /**
    * Gets the the {@code configSource} property.
    * <p>
-<<<<<<< HEAD
    * Where possible, components should not be tightly coupled to the configuration database. An intermediate interface, with an
    * implementation that is backed by a ConfigSource, allows the flexibility to source that data from an external system, or a more
    * efficient storage mechanism, in the future.
-=======
-   * Where possible, components should not be tightly coupled to the configuration database. An intermediate interface, with an implementation that is backed by
-   * a ConfigSource, allows the flexibility to source that data from an external system, or a more efficient storage mechanism, in the future.
->>>>>>> 5663b273
    * @return the property, not null
    */
   public final Property<ConfigSource> configSource() {
@@ -422,20 +401,12 @@
 
   //-----------------------------------------------------------------------
   /**
-<<<<<<< HEAD
    * Gets the config master. This might only be a temporary addition; most services should be written to back onto this if necessary rather than
    * data be accessed directly from the config master. This allows the flexibility to have data stored in another system or more efficient
    * storage specific to that type.
    * <p>
    * This is currently required to replace the functionality previously offered by ViewDefinitionRepository which exposed both user
    * maintained views from the persistent config master and temporary/short-lived views created programatically.
-=======
-   * Gets the config master. This might only be a temporary addition; most services should be written to back onto this if necessary rather than data be accessed
-   * directly from the config master. This allows the flexibility to have data stored in another system or more efficient storage specific to that type.
-   * <p>
-   * This is currently required to replace the functionality previously offered by ViewDefinitionRepository which exposed both user maintained views from the
-   * persistent config master and temporary/short-lived views created programatically.
->>>>>>> 5663b273
    * @return the value of the property
    */
   public ConfigMaster getConfigMaster() {
@@ -443,20 +414,12 @@
   }
 
   /**
-<<<<<<< HEAD
    * Sets the config master. This might only be a temporary addition; most services should be written to back onto this if necessary rather than
    * data be accessed directly from the config master. This allows the flexibility to have data stored in another system or more efficient
    * storage specific to that type.
    * <p>
    * This is currently required to replace the functionality previously offered by ViewDefinitionRepository which exposed both user
    * maintained views from the persistent config master and temporary/short-lived views created programatically.
-=======
-   * Sets the config master. This might only be a temporary addition; most services should be written to back onto this if necessary rather than data be accessed
-   * directly from the config master. This allows the flexibility to have data stored in another system or more efficient storage specific to that type.
-   * <p>
-   * This is currently required to replace the functionality previously offered by ViewDefinitionRepository which exposed both user maintained views from the
-   * persistent config master and temporary/short-lived views created programatically.
->>>>>>> 5663b273
    * @param configMaster  the new value of the property
    */
   public void setConfigMaster(ConfigMaster configMaster) {
@@ -465,18 +428,11 @@
 
   /**
    * Gets the the {@code configMaster} property.
-<<<<<<< HEAD
    * data be accessed directly from the config master. This allows the flexibility to have data stored in another system or more efficient
    * storage specific to that type.
    * <p>
    * This is currently required to replace the functionality previously offered by ViewDefinitionRepository which exposed both user
    * maintained views from the persistent config master and temporary/short-lived views created programatically.
-=======
-   * directly from the config master. This allows the flexibility to have data stored in another system or more efficient storage specific to that type.
-   * <p>
-   * This is currently required to replace the functionality previously offered by ViewDefinitionRepository which exposed both user maintained views from the
-   * persistent config master and temporary/short-lived views created programatically.
->>>>>>> 5663b273
    * @return the property, not null
    */
   public final Property<ConfigMaster> configMaster() {
@@ -895,13 +851,8 @@
 
   //-----------------------------------------------------------------------
   /**
-<<<<<<< HEAD
    * Gets the slave view processor executing functions can make requests to. This might be the view processor that owns the context, but might be
    * a different but compatible one.
-=======
-   * Gets the slave view processor executing functions can make requests to. This might be the view processor that owns the context, but might be a different but
-   * compatible one.
->>>>>>> 5663b273
    * @return the value of the property
    */
   public ViewProcessor getViewProcessor() {
@@ -909,13 +860,8 @@
   }
 
   /**
-<<<<<<< HEAD
    * Sets the slave view processor executing functions can make requests to. This might be the view processor that owns the context, but might be
    * a different but compatible one.
-=======
-   * Sets the slave view processor executing functions can make requests to. This might be the view processor that owns the context, but might be a different but
-   * compatible one.
->>>>>>> 5663b273
    * @param viewProcessor  the new value of the property
    */
   public void setViewProcessor(ViewProcessor viewProcessor) {
@@ -924,11 +870,7 @@
 
   /**
    * Gets the the {@code viewProcessor} property.
-<<<<<<< HEAD
    * a different but compatible one.
-=======
-   * compatible one.
->>>>>>> 5663b273
    * @return the property, not null
    */
   public final Property<ViewProcessor> viewProcessor() {
@@ -958,6 +900,62 @@
    */
   public final Property<Boolean> permissive() {
     return metaBean().permissive().createProperty(this);
+  }
+
+  //-----------------------------------------------------------------------
+  /**
+   * Gets the P&L requirements gatherer.
+   * @return the value of the property
+   */
+  @Deprecated
+  public PnLRequirementsGatherer getPnlRequirementsGatherer() {
+    return _pnlRequirementsGatherer;
+  }
+
+  /**
+   * Sets the P&L requirements gatherer.
+   * @param pnlRequirementsGatherer  the new value of the property
+   */
+  @Deprecated
+  public void setPnlRequirementsGatherer(PnLRequirementsGatherer pnlRequirementsGatherer) {
+    this._pnlRequirementsGatherer = pnlRequirementsGatherer;
+  }
+
+  /**
+   * Gets the the {@code pnlRequirementsGatherer} property.
+   * @return the property, not null
+   */
+  @Deprecated
+  public final Property<PnLRequirementsGatherer> pnlRequirementsGatherer() {
+    return metaBean().pnlRequirementsGatherer().createProperty(this);
+  }
+
+  //-----------------------------------------------------------------------
+  /**
+   * Gets the risk factors requirements gatherer.
+   * @return the value of the property
+   */
+  @Deprecated
+  public RiskFactorsGatherer getRiskFactorsGatherer() {
+    return _riskFactorsGatherer;
+  }
+
+  /**
+   * Sets the risk factors requirements gatherer.
+   * @param riskFactorsGatherer  the new value of the property
+   */
+  @Deprecated
+  public void setRiskFactorsGatherer(RiskFactorsGatherer riskFactorsGatherer) {
+    this._riskFactorsGatherer = riskFactorsGatherer;
+  }
+
+  /**
+   * Gets the the {@code riskFactorsGatherer} property.
+   * @return the property, not null
+   */
+  @Deprecated
+  public final Property<RiskFactorsGatherer> riskFactorsGatherer() {
+    return metaBean().riskFactorsGatherer().createProperty(this);
   }
 
   //-----------------------------------------------------------------------
@@ -994,6 +992,8 @@
           JodaBeanUtils.equal(getTempTargetRepository(), other.getTempTargetRepository()) &&
           JodaBeanUtils.equal(getViewProcessor(), other.getViewProcessor()) &&
           JodaBeanUtils.equal(getPermissive(), other.getPermissive()) &&
+          JodaBeanUtils.equal(getPnlRequirementsGatherer(), other.getPnlRequirementsGatherer()) &&
+          JodaBeanUtils.equal(getRiskFactorsGatherer(), other.getRiskFactorsGatherer()) &&
           super.equals(obj);
     }
     return false;
@@ -1023,12 +1023,14 @@
     hash = hash * 31 + JodaBeanUtils.hashCode(getTempTargetRepository());
     hash = hash * 31 + JodaBeanUtils.hashCode(getViewProcessor());
     hash = hash * 31 + JodaBeanUtils.hashCode(getPermissive());
+    hash = hash * 31 + JodaBeanUtils.hashCode(getPnlRequirementsGatherer());
+    hash = hash * 31 + JodaBeanUtils.hashCode(getRiskFactorsGatherer());
     return hash ^ super.hashCode();
   }
 
   @Override
   public String toString() {
-    StringBuilder buf = new StringBuilder(704);
+    StringBuilder buf = new StringBuilder(768);
     buf.append("EngineContextsComponentFactory{");
     int len = buf.length();
     toString(buf);
@@ -1063,6 +1065,8 @@
     buf.append("tempTargetRepository").append('=').append(JodaBeanUtils.toString(getTempTargetRepository())).append(',').append(' ');
     buf.append("viewProcessor").append('=').append(JodaBeanUtils.toString(getViewProcessor())).append(',').append(' ');
     buf.append("permissive").append('=').append(JodaBeanUtils.toString(getPermissive())).append(',').append(' ');
+    buf.append("pnlRequirementsGatherer").append('=').append(JodaBeanUtils.toString(getPnlRequirementsGatherer())).append(',').append(' ');
+    buf.append("riskFactorsGatherer").append('=').append(JodaBeanUtils.toString(getRiskFactorsGatherer())).append(',').append(' ');
   }
 
   //-----------------------------------------------------------------------
@@ -1180,6 +1184,16 @@
      */
     private final MetaProperty<Boolean> _permissive = DirectMetaProperty.ofReadWrite(
         this, "permissive", EngineContextsComponentFactory.class, Boolean.class);
+    /**
+     * The meta-property for the {@code pnlRequirementsGatherer} property.
+     */
+    private final MetaProperty<PnLRequirementsGatherer> _pnlRequirementsGatherer = DirectMetaProperty.ofReadWrite(
+        this, "pnlRequirementsGatherer", EngineContextsComponentFactory.class, PnLRequirementsGatherer.class);
+    /**
+     * The meta-property for the {@code riskFactorsGatherer} property.
+     */
+    private final MetaProperty<RiskFactorsGatherer> _riskFactorsGatherer = DirectMetaProperty.ofReadWrite(
+        this, "riskFactorsGatherer", EngineContextsComponentFactory.class, RiskFactorsGatherer.class);
     /**
      * The meta-properties.
      */
@@ -1205,7 +1219,9 @@
         "compilationBlacklist",
         "tempTargetRepository",
         "viewProcessor",
-        "permissive");
+        "permissive",
+        "pnlRequirementsGatherer",
+        "riskFactorsGatherer");
 
     /**
      * Restricted constructor.
@@ -1258,6 +1274,10 @@
           return _viewProcessor;
         case -517618017:  // permissive
           return _permissive;
+        case -1266263066:  // pnlRequirementsGatherer
+          return _pnlRequirementsGatherer;
+        case 861249085:  // riskFactorsGatherer
+          return _riskFactorsGatherer;
       }
       return super.metaPropertyGet(propertyName);
     }
@@ -1444,6 +1464,24 @@
      */
     public final MetaProperty<Boolean> permissive() {
       return _permissive;
+    }
+
+    /**
+     * The meta-property for the {@code pnlRequirementsGatherer} property.
+     * @return the meta-property, not null
+     */
+    @Deprecated
+    public final MetaProperty<PnLRequirementsGatherer> pnlRequirementsGatherer() {
+      return _pnlRequirementsGatherer;
+    }
+
+    /**
+     * The meta-property for the {@code riskFactorsGatherer} property.
+     * @return the meta-property, not null
+     */
+    @Deprecated
+    public final MetaProperty<RiskFactorsGatherer> riskFactorsGatherer() {
+      return _riskFactorsGatherer;
     }
 
     //-----------------------------------------------------------------------
@@ -1492,6 +1530,10 @@
           return ((EngineContextsComponentFactory) bean).getViewProcessor();
         case -517618017:  // permissive
           return ((EngineContextsComponentFactory) bean).getPermissive();
+        case -1266263066:  // pnlRequirementsGatherer
+          return ((EngineContextsComponentFactory) bean).getPnlRequirementsGatherer();
+        case 861249085:  // riskFactorsGatherer
+          return ((EngineContextsComponentFactory) bean).getRiskFactorsGatherer();
       }
       return super.propertyGet(bean, propertyName, quiet);
     }
@@ -1561,6 +1603,12 @@
           return;
         case -517618017:  // permissive
           ((EngineContextsComponentFactory) bean).setPermissive((Boolean) newValue);
+          return;
+        case -1266263066:  // pnlRequirementsGatherer
+          ((EngineContextsComponentFactory) bean).setPnlRequirementsGatherer((PnLRequirementsGatherer) newValue);
+          return;
+        case 861249085:  // riskFactorsGatherer
+          ((EngineContextsComponentFactory) bean).setRiskFactorsGatherer((RiskFactorsGatherer) newValue);
           return;
       }
       super.propertySet(bean, propertyName, newValue, quiet);
