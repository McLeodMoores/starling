/**
 * Copyright (C) 2013 - present by OpenGamma Inc. and the OpenGamma group of companies
 *
 * Please see distribution for license.
 */
package com.opengamma.financial.analytics.model.irfutureoption;

import java.util.HashMap;
import java.util.List;
import java.util.Map;

import org.springframework.beans.factory.InitializingBean;

import com.opengamma.engine.function.config.AbstractFunctionConfigurationBean;
import com.opengamma.engine.function.config.FunctionConfiguration;
import com.opengamma.engine.function.config.FunctionConfigurationSource;
import com.opengamma.financial.analytics.model.volatility.SmileFittingPropertyNamesAndValues;
import com.opengamma.util.ArgumentChecker;

/**
 * Function repository configuration source for the functions contained in this package.
 */
public class IRFutureOptionFunctions extends AbstractFunctionConfigurationBean {

  /**
   * Default instance of a repository configuration source exposing the functions from this package.
   *
   * @return the configuration source exposing functions from this package
   */
  public static FunctionConfigurationSource instance() {
    return new IRFutureOptionFunctions().getObjectCreating();
  }

  /**
   * @return the functions
   */
  public static FunctionConfigurationSource deprecated() {
    return new Deprecated().getObjectCreating();
  }

  /**
   * Function repository configuration source for the deprecated functions contained in this package.
   */
  public static class Deprecated extends AbstractFunctionConfigurationBean {

    @Override
    protected void addAllConfigurations(final List<FunctionConfiguration> functions) {
      // TODO: add functions
    }

  }

  /**
   * Function repository configuration source for the default functions contained in this package.
   */
  public static class Defaults extends AbstractFunctionConfigurationBean {

    /**
     * Currency specific data.
     */
    public static class CurrencyInfo implements InitializingBean {

      private String _curveName;
      private String _curveConfiguration;
      private String _surfaceName;
      private String _smileFittingMethod = SmileFittingPropertyNamesAndValues.NON_LINEAR_LEAST_SQUARES;

      public String getCurveName() {
        return _curveName;
      }

      public void setCurveName(final String curveName) {
        _curveName = curveName;
      }

      public String getCurveConfiguration() {
        return _curveConfiguration;
      }

      public void setCurveConfiguration(final String curveConfiguration) {
        _curveConfiguration = curveConfiguration;
      }

      public String getSurfaceName() {
        return _surfaceName;
      }

      public void setSurfaceName(final String surfaceName) {
        _surfaceName = surfaceName;
      }

      public String getSmileFittingMethod() {
        return _smileFittingMethod;
      }

      public void setSmileFittingMethod(final String smileFittingMethod) {
        _smileFittingMethod = smileFittingMethod;
      }

      @Override
      public void afterPropertiesSet() {
        ArgumentChecker.notNullInjected(getCurveConfiguration(), "curveConfiguration");
        ArgumentChecker.notNullInjected(getSurfaceName(), "surfaceName");
        ArgumentChecker.notNullInjected(getSmileFittingMethod(), "smileFittingMethod");
      }
    }

    private final Map<String, CurrencyInfo> _perCurrencyInfo = new HashMap<>();

    public void setPerCurrencyInfo(final Map<String, CurrencyInfo> perCurrencyInfo) {
      _perCurrencyInfo.clear();
      _perCurrencyInfo.putAll(perCurrencyInfo);
    }

    public Map<String, CurrencyInfo> getPerCurrencyInfo() {
      return _perCurrencyInfo;
    }

    public void setCurrencyInfo(final String currency, final CurrencyInfo info) {
      _perCurrencyInfo.put(currency, info);
    }

    public CurrencyInfo getCurrencyInfo(final String currency) {
      return _perCurrencyInfo.get(currency);
    }

<<<<<<< HEAD
    protected void addIRFutureOptionBlackDefaults(final List<FunctionConfiguration> functions) {
      final String[] args = new String[getPerCurrencyInfo().size() * 3];
      int i = 0;
      for (final Map.Entry<String, CurrencyInfo> e : getPerCurrencyInfo().entrySet()) {
        args[i++] = e.getKey();
        args[i++] = e.getValue().getCurveConfiguration();
        args[i++] = e.getValue().getSurfaceName();
      }
      functions.add(functionConfiguration(InterestRateFutureOptionBlackDefaults.class, args));
    }

    // TODO Needs improvement: defaultNumberOfDaysForward should not be hardcoded here
    protected void addIRFutureOptionBlackThetaDefaults(final List<FunctionConfiguration> functions) {

      final int defaultNumberOfDaysForward = 1; // TODO !!! Hardcode

      final String[] daysPlusBlackArgs = new String[getPerCurrencyInfo().size() * 3 + 1];
      int i = 0;
      daysPlusBlackArgs[i++] = Integer.toString(defaultNumberOfDaysForward);
      for (final Map.Entry<String, CurrencyInfo> e : getPerCurrencyInfo().entrySet()) {
        daysPlusBlackArgs[i++] = e.getKey();
        daysPlusBlackArgs[i++] = e.getValue().getCurveConfiguration();
        daysPlusBlackArgs[i++] = e.getValue().getSurfaceName();
      }
      functions.add(functionConfiguration(InterestRateFutureOptionBlackThetaDefaults.class, daysPlusBlackArgs));
    }

    // TODO Default is hardcoded here. Where should this be done?
    protected void addIRFutureOptionBlackPositionDeltaGammaScaleDefaults(final List<FunctionConfiguration> functions) {

      final double defaultScaleFactor = 0.0001; // scale to basis point moves in underlying

      final String[] scalePlusBlackArgs = new String[getPerCurrencyInfo().size() * 3 + 1];
      int i = 0;
      scalePlusBlackArgs[i++] = Double.toString(defaultScaleFactor);
      for (final Map.Entry<String, CurrencyInfo> e : getPerCurrencyInfo().entrySet()) {
        scalePlusBlackArgs[i++] = e.getKey();
        scalePlusBlackArgs[i++] = e.getValue().getCurveConfiguration();
        scalePlusBlackArgs[i++] = e.getValue().getSurfaceName();
      }
      functions.add(functionConfiguration(InterestRateFutureOptionBlackPositionDeltaGammaScaleDefaults.class, scalePlusBlackArgs));
    }

    protected void addIRFutureOptionBlackCurveSpecificDefaults(final List<FunctionConfiguration> functions) {
      final String[] args = new String[getPerCurrencyInfo().size() * 4];
      int i = 0;
      for (final Map.Entry<String, CurrencyInfo> e : getPerCurrencyInfo().entrySet()) {
        args[i++] = e.getKey();
        args[i++] = e.getValue().getCurveName();
        args[i++] = e.getValue().getCurveConfiguration();
        args[i++] = e.getValue().getSurfaceName();
      }
      functions.add(functionConfiguration(InterestRateFutureOptionBlackCurveSpecificDefaults.class, args));
    }

    protected void addIRFutureOptionSABRDefaults(final List<FunctionConfiguration> functions) {
      final String[] args = new String[getPerCurrencyInfo().size() * 4];
      int i = 0;
      for (final Map.Entry<String, CurrencyInfo> e : getPerCurrencyInfo().entrySet()) {
        args[i++] = e.getKey();
        args[i++] = e.getValue().getCurveConfiguration();
        args[i++] = e.getValue().getSurfaceName();
        args[i++] = e.getValue().getSmileFittingMethod();
      }
      functions.add(functionConfiguration(IRFutureOptionSABRDefaults.class, args));
    }

    protected void addIRFutureOptionHestonDefaults(final List<FunctionConfiguration> functions) {
      final String[] args = new String[getPerCurrencyInfo().size() * 3];
      int i = 0;
      for (final Map.Entry<String, CurrencyInfo> e : getPerCurrencyInfo().entrySet()) {
        args[i++] = e.getKey();
        args[i++] = e.getValue().getCurveConfiguration();
        args[i++] = e.getValue().getSurfaceName();
      }
      functions.add(functionConfiguration(InterestRateFutureOptionHestonDefaults.class, args));
    }

=======
>>>>>>> 138eb255
    @Override
    protected void addAllConfigurations(final List<FunctionConfiguration> functions) {
    }

  }

  @Override
  protected void addAllConfigurations(final List<FunctionConfiguration> functions) {
    functions.add(functionConfiguration(InterestRateFutureOptionMarketUnderlyingPriceFunction.class));
<<<<<<< HEAD
    functions.add(functionConfiguration(InterestRateFutureOptionBlackPresentValueFunction.class));
    functions.add(functionConfiguration(InterestRateFutureOptionBlackVolatilitySensitivityFunction.class));
    functions.add(functionConfiguration(InterestRateFutureOptionBlackImpliedVolatilityFunction.class));
    functions.add(functionConfiguration(InterestRateFutureOptionBlackPV01Function.class));
    functions.add(functionConfiguration(InterestRateFutureOptionBlackGammaFunction.class));
    functions.add(functionConfiguration(InterestRateFutureOptionBlackPriceFunction.class));
    functions.add(functionConfiguration(InterestRateFutureOptionBlackDeltaFunction.class));
    functions.add(functionConfiguration(InterestRateFutureOptionBlackVegaFunction.class));
    functions.add(functionConfiguration(InterestRateFutureOptionBlackThetaFunction.class));
    functions.add(functionConfiguration(InterestRateFutureOptionBlackPositionDeltaFunction.class));
    functions.add(functionConfiguration(InterestRateFutureOptionBlackPositionGammaFunction.class));
    functions.add(functionConfiguration(InterestRateFutureOptionBlackPositionVegaFunction.class));
    functions.add(functionConfiguration(InterestRateFutureOptionBlackPositionWeightedVegaFunction.class));
    functions.add(functionConfiguration(InterestRateFutureOptionBlackPositionRhoFunction.class));
    functions.add(functionConfiguration(InterestRateFutureOptionBlackForwardFunction.class));
    functions.add(functionConfiguration(InterestRateFutureOptionBlackValueDeltaFunction.class));
    functions.add(functionConfiguration(InterestRateFutureOptionBlackValueGammaFunction.class));
    functions.add(functionConfiguration(InterestRateFutureOptionBlackValueGammaPFunction.class));
    functions.add(functionConfiguration(InterestRateFutureOptionBlackValueThetaFunction.class));
    functions.add(functionConfiguration(InterestRateFutureOptionBlackScenarioPnLFunction.class));
    functions.add(functionConfiguration(InterestRateFutureOptionHestonPresentValueFunction.class));
    functions.add(functionConfiguration(IRFutureOptionSABRPresentValueFunction.class));
    functions.add(functionConfiguration(IRFutureOptionSABRSensitivitiesFunction.class));
=======
>>>>>>> 138eb255
  }

}<|MERGE_RESOLUTION|>--- conflicted
+++ resolved
@@ -124,87 +124,6 @@
       return _perCurrencyInfo.get(currency);
     }
 
-<<<<<<< HEAD
-    protected void addIRFutureOptionBlackDefaults(final List<FunctionConfiguration> functions) {
-      final String[] args = new String[getPerCurrencyInfo().size() * 3];
-      int i = 0;
-      for (final Map.Entry<String, CurrencyInfo> e : getPerCurrencyInfo().entrySet()) {
-        args[i++] = e.getKey();
-        args[i++] = e.getValue().getCurveConfiguration();
-        args[i++] = e.getValue().getSurfaceName();
-      }
-      functions.add(functionConfiguration(InterestRateFutureOptionBlackDefaults.class, args));
-    }
-
-    // TODO Needs improvement: defaultNumberOfDaysForward should not be hardcoded here
-    protected void addIRFutureOptionBlackThetaDefaults(final List<FunctionConfiguration> functions) {
-
-      final int defaultNumberOfDaysForward = 1; // TODO !!! Hardcode
-
-      final String[] daysPlusBlackArgs = new String[getPerCurrencyInfo().size() * 3 + 1];
-      int i = 0;
-      daysPlusBlackArgs[i++] = Integer.toString(defaultNumberOfDaysForward);
-      for (final Map.Entry<String, CurrencyInfo> e : getPerCurrencyInfo().entrySet()) {
-        daysPlusBlackArgs[i++] = e.getKey();
-        daysPlusBlackArgs[i++] = e.getValue().getCurveConfiguration();
-        daysPlusBlackArgs[i++] = e.getValue().getSurfaceName();
-      }
-      functions.add(functionConfiguration(InterestRateFutureOptionBlackThetaDefaults.class, daysPlusBlackArgs));
-    }
-
-    // TODO Default is hardcoded here. Where should this be done?
-    protected void addIRFutureOptionBlackPositionDeltaGammaScaleDefaults(final List<FunctionConfiguration> functions) {
-
-      final double defaultScaleFactor = 0.0001; // scale to basis point moves in underlying
-
-      final String[] scalePlusBlackArgs = new String[getPerCurrencyInfo().size() * 3 + 1];
-      int i = 0;
-      scalePlusBlackArgs[i++] = Double.toString(defaultScaleFactor);
-      for (final Map.Entry<String, CurrencyInfo> e : getPerCurrencyInfo().entrySet()) {
-        scalePlusBlackArgs[i++] = e.getKey();
-        scalePlusBlackArgs[i++] = e.getValue().getCurveConfiguration();
-        scalePlusBlackArgs[i++] = e.getValue().getSurfaceName();
-      }
-      functions.add(functionConfiguration(InterestRateFutureOptionBlackPositionDeltaGammaScaleDefaults.class, scalePlusBlackArgs));
-    }
-
-    protected void addIRFutureOptionBlackCurveSpecificDefaults(final List<FunctionConfiguration> functions) {
-      final String[] args = new String[getPerCurrencyInfo().size() * 4];
-      int i = 0;
-      for (final Map.Entry<String, CurrencyInfo> e : getPerCurrencyInfo().entrySet()) {
-        args[i++] = e.getKey();
-        args[i++] = e.getValue().getCurveName();
-        args[i++] = e.getValue().getCurveConfiguration();
-        args[i++] = e.getValue().getSurfaceName();
-      }
-      functions.add(functionConfiguration(InterestRateFutureOptionBlackCurveSpecificDefaults.class, args));
-    }
-
-    protected void addIRFutureOptionSABRDefaults(final List<FunctionConfiguration> functions) {
-      final String[] args = new String[getPerCurrencyInfo().size() * 4];
-      int i = 0;
-      for (final Map.Entry<String, CurrencyInfo> e : getPerCurrencyInfo().entrySet()) {
-        args[i++] = e.getKey();
-        args[i++] = e.getValue().getCurveConfiguration();
-        args[i++] = e.getValue().getSurfaceName();
-        args[i++] = e.getValue().getSmileFittingMethod();
-      }
-      functions.add(functionConfiguration(IRFutureOptionSABRDefaults.class, args));
-    }
-
-    protected void addIRFutureOptionHestonDefaults(final List<FunctionConfiguration> functions) {
-      final String[] args = new String[getPerCurrencyInfo().size() * 3];
-      int i = 0;
-      for (final Map.Entry<String, CurrencyInfo> e : getPerCurrencyInfo().entrySet()) {
-        args[i++] = e.getKey();
-        args[i++] = e.getValue().getCurveConfiguration();
-        args[i++] = e.getValue().getSurfaceName();
-      }
-      functions.add(functionConfiguration(InterestRateFutureOptionHestonDefaults.class, args));
-    }
-
-=======
->>>>>>> 138eb255
     @Override
     protected void addAllConfigurations(final List<FunctionConfiguration> functions) {
     }
@@ -214,32 +133,6 @@
   @Override
   protected void addAllConfigurations(final List<FunctionConfiguration> functions) {
     functions.add(functionConfiguration(InterestRateFutureOptionMarketUnderlyingPriceFunction.class));
-<<<<<<< HEAD
-    functions.add(functionConfiguration(InterestRateFutureOptionBlackPresentValueFunction.class));
-    functions.add(functionConfiguration(InterestRateFutureOptionBlackVolatilitySensitivityFunction.class));
-    functions.add(functionConfiguration(InterestRateFutureOptionBlackImpliedVolatilityFunction.class));
-    functions.add(functionConfiguration(InterestRateFutureOptionBlackPV01Function.class));
-    functions.add(functionConfiguration(InterestRateFutureOptionBlackGammaFunction.class));
-    functions.add(functionConfiguration(InterestRateFutureOptionBlackPriceFunction.class));
-    functions.add(functionConfiguration(InterestRateFutureOptionBlackDeltaFunction.class));
-    functions.add(functionConfiguration(InterestRateFutureOptionBlackVegaFunction.class));
-    functions.add(functionConfiguration(InterestRateFutureOptionBlackThetaFunction.class));
-    functions.add(functionConfiguration(InterestRateFutureOptionBlackPositionDeltaFunction.class));
-    functions.add(functionConfiguration(InterestRateFutureOptionBlackPositionGammaFunction.class));
-    functions.add(functionConfiguration(InterestRateFutureOptionBlackPositionVegaFunction.class));
-    functions.add(functionConfiguration(InterestRateFutureOptionBlackPositionWeightedVegaFunction.class));
-    functions.add(functionConfiguration(InterestRateFutureOptionBlackPositionRhoFunction.class));
-    functions.add(functionConfiguration(InterestRateFutureOptionBlackForwardFunction.class));
-    functions.add(functionConfiguration(InterestRateFutureOptionBlackValueDeltaFunction.class));
-    functions.add(functionConfiguration(InterestRateFutureOptionBlackValueGammaFunction.class));
-    functions.add(functionConfiguration(InterestRateFutureOptionBlackValueGammaPFunction.class));
-    functions.add(functionConfiguration(InterestRateFutureOptionBlackValueThetaFunction.class));
-    functions.add(functionConfiguration(InterestRateFutureOptionBlackScenarioPnLFunction.class));
-    functions.add(functionConfiguration(InterestRateFutureOptionHestonPresentValueFunction.class));
-    functions.add(functionConfiguration(IRFutureOptionSABRPresentValueFunction.class));
-    functions.add(functionConfiguration(IRFutureOptionSABRSensitivitiesFunction.class));
-=======
->>>>>>> 138eb255
   }
 
 }