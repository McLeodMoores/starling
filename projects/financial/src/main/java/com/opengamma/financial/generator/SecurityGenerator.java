--- conflicted
+++ resolved
@@ -269,22 +269,6 @@
     _curveCalculationConfig.put(currency, curveCalculationConfig);
   }
 
-<<<<<<< HEAD
-  protected CurveSpecificationBuilderConfiguration getCurrencyCurveConfig(final Currency currency) {
-    final CurveSpecificationBuilderConfiguration config = getConfigSource().getSingle(CurveSpecificationBuilderConfiguration.class,
-        getCurrencyCurveName() + "_" + currency.getCode(), null);
-    return config;
-  }
-
-  /**
-   * Gets a spot rate identifier function.
-   *
-   * @return the function
-   * @deprecated use {@link #getSpotRateIdentifierFunction()}
-   */
-  @Deprecated
-=======
->>>>>>> f01eb699
   public Function2<Currency, Currency, ExternalId> getSpotRateIdentifier() {
     return new Function2<Currency, Currency, ExternalId>() {
       @Override
