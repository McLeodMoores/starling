/**
 * Copyright (C) 2014 - present by OpenGamma Inc. and the OpenGamma group of companies
 *
 * Please see distribution for license.
 */
package com.opengamma.financial.generator;

import java.text.DecimalFormat;
import java.util.Arrays;
import java.util.Collection;
import java.util.Collections;
import java.util.HashMap;
import java.util.List;
import java.util.Map;
import java.util.Random;
import java.util.Set;

import org.slf4j.Logger;
import org.slf4j.LoggerFactory;
import org.threeten.bp.DayOfWeek;
import org.threeten.bp.LocalDate;
import org.threeten.bp.LocalTime;
import org.threeten.bp.ZoneOffset;
import org.threeten.bp.ZonedDateTime;
import org.threeten.bp.format.DateTimeFormatter;
import org.threeten.bp.format.DateTimeFormatterBuilder;

import com.opengamma.OpenGammaRuntimeException;
import com.opengamma.core.config.ConfigSource;
import com.opengamma.core.convention.ConventionSource;
import com.opengamma.core.historicaltimeseries.HistoricalTimeSeriesSource;
import com.opengamma.core.holiday.HolidaySource;
import com.opengamma.core.legalentity.LegalEntitySource;
import com.opengamma.core.position.Counterparty;
import com.opengamma.core.region.RegionSource;
import com.opengamma.core.value.MarketDataRequirementNames;
import com.opengamma.engine.ComputationTarget;
import com.opengamma.engine.ComputationTargetSpecification;
import com.opengamma.engine.DefaultComputationTargetResolver;
import com.opengamma.engine.function.AbstractFunction;
import com.opengamma.engine.function.CompiledFunctionDefinition;
import com.opengamma.engine.function.DummyFunctionReinitializer;
import com.opengamma.engine.function.FunctionCompilationContext;
import com.opengamma.engine.function.FunctionExecutionContext;
import com.opengamma.engine.function.FunctionInputsImpl;
import com.opengamma.engine.marketdata.ExternalIdBundleResolver;
import com.opengamma.engine.value.ComputedValue;
import com.opengamma.engine.value.ValueProperties;
import com.opengamma.engine.value.ValuePropertyNames;
import com.opengamma.engine.value.ValueRequirement;
import com.opengamma.engine.value.ValueSpecification;
import com.opengamma.financial.OpenGammaCompilationContext;
import com.opengamma.financial.OpenGammaExecutionContext;
import com.opengamma.financial.analytics.ircurve.ConfigDBInterpolatedYieldCurveDefinitionSource;
import com.opengamma.financial.analytics.ircurve.ConfigDBInterpolatedYieldCurveSpecificationBuilder;
import com.opengamma.financial.analytics.ircurve.CurveSpecificationBuilderConfiguration;
import com.opengamma.financial.analytics.model.forex.FXUtils;
<<<<<<< HEAD
import com.opengamma.financial.convention.ConventionBundleSource;
=======
>>>>>>> 5663b273
import com.opengamma.financial.currency.ConfigDBCurrencyMatrixSource;
import com.opengamma.financial.currency.ConfigDBCurrencyPairsSource;
import com.opengamma.financial.currency.CurrencyMatrixResolver;
import com.opengamma.financial.currency.CurrencyPairs;
import com.opengamma.financial.currency.CurrencyPairsResolver;
import com.opengamma.id.ExternalId;
import com.opengamma.id.ExternalScheme;
import com.opengamma.id.VersionCorrection;
import com.opengamma.lambdava.functions.Function2;
import com.opengamma.master.config.ConfigMaster;
import com.opengamma.master.exchange.ExchangeMaster;
import com.opengamma.master.historicaltimeseries.HistoricalTimeSeriesMaster;
import com.opengamma.master.historicaltimeseries.impl.DefaultHistoricalTimeSeriesResolver;
import com.opengamma.master.historicaltimeseries.impl.DefaultHistoricalTimeSeriesSelector;
import com.opengamma.master.legalentity.LegalEntityMaster;
import com.opengamma.master.position.ManageableTrade;
import com.opengamma.master.security.ManageableSecurity;
import com.opengamma.master.security.SecurityMaster;
import com.opengamma.master.security.impl.MasterSecuritySource;
import com.opengamma.util.ArgumentChecker;
import com.opengamma.util.async.AsynchronousExecution;
import com.opengamma.util.async.AsynchronousOperation;
import com.opengamma.util.money.Currency;
import com.opengamma.util.time.DateUtils;
import com.opengamma.util.tuple.Pair;

/**
 * Utility class for constructing parameters to random (but reasonable) securities.
 *
 * @param <T>
 *          the security type, or a common super type if multiple types are being produced
 */
public abstract class SecurityGenerator<T extends ManageableSecurity> {

  private static final Logger LOGGER = LoggerFactory.getLogger(SecurityGenerator.class);

  /**
   * Format dates.
   */
  public static final DateTimeFormatter DATE_FORMATTER = new DateTimeFormatterBuilder().appendPattern("yyyy-MM-dd").toFormatter();

  /**
   * Format rates.
   */
  public static final DecimalFormat RATE_FORMATTER = new DecimalFormat("0.###%");

  /**
   * Format notionals.
   */
  public static final DecimalFormat NOTIONAL_FORMATTER = new DecimalFormat("0,000");

  /**
   * Constant for the length of a year in days.
   */
  protected static final double YEAR_LENGTH = 365.25;

  private Random _random = new Random();
  private ConfigSource _configSource;
  private ConfigMaster _configMaster;
  private HolidaySource _holidaySource;
  private HistoricalTimeSeriesSource _historicalSource;
  private HistoricalTimeSeriesMaster _htsMaster;
  private RegionSource _regionSource;
  private LegalEntitySource _legalEntitySource;
  private LegalEntityMaster _legalEntityMaster;
  private ExchangeMaster _exchangeMaster;
  private SecurityMaster _securityMaster;
  private String _currencyCurveName;
  private final Map<Currency, String> _curveCalculationConfig = new HashMap<>();
  private ExternalScheme _preferredScheme;
  private Function2<Currency, Currency, ExternalId> _spotRateIdentifier;
  private ConventionSource _conventionSource;

  private Currency[] _currencies;

  public Random getRandom() {
    return _random;
  }

  public void setRandom(final Random random) {
    _random = random;
  }

  protected int getRandom(final int n) {
    return getRandom().nextInt(n);
  }

  protected double getRandom(final double low, final double high) {
    return low + (high - low) * getRandom().nextDouble();
  }

  protected <X> X getRandom(final X[] xs) {
    return xs[getRandom(xs.length)];
  }

  protected <X> X getRandom(final List<X> xs) {
    return xs.get(getRandom(xs.size()));
  }

  protected int getRandom(final int[] xs) {
    return xs[getRandom(xs.length)];
  }

  protected double getRandom(final double[] xs) {
    return xs[getRandom(xs.length)];
  }

  public ConventionSource getConventionSource() {
    return _conventionSource;
  }

  public void setConventionSource(final ConventionSource conventionSource) {
    _conventionSource = conventionSource;
  }

  public ConfigSource getConfigSource() {
    return _configSource;
  }

  public void setConfigSource(final ConfigSource configSource) {
    _configSource = configSource;
  }

  public ConfigMaster getConfigMaster() {
    return _configMaster;
  }

  public void setConfigMaster(final ConfigMaster configMaster) {
    _configMaster = configMaster;
  }

  public HolidaySource getHolidaySource() {
    return _holidaySource;
  }

  public void setHolidaySource(final HolidaySource holidaySource) {
    _holidaySource = holidaySource;
  }

  public HistoricalTimeSeriesSource getHistoricalSource() {
    return _historicalSource;
  }

  public void setHistoricalSource(final HistoricalTimeSeriesSource historicalSource) {
    _historicalSource = historicalSource;
  }

  public HistoricalTimeSeriesMaster getHistoricalTimeSeriesMaster() {
    return _htsMaster;
  }

  public void setHistoricalTimeSeriesMaster(final HistoricalTimeSeriesMaster htsMaster) {
    _htsMaster = htsMaster;
  }

  public ExchangeMaster getExchangeMaster() {
    return _exchangeMaster;
  }

  public void setExchangeMaster(final ExchangeMaster exchangeMaster) {
    _exchangeMaster = exchangeMaster;
  }

  public RegionSource getRegionSource() {
    return _regionSource;
  }

  public void setRegionSource(final RegionSource regionSource) {
    _regionSource = regionSource;
  }

  public LegalEntitySource getLegalEntitySource() {
    return _legalEntitySource;
  }

  public void setLegalEntitySource(final LegalEntitySource legalEntitySource) {
    _legalEntitySource = legalEntitySource;
  }

  public LegalEntityMaster getLegalEntityMaster() {
    return _legalEntityMaster;
  }

  public void setLegalEntityMaster(final LegalEntityMaster legalEntityMaster) {
    _legalEntityMaster = legalEntityMaster;
  }

  public SecurityMaster getSecurityMaster() {
    return _securityMaster;
  }

  public void setSecurityMaster(final SecurityMaster securityMaster) {
    _securityMaster = securityMaster;
  }

  public String getCurrencyCurveName() {
    return _currencyCurveName;
  }

  public void setCurrencyCurveName(final String currencyCurveName) {
    _currencyCurveName = currencyCurveName;
  }

  public String getCurveCalculationConfig(final Currency currency) {
    return _curveCalculationConfig.get(currency);
  }

  public void setCurveCalculationConfigs(final Map<Currency, String> curveCalculationConfigs) {
    _curveCalculationConfig.clear();
    _curveCalculationConfig.putAll(curveCalculationConfigs);
  }

  public void setCurveCalculationConfig(final Currency currency, final String curveCalculationConfig) {
    _curveCalculationConfig.put(currency, curveCalculationConfig);
  }

  protected CurveSpecificationBuilderConfiguration getCurrencyCurveConfig(final Currency currency) {
    final CurveSpecificationBuilderConfiguration config = getConfigSource().getSingle(CurveSpecificationBuilderConfiguration.class,
        getCurrencyCurveName() + "_" + currency.getCode(), null);
    return config;
  }

  public Function2<Currency, Currency, ExternalId> getSpotRateIdentifier() {
    return _spotRateIdentifier;
  }

  public void setSpotRateIdentifier(final Function2<Currency, Currency, ExternalId> spotRateIdentifier) {
    _spotRateIdentifier = spotRateIdentifier;
  }

  private FunctionExecutionContext createFunctionExecutionContext(final LocalDate valuationTime) {
    final FunctionExecutionContext context = new FunctionExecutionContext();
    context.setValuationTime(valuationTime.atTime(LocalTime.NOON).toInstant(ZoneOffset.UTC));
    context.setValuationClock(DateUtils.fixedClockUTC(context.getValuationTime()));
    context.setComputationTargetResolver(new DefaultComputationTargetResolver(context.getSecuritySource()).atVersionCorrection(VersionCorrection.LATEST));
    OpenGammaExecutionContext.setHolidaySource(context, getHolidaySource());
    OpenGammaExecutionContext.setRegionSource(context, getRegionSource());
    OpenGammaExecutionContext.setConventionSource(context, getConventionSource());
    OpenGammaExecutionContext.setSecuritySource(context, new MasterSecuritySource(getSecurityMaster()));
    OpenGammaExecutionContext.setHistoricalTimeSeriesSource(context, getHistoricalSource());
    OpenGammaExecutionContext.setConfigSource(context, getConfigSource());
    OpenGammaExecutionContext.setLegalEntitySource(context, getLegalEntitySource());
    return context;
  }

  private FunctionCompilationContext createFunctionCompilationContext() {
    final FunctionCompilationContext context = new FunctionCompilationContext();
    OpenGammaCompilationContext.setInterpolatedYieldCurveDefinitionSource(context, new ConfigDBInterpolatedYieldCurveDefinitionSource(getConfigSource()));
    OpenGammaCompilationContext.setInterpolatedYieldCurveSpecificationBuilder(context,
        new ConfigDBInterpolatedYieldCurveSpecificationBuilder(getConfigSource()));
    context.setFunctionReinitializer(new DummyFunctionReinitializer());
    OpenGammaCompilationContext.setHolidaySource(context, getHolidaySource());
    OpenGammaCompilationContext.setRegionSource(context, getRegionSource());
    OpenGammaCompilationContext.setLegalEntitySource(context, getLegalEntitySource());
    OpenGammaCompilationContext.setConventionSource(context, getConventionSource());
    OpenGammaCompilationContext.setSecuritySource(context, new MasterSecuritySource(getSecurityMaster()));
    OpenGammaCompilationContext.setHistoricalTimeSeriesResolver(context,
        new DefaultHistoricalTimeSeriesResolver(new DefaultHistoricalTimeSeriesSelector(getConfigSource()), getHistoricalTimeSeriesMaster()));
    final DefaultComputationTargetResolver targetResolver = new DefaultComputationTargetResolver(context.getSecuritySource());
    targetResolver.addResolver(CurrencyPairs.TYPE, new CurrencyPairsResolver(new ConfigDBCurrencyPairsSource(getConfigSource())));
    targetResolver.addResolver(CurrencyMatrixResolver.TYPE, new CurrencyMatrixResolver(new ConfigDBCurrencyMatrixSource(getConfigSource())));
    context.setRawComputationTargetResolver(targetResolver);
    context.setComputationTargetResolver(context.getRawComputationTargetResolver().atVersionCorrection(VersionCorrection.LATEST));
    OpenGammaCompilationContext.setConfigSource(context, getConfigSource());
    return context;
  }

  private CompiledFunctionDefinition createFunction(final FunctionCompilationContext compContext, final FunctionExecutionContext execContext,
      final AbstractFunction function) {
    function.setUniqueId(function.getClass().getSimpleName());
    function.init(compContext);
    return function.compile(compContext, execContext.getValuationTime());
  }

  private ComputedValue execute(final FunctionExecutionContext context, final CompiledFunctionDefinition function, final ComputationTarget target,
      final ValueRequirement output, final ComputedValue... inputs) {
    final FunctionInputsImpl functionInputs = new FunctionInputsImpl(context.getComputationTargetResolver().getSpecificationResolver(), Arrays.asList(inputs));
    Set<ComputedValue> results;
    try {
      results = function.getFunctionInvoker().execute(context, functionInputs, target, Collections.singleton(output));
    } catch (final AsynchronousExecution ex) {
      results = AsynchronousOperation.getResult(ex);
    }
    for (final ComputedValue result : results) {
      if (output.getValueName().equals(result.getSpecification().getValueName())) {
        return result;
      }
    }
    throw new OpenGammaRuntimeException("Function " + function + " didn't produce " + output + " from " + functionInputs);
  }

  private ComputedValue findMarketData(final ExternalIdBundleResolver resolver, final ValueRequirement requirement) {
    final ComputationTargetSpecification targetSpec = resolver.getTargetSpecification(requirement.getTargetReference());
    // TODO: What to do if the targetSpec can't be resolved. We can still get an identifier bundle, but the spec for the CV will be wrong
    final Pair<LocalDate, Double> value = getHistoricalSource().getLatestDataPoint(MarketDataRequirementNames.MARKET_VALUE,
        resolver.getExternalIdBundle(targetSpec), null);
    if (value == null) {
      return null;
    }
    return new ComputedValue(
        new ValueSpecification(requirement.getValueName(), targetSpec, ValueProperties.with(ValuePropertyNames.FUNCTION, "MARKET_DATA").get()),
        value.getSecond());
  }

  private ComputedValue[] findMarketData(final FunctionCompilationContext compilationContext, final Collection<ValueRequirement> requirements) {
    LOGGER.debug("Resolving {}", requirements);
    final ExternalIdBundleResolver lookup = new ExternalIdBundleResolver(compilationContext.getComputationTargetResolver());
    final ComputedValue[] values = new ComputedValue[requirements.size()];
    int i = 0;
    for (final ValueRequirement requirement : requirements) {
      final ComputedValue value = findMarketData(lookup, requirement);
      if (value == null) {
        LOGGER.debug("Couldn't resolve {}", requirement);
        return null;
      }
      values[i++] = value;
    }
    return values;
  }

  protected Double getApproxFXRate(final LocalDate date, final Pair<Currency, Currency> currencies) {
<<<<<<< HEAD
    double rate = 1;
    if (!FXUtils.isInBaseQuoteOrder(currencies.getFirst(), currencies.getSecond())) {
      rate = 1 / rate;
    }
=======
    final Currency payCurrency;
    final Currency receiveCurrency;
    if (FXUtils.isInBaseQuoteOrder(currencies.getFirst(), currencies.getSecond())) {
      payCurrency = currencies.getFirst();
      receiveCurrency = currencies.getSecond();
    } else {
      payCurrency = currencies.getSecond();
      receiveCurrency = currencies.getFirst();
    }
    final ExternalId spotRateIdentifier = getSpotRateIdentifier().execute(payCurrency, receiveCurrency);
    final Pair<LocalDate, Double> spotRate = getHistoricalSource().getLatestDataPoint(MarketDataRequirementNames.MARKET_VALUE, spotRateIdentifier.toBundle(),
        null);
    if (spotRate == null) {
      LOGGER.debug("No spot rate for {}", spotRateIdentifier);
      return null;
    }
    final double rate = 1;
>>>>>>> 5663b273
    LOGGER.debug("Calculated rate {} for {} on {}", new Object[] { rate, currencies, date });
    return rate;
  }

  public ExternalScheme getPreferredScheme() {
    return _preferredScheme;
  }

  public void setPreferredScheme(final ExternalScheme preferredScheme) {
    _preferredScheme = preferredScheme;
  }

  public static Currency[] getDefaultCurrencies() {
    return new Currency[] { Currency.USD, Currency.GBP, Currency.EUR, Currency.JPY, Currency.CHF };
  }

  public void setCurrencies(final Currency[] currencies) {
    _currencies = currencies;
  }

  public Currency[] getCurrencies() {
    if (_currencies == null) {
      return getDefaultCurrencies();
    }
    return _currencies;
  }

  protected Currency getRandomCurrency() {
    return getRandom(getCurrencies());
  }

  private boolean isWorkday(final DayOfWeek dow, final Currency currency) {
    // TODO: use a proper convention/holiday source
    return dow.getValue() < 6;
  }

  private boolean isHoliday(final LocalDate ldp, final Currency currency) {
    return getHolidaySource().isHoliday(ldp, currency);
  }

  /**
   * Returns the date unchanged if this is a working day, otherwise advances the date.
   *
   * @param zdt
   *          the date to consider
   * @param currency
   *          the currency identifying the holiday zone
   * @return the original or adjusted date
   */
  // TODO: replace this with a date adjuster
  protected ZonedDateTime nextWorkingDay(ZonedDateTime zdt, final Currency currency) {
    while (!isWorkday(zdt.getDayOfWeek(), currency) || isHoliday(zdt.toLocalDate(), currency)) {
      zdt = zdt.plusDays(1);
    }
    return zdt;
  }

  protected ZonedDateTime nextWorkingDay(ZonedDateTime zdt, final Currency... currencies) {
    ArgumentChecker.isTrue(currencies.length > 0, "currencies");
    do {
      for (final Currency currency : currencies) {
        if (!isWorkday(zdt.getDayOfWeek(), currency) || isHoliday(zdt.toLocalDate(), currency)) {
          zdt = zdt.plusDays(1);
          continue;
        }
      }
      return zdt;
    } while (true);
  }

  /**
   * Returns the date unchanged if this is a working day, otherwise retreats the date.
   *
   * @param zdt
   *          the date to consider
   * @param currency
   *          the currency identifying the holiday zone
   * @return the original or adjusted date
   */
  // TODO: replace this with a date adjuster
  protected ZonedDateTime previousWorkingDay(ZonedDateTime zdt, final Currency currency) {
    while (!isWorkday(zdt.getDayOfWeek(), currency) || isHoliday(zdt.toLocalDate(), currency)) {
      zdt = zdt.minusDays(1);
    }
    return zdt;
  }

  protected ZonedDateTime previousWorkingDay(ZonedDateTime zdt, final Currency... currencies) {
    ArgumentChecker.isTrue(currencies.length > 0, "currencies");
    do {
      for (final Currency currency : currencies) {
        if (!isWorkday(zdt.getDayOfWeek(), currency) || isHoliday(zdt.toLocalDate(), currency)) {
          zdt = zdt.minusDays(1);
          continue;
        }
      }
      return zdt;
    } while (true);
  }

  /**
   * Creates a new random, but reasonable, security.
   *
   * @return the new security, or null if no security can be generated
   */
  public abstract T createSecurity();

  /**
   * Creates a new random, but reasonable, trade.
   *
   * @param quantityGenerator
   *          the supplied quantity generator
   * @param securityPersister
   *          the supplied security persister
   * @param counterPartyGenerator
   *          the supplied counter party generator
   * @return the new trade, or null if no trade can be generated
   */
  public ManageableTrade createSecurityTrade(final QuantityGenerator quantityGenerator, final SecurityPersister securityPersister,
      final NameGenerator counterPartyGenerator) {
    ManageableTrade trade = null;
    final T security = createSecurity();
    if (security != null) {
      final ZonedDateTime tradeDate = previousWorkingDay(ZonedDateTime.now().minusDays(getRandom(30)), getRandomCurrency());
      trade = new ManageableTrade(quantityGenerator.createQuantity(), securityPersister.storeSecurity(security), tradeDate.toLocalDate(),
          tradeDate.toOffsetDateTime().toOffsetTime(), ExternalId.of(Counterparty.DEFAULT_SCHEME, counterPartyGenerator.createName()));
    }
    return trade;
  }

}<|MERGE_RESOLUTION|>--- conflicted
+++ resolved
@@ -55,10 +55,6 @@
 import com.opengamma.financial.analytics.ircurve.ConfigDBInterpolatedYieldCurveSpecificationBuilder;
 import com.opengamma.financial.analytics.ircurve.CurveSpecificationBuilderConfiguration;
 import com.opengamma.financial.analytics.model.forex.FXUtils;
-<<<<<<< HEAD
-import com.opengamma.financial.convention.ConventionBundleSource;
-=======
->>>>>>> 5663b273
 import com.opengamma.financial.currency.ConfigDBCurrencyMatrixSource;
 import com.opengamma.financial.currency.ConfigDBCurrencyPairsSource;
 import com.opengamma.financial.currency.CurrencyMatrixResolver;
@@ -380,12 +376,6 @@
   }
 
   protected Double getApproxFXRate(final LocalDate date, final Pair<Currency, Currency> currencies) {
-<<<<<<< HEAD
-    double rate = 1;
-    if (!FXUtils.isInBaseQuoteOrder(currencies.getFirst(), currencies.getSecond())) {
-      rate = 1 / rate;
-    }
-=======
     final Currency payCurrency;
     final Currency receiveCurrency;
     if (FXUtils.isInBaseQuoteOrder(currencies.getFirst(), currencies.getSecond())) {
@@ -403,7 +393,6 @@
       return null;
     }
     final double rate = 1;
->>>>>>> 5663b273
     LOGGER.debug("Calculated rate {} for {} on {}", new Object[] { rate, currencies, date });
     return rate;
   }
