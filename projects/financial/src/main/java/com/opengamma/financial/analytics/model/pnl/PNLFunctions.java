/**
 * Copyright (C) 2013 - present by OpenGamma Inc. and the OpenGamma group of companies
 *
 * Please see distribution for license.
 */
package com.opengamma.financial.analytics.model.pnl;

import java.util.HashMap;
import java.util.List;
import java.util.Map;

import org.springframework.beans.factory.InitializingBean;

import com.opengamma.analytics.financial.schedule.ScheduleCalculatorFactory;
import com.opengamma.analytics.financial.schedule.TimeSeriesSamplingFunctionFactory;
import com.opengamma.analytics.financial.timeseries.returns.TimeSeriesReturnCalculatorFactory;
import com.opengamma.analytics.math.interpolation.factory.DoubleQuadraticInterpolator1dAdapter;
import com.opengamma.analytics.math.interpolation.factory.LinearExtrapolator1dAdapter;
import com.opengamma.core.value.MarketDataRequirementNames;
import com.opengamma.engine.function.config.AbstractFunctionConfigurationBean;
import com.opengamma.engine.function.config.FunctionConfiguration;
import com.opengamma.engine.function.config.FunctionConfigurationSource;
import com.opengamma.engine.value.ValueRequirementNames;
import com.opengamma.financial.analytics.MissingInputsFunction;
import com.opengamma.financial.property.AggregationDefaultPropertyFunction;
import com.opengamma.master.historicaltimeseries.impl.HistoricalTimeSeriesRatingFieldNames;
import com.opengamma.util.ArgumentChecker;
import com.opengamma.util.tuple.Pair;

/**
 * Function repository configuration source for the functions contained in this package.
 */
public class PNLFunctions extends AbstractFunctionConfigurationBean {

  /**
   * Default instance of a repository configuration source exposing the functions from this package.
   *
   * @return the configuration source exposing functions from this package
   */
  public static FunctionConfigurationSource instance() {
    return new PNLFunctions().getObjectCreating();
  }

  /**
<<<<<<< HEAD
   * @return the functions
   * @deprecated Deprecated
   */
  @Deprecated
  public static FunctionConfigurationSource deprecated() {
    return new DeprecatedFunctions().getObjectCreating();
  }

  /**
   * Function repository configuration source for the deprecated functions contained in this package.
   *
   * @deprecated Deprecated
   */
  @Deprecated
  public static class DeprecatedFunctions extends AbstractFunctionConfigurationBean {

    @Override
    protected void addAllConfigurations(final List<FunctionConfiguration> functions) {
      functions.add(functionConfiguration(YieldCurveNodePnLFunctionDeprecated.class));
    }

  }

  /**
=======
>>>>>>> f01eb699
   * Function repository configuration source for the configurable functions contained in this package.
   */
  public static class Calculators extends AbstractFunctionConfigurationBean {

    private String _htsResolutionKey = HistoricalTimeSeriesRatingFieldNames.DEFAULT_CONFIG_NAME;
    private String _mark2MarketField;
    private String _costOfCarryField;
    private String _valueFieldName = MarketDataRequirementNames.MARKET_VALUE;

    public void setHtsResolutionKey(final String htsResolutionKey) {
      _htsResolutionKey = htsResolutionKey;
    }

    public String getHtsResolutionKey() {
      return _htsResolutionKey;
    }

    public void setMark2MarketField(final String mark2MarketField) {
      _mark2MarketField = mark2MarketField;
    }

    public String getMark2MarketField() {
      return _mark2MarketField;
    }

    public void setCostOfCarryField(final String costOfCarryField) {
      _costOfCarryField = costOfCarryField;
    }

    public String getCostOfCarryField() {
      return _costOfCarryField;
    }

    public void setValueFieldName(final String valueFieldName) {
      _valueFieldName = valueFieldName;
    }

    public String getValueFieldName() {
      return _valueFieldName;
    }

    @Override
    public void afterPropertiesSet() {
      ArgumentChecker.notNullInjected(getHtsResolutionKey(), "htsResolutionKey");
      ArgumentChecker.notNullInjected(getMark2MarketField(), "mark2MarketField");
      ArgumentChecker.notNullInjected(getCostOfCarryField(), "costOfCarryField");
      ArgumentChecker.notNullInjected(getValueFieldName(), "valueFieldName");
      super.afterPropertiesSet();
    }

    @Override
    protected void addAllConfigurations(final List<FunctionConfiguration> functions) {
      functions.add(functionConfiguration(TradeExchangeTradedPnLFunction.class, getHtsResolutionKey(), getMark2MarketField(), getCostOfCarryField()));
      functions.add(functionConfiguration(TradeExchangeTradedDailyPnLFunction.class, getHtsResolutionKey(), getMark2MarketField(), getCostOfCarryField()));
      functions.add(functionConfiguration(PositionExchangeTradedDailyPnLFunction.class, getHtsResolutionKey(), getMark2MarketField(), getCostOfCarryField()));
      functions.add(functionConfiguration(SecurityPriceSeriesFunction.class, getHtsResolutionKey(), getValueFieldName()));
      functions.add(functionConfiguration(SimpleFuturePnLFunction.class, getHtsResolutionKey()));
      functions.add(functionConfiguration(SimpleFXFuturePnLFunction.class, getHtsResolutionKey()));
      functions.add(functionConfiguration(ValueGreekSensitivityPnLFunction.class, getHtsResolutionKey()));
      functions.add(functionConfiguration(MarkToMarketPnLFunction.class, getValueFieldName(), getCostOfCarryField()));
      functions.add(functionConfiguration(HistoricalValuationPnLFunction.class));
      functions.add(functionConfiguration(VolatilityWeightedHistoricalValuationPnLFunction.class));
    }

  }

  /**
   * Function repository configuration source for the default functions contained in this package.
   */
  public static class Defaults extends AbstractFunctionConfigurationBean {

    /**
     * Per currency information.
     */
    public static class CurrencyInfo implements InitializingBean {

      private String _curveConfiguration;
      private String _discountingCurve;
      private String _surfaceName;

      public void setCurveConfiguration(final String curveConfiguration) {
        _curveConfiguration = curveConfiguration;
      }

      public String getCurveConfiguration() {
        return _curveConfiguration;
      }

      public void setDiscountingCurve(final String discountingCurve) {
        _discountingCurve = discountingCurve;
      }

      public String getDiscountingCurve() {
        return _discountingCurve;
      }

      public void setSurfaceName(final String surfaceName) {
        _surfaceName = surfaceName;
      }

      public String getSurfaceName() {
        return _surfaceName;
      }

      @Override
      public void afterPropertiesSet() {
        ArgumentChecker.notNullInjected(getCurveConfiguration(), "curveConfiguration");
        ArgumentChecker.notNullInjected(getDiscountingCurve(), "discountingCurve");
      }

    }

    /**
     * Per currency-pair information.
     */
    public static class CurrencyPairInfo implements InitializingBean {

      private String _surfaceName;

      public void setSurfaceName(final String surfaceName) {
        _surfaceName = surfaceName;
      }

      public String getSurfaceName() {
        return _surfaceName;
      }

      @Override
      public void afterPropertiesSet() {
        ArgumentChecker.notNullInjected(getSurfaceName(), "surfaceName");
      }

    }

    private final Map<String, CurrencyInfo> _perCurrencyInfo = new HashMap<>();
    private final Map<Pair<String, String>, CurrencyPairInfo> _perCurrencyPairInfo = new HashMap<>();
    private String _curveName;
    private String _payCurveName;
    private String _receiveCurveName;
    private String _returnCalculatorName = TimeSeriesReturnCalculatorFactory.SIMPLE_NET_LENIENT;

    @Deprecated
    private String _samplingPeriodName = "P2Y";

    private String _start = "-P2Y";
    private String _end = "Now";

    private String _scheduleName = ScheduleCalculatorFactory.DAILY;
    private String _samplingCalculatorName = TimeSeriesSamplingFunctionFactory.PREVIOUS_AND_FIRST_VALUE_PADDING;
    private String _interpolator = DoubleQuadraticInterpolator1dAdapter.NAME;
    private String _leftExtrapolator = LinearExtrapolator1dAdapter.NAME;
    private String _rightExtrapolator = LinearExtrapolator1dAdapter.NAME;

    public void setPerCurrencyInfo(final Map<String, CurrencyInfo> perCurrencyInfo) {
      _perCurrencyInfo.clear();
      _perCurrencyInfo.putAll(perCurrencyInfo);
    }

    public Map<String, CurrencyInfo> getPerCurrencyInfo() {
      return _perCurrencyInfo;
    }

    public void setCurrencyInfo(final String currency, final CurrencyInfo info) {
      _perCurrencyInfo.put(currency, info);
    }

    public CurrencyInfo getCurrencyInfo(final String currency) {
      return _perCurrencyInfo.get(currency);
    }

    public void setPerCurrencyPairInfo(final Map<Pair<String, String>, CurrencyPairInfo> perCurrencyPairInfo) {
      _perCurrencyPairInfo.clear();
      _perCurrencyPairInfo.putAll(perCurrencyPairInfo);
    }

    public Map<Pair<String, String>, CurrencyPairInfo> getPerCurrencyPairInfo() {
      return _perCurrencyPairInfo;
    }

    public void setCurrencyPairInfo(final Pair<String, String> currencyPair, final CurrencyPairInfo info) {
      _perCurrencyPairInfo.put(currencyPair, info);
    }

    public CurrencyPairInfo getCurrencyPairInfo(final Pair<String, String> currencyPair) {
      return _perCurrencyPairInfo.get(currencyPair);
    }

    public void setCurveName(final String curveName) {
      _curveName = curveName;
    }

    public String getCurveName() {
      return _curveName;
    }

    public void setPayCurveName(final String payCurveName) {
      _payCurveName = payCurveName;
    }

    public String getPayCurveName() {
      return _payCurveName;
    }

    public void setReceiveCurveName(final String receiveCurveName) {
      _receiveCurveName = receiveCurveName;
    }

    public String getReceiveCurveName() {
      return _receiveCurveName;
    }

    public void setReturnCalculatorName(final String returnCalculatorName) {
      _returnCalculatorName = returnCalculatorName;
    }

    public String getReturnCalculatorName() {
      return _returnCalculatorName;
    }

    /**
     *
     * @param samplingPeriodName
     *          the sampling period name
     * @deprecated use start and end instead
     */
    @Deprecated
    public void setSamplingPeriodName(final String samplingPeriodName) {
      _samplingPeriodName = samplingPeriodName;
    }

    /**
     *
     * @return the sampling period name
     * @deprecated use start and end instead
     */
    @Deprecated
    public String getSamplingPeriodName() {
      return _samplingPeriodName;
    }

    public String getStart() {
      return _start;
    }

    public void setStart(final String start) {
      _start = start;
    }

    public String getEnd() {
      return _end;
    }

    public void setEnd(final String end) {
      _end = end;
    }

    public void setScheduleName(final String scheduleName) {
      _scheduleName = scheduleName;
    }

    public String getScheduleName() {
      return _scheduleName;
    }

    public void setSamplingCalculatorName(final String samplingCalculatorName) {
      _samplingCalculatorName = samplingCalculatorName;
    }

    public String getSamplingCalculatorName() {
      return _samplingCalculatorName;
    }

    public void setInterpolator(final String interpolator) {
      _interpolator = interpolator;
    }

    public String getInterpolator() {
      return _interpolator;
    }

    public void setLeftExtrapolator(final String leftExtrapolator) {
      _leftExtrapolator = leftExtrapolator;
    }

    public String getLeftExtrapolator() {
      return _leftExtrapolator;
    }

    public void setRightExtrapolator(final String rightExtrapolator) {
      _rightExtrapolator = rightExtrapolator;
    }

    public String getRightExtrapolator() {
      return _rightExtrapolator;
    }

    @Override
    public void afterPropertiesSet() {
      ArgumentChecker.notNullInjected(getReturnCalculatorName(), "returnCalculatorName");
      ArgumentChecker.notNullInjected(getSamplingPeriodName(), "samplingPeriodName");
      ArgumentChecker.notNullInjected(getStart(), "start");
      ArgumentChecker.notNullInjected(getEnd(), "end");
      ArgumentChecker.notNullInjected(getScheduleName(), "scheduleName");
      ArgumentChecker.notNullInjected(getSamplingCalculatorName(), "samplingCalculatorName");
      ArgumentChecker.notNullInjected(getInterpolator(), "interpolator");
      ArgumentChecker.notNullInjected(getLeftExtrapolator(), "leftExtrapolator");
      ArgumentChecker.notNullInjected(getRightExtrapolator(), "rightExtrapolator");
      super.afterPropertiesSet();
    }

    protected void addCreditInstrumetCS01PnLDefaults(final List<FunctionConfiguration> functions) {
      final String[] args = new String[3];
      args[0] = getSamplingPeriodName();
      args[1] = getScheduleName();
      args[2] = getSamplingCalculatorName();
      functions.add(functionConfiguration(CreditInstrumentCS01PnLDefaults.class, args));
    }

    protected void addFXForwardPnLDefaults(final List<FunctionConfiguration> functions) {
      final String[] args = new String[4 + getPerCurrencyInfo().size() * 3];
      int i = 0;
      args[i++] = getStart();
      args[i++] = getEnd();
      args[i++] = getScheduleName();
      args[i++] = getSamplingCalculatorName();
      for (final Map.Entry<String, CurrencyInfo> e : getPerCurrencyInfo().entrySet()) {
        args[i++] = e.getKey();
        args[i++] = e.getValue().getCurveConfiguration();
        args[i++] = e.getValue().getDiscountingCurve();
      }
      functions.add(functionConfiguration(FXForwardPnLDefaults.class, args));
    }

    protected void addFXOptionBlackPnLSurfaceDefaults(final List<FunctionConfiguration> functions) {
      final String[] args = new String[3 + getPerCurrencyPairInfo().size() * 3];
      int i = 0;
      args[i++] = getInterpolator();
      args[i++] = getLeftExtrapolator();
      args[i++] = getRightExtrapolator();
      for (final Map.Entry<Pair<String, String>, CurrencyPairInfo> e : getPerCurrencyPairInfo().entrySet()) {
        args[i++] = e.getKey().getFirst();
        args[i++] = e.getKey().getSecond();
        args[i++] = e.getValue().getSurfaceName();
      }
      functions.add(functionConfiguration(FXOptionBlackPnLSurfaceDefaults.class, args));
    }

    protected void addInterestRateFutureYieldCurveNodePnLDefaults(final List<FunctionConfiguration> functions) {
      final String[] args = new String[3 + getPerCurrencyInfo().size() * 2];
      int i = 0;
      args[i++] = getSamplingPeriodName();
      args[i++] = getScheduleName();
      args[i++] = getSamplingCalculatorName();
      for (final Map.Entry<String, CurrencyInfo> e : getPerCurrencyInfo().entrySet()) {
        args[i++] = e.getKey();
        args[i++] = e.getValue().getCurveConfiguration();
      }
      functions.add(functionConfiguration(InterestRateFutureYieldCurveNodePnLDefaults.class, args));
    }

    protected void addSwaptionBlackYieldCurveNodePnLDefaults(final List<FunctionConfiguration> functions) {
      int i = 0;
      for (final CurrencyInfo e : getPerCurrencyInfo().values()) {
        if (e.getSurfaceName() != null) {
          i++;
        }
      }
      final String[] args = new String[3 + i * 3];
      i = 0;
      args[i++] = getSamplingPeriodName();
      args[i++] = getScheduleName();
      args[i++] = getSamplingCalculatorName();
      for (final Map.Entry<String, CurrencyInfo> e : getPerCurrencyInfo().entrySet()) {
        if (e.getValue().getSurfaceName() != null) {
          args[i++] = e.getKey();
          args[i++] = e.getValue().getCurveConfiguration();
          args[i++] = e.getValue().getSurfaceName();
        }
      }
      functions.add(functionConfiguration(SwaptionBlackYieldCurveNodePnLDefaults.class, args));
    }

    protected void addYieldCurveNodePnLDefaults(final List<FunctionConfiguration> functions) {
      final String[] args = new String[3 + getPerCurrencyInfo().size() * 2];
      int i = 0;
      args[i++] = getSamplingPeriodName();
      args[i++] = getScheduleName();
      args[i++] = getSamplingCalculatorName();
      for (final Map.Entry<String, CurrencyInfo> e : getPerCurrencyInfo().entrySet()) {
        args[i++] = e.getKey();
        args[i++] = e.getValue().getCurveConfiguration();
      }
      functions.add(functionConfiguration(YieldCurveNodePnLDefaults.class, args));
    }

    @Override
    protected void addAllConfigurations(final List<FunctionConfiguration> functions) {
      functions.add(functionConfiguration(EquityPnLDefaultPropertiesFunction.class, getSamplingPeriodName(), getScheduleName(), getSamplingCalculatorName(),
          getReturnCalculatorName()));
      functions.add(functionConfiguration(EquitySecurityPnLDefaultPropertiesFunction.class, getSamplingPeriodName(), getScheduleName(),
          getSamplingCalculatorName(), getReturnCalculatorName()));
      functions.add(functionConfiguration(FXOptionBlackPnLDefaults.class, getSamplingPeriodName(), getScheduleName(), getSamplingCalculatorName()));
      functions.add(functionConfiguration(PositionPnLDefaults.class, getSamplingPeriodName(), getScheduleName(), getSamplingCalculatorName()));
      functions.add(
          functionConfiguration(SecurityPriceSeriesDefaultPropertiesFunction.class, getSamplingPeriodName(), getScheduleName(), getSamplingCalculatorName()));
      if (getCurveName() != null) {
        functions.add(functionConfiguration(SimpleFuturePnLDefaultPropertiesFunction.class, getCurveName(), getSamplingPeriodName(), getScheduleName(),
            getSamplingCalculatorName()));
      }
      if (getPayCurveName() != null && getReceiveCurveName() != null) {
        functions.add(functionConfiguration(SimpleFXFuturePnLDefaultPropertiesFunction.class, getPayCurveName(), getReceiveCurveName(), getSamplingPeriodName(),
            getScheduleName(), getSamplingCalculatorName()));
      }
      functions.add(functionConfiguration(ValueGreekSensitivityPnLDefaultPropertiesFunction.class, getSamplingPeriodName(), getScheduleName(),
          getSamplingCalculatorName(), getReturnCalculatorName()));
      if (!getPerCurrencyInfo().isEmpty()) {
        addFXForwardPnLDefaults(functions);
        addInterestRateFutureYieldCurveNodePnLDefaults(functions);
        addSwaptionBlackYieldCurveNodePnLDefaults(functions);
        addYieldCurveNodePnLDefaults(functions);
      }
      if (!getPerCurrencyPairInfo().isEmpty()) {
        addFXOptionBlackPnLSurfaceDefaults(functions);
      }
      addCreditInstrumetCS01PnLDefaults(functions);
    }

  }

  @Override
  protected void addAllConfigurations(final List<FunctionConfiguration> functions) {
<<<<<<< HEAD
    functions.add(functionConfiguration(BondFutureOptionBlackYieldCurveNodePnLFunction.class));
=======
    functions.add(functionConfiguration(CreditDefaultSwapIndexCS01PnLFunction.class));
    functions.add(functionConfiguration(CreditDefaultSwapOptionCS01PnLFunction.class));
    functions.add(functionConfiguration(CreditInstrumentCS01PnLFunction.class));
>>>>>>> f01eb699
    functions.add(functionConfiguration(EquityPnLFunction.class));
    functions.add(functionConfiguration(EquitySecurityPnLFunction.class));
    functions.add(functionConfiguration(FXForwardCurrencyExposurePnLFunction.class));
    functions.add(functionConfiguration(FXForwardYieldCurvesPnLFunction.class));
    functions.add(functionConfiguration(PortfolioExchangeTradedDailyPnLFunction.Impl.class));
    functions.add(functionConfiguration(PortfolioExchangeTradedPnLFunction.class));
    functions.add(functionConfiguration(PositionExchangeTradedPnLFunction.class));
    functions.add(functionConfiguration(PositionPnLFunction.class));
    functions
    .add(functionConfiguration(AggregationDefaultPropertyFunction.class, ValueRequirementNames.DAILY_PNL, MissingInputsFunction.AGGREGATION_STYLE_FULL));
    functions.add(functionConfiguration(PnLPeriodTranslationFunction.class, ValueRequirementNames.PNL_SERIES));
    functions.add(functionConfiguration(PnLPeriodTranslationFunction.class, ValueRequirementNames.YIELD_CURVE_PNL_SERIES));
    functions.add(functionConfiguration(PnLPeriodTranslationFunction.class, ValueRequirementNames.CURVE_PNL_SERIES));
  }

}<|MERGE_RESOLUTION|>--- conflicted
+++ resolved
@@ -42,33 +42,6 @@
   }
 
   /**
-<<<<<<< HEAD
-   * @return the functions
-   * @deprecated Deprecated
-   */
-  @Deprecated
-  public static FunctionConfigurationSource deprecated() {
-    return new DeprecatedFunctions().getObjectCreating();
-  }
-
-  /**
-   * Function repository configuration source for the deprecated functions contained in this package.
-   *
-   * @deprecated Deprecated
-   */
-  @Deprecated
-  public static class DeprecatedFunctions extends AbstractFunctionConfigurationBean {
-
-    @Override
-    protected void addAllConfigurations(final List<FunctionConfiguration> functions) {
-      functions.add(functionConfiguration(YieldCurveNodePnLFunctionDeprecated.class));
-    }
-
-  }
-
-  /**
-=======
->>>>>>> f01eb699
    * Function repository configuration source for the configurable functions contained in this package.
    */
   public static class Calculators extends AbstractFunctionConfigurationBean {
@@ -500,13 +473,6 @@
 
   @Override
   protected void addAllConfigurations(final List<FunctionConfiguration> functions) {
-<<<<<<< HEAD
-    functions.add(functionConfiguration(BondFutureOptionBlackYieldCurveNodePnLFunction.class));
-=======
-    functions.add(functionConfiguration(CreditDefaultSwapIndexCS01PnLFunction.class));
-    functions.add(functionConfiguration(CreditDefaultSwapOptionCS01PnLFunction.class));
-    functions.add(functionConfiguration(CreditInstrumentCS01PnLFunction.class));
->>>>>>> f01eb699
     functions.add(functionConfiguration(EquityPnLFunction.class));
     functions.add(functionConfiguration(EquitySecurityPnLFunction.class));
     functions.add(functionConfiguration(FXForwardCurrencyExposurePnLFunction.class));
