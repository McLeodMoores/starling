--- conflicted
+++ resolved
@@ -42,33 +42,6 @@
   }
 
   /**
-<<<<<<< HEAD
-=======
-   * @return the functions
-   * @deprecated Deprecated
-   */
-  @Deprecated
-  public static FunctionConfigurationSource deprecated() {
-    return new DeprecatedFunctions().getObjectCreating();
-  }
-
-  /**
-   * Function repository configuration source for the deprecated functions contained in this package.
-   *
-   * @deprecated Deprecated
-   */
-  @Deprecated
-  public static class DeprecatedFunctions extends AbstractFunctionConfigurationBean {
-
-    @Override
-    protected void addAllConfigurations(final List<FunctionConfiguration> functions) {
-      functions.add(functionConfiguration(YieldCurveNodePnLFunctionDeprecated.class));
-    }
-
-  }
-
-  /**
->>>>>>> 138eb255
    * Function repository configuration source for the configurable functions contained in this package.
    */
   public static class Calculators extends AbstractFunctionConfigurationBean {
@@ -507,13 +480,6 @@
     functions.add(functionConfiguration(EquitySecurityPnLFunction.class));
     functions.add(functionConfiguration(FXForwardCurrencyExposurePnLFunction.class));
     functions.add(functionConfiguration(FXForwardYieldCurvesPnLFunction.class));
-<<<<<<< HEAD
-    functions.add(functionConfiguration(FXForwardYieldCurvePnLFunction.class));
-    functions.add(functionConfiguration(FXForwardYieldCurveNodePnLFunction.class));
-    functions.add(functionConfiguration(FXOptionBlackDeltaPnLFunction.class));
-    functions.add(functionConfiguration(FXOptionBlackVegaPnLFunction.class));
-=======
->>>>>>> 138eb255
     functions.add(functionConfiguration(PortfolioExchangeTradedDailyPnLFunction.Impl.class));
     functions.add(functionConfiguration(PortfolioExchangeTradedPnLFunction.class));
     functions.add(functionConfiguration(PositionExchangeTradedPnLFunction.class));
