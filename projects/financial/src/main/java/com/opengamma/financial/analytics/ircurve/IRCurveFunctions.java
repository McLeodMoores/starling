/**
 * Copyright (C) 2013 - present by OpenGamma Inc. and the OpenGamma group of companies
 *
 * Please see distribution for license.
 */
package com.opengamma.financial.analytics.ircurve;

import java.util.ArrayList;
import java.util.HashSet;
import java.util.List;
import java.util.Set;

import com.mcleodmoores.financial.function.credit.configs.CreditCurveDefinition;
import com.opengamma.core.change.ChangeEvent;
import com.opengamma.engine.function.config.AbstractFunctionConfigurationBean;
import com.opengamma.engine.function.config.BeanDynamicFunctionConfigurationSource;
import com.opengamma.engine.function.config.FunctionConfiguration;
import com.opengamma.engine.function.config.FunctionConfigurationSource;
import com.opengamma.engine.function.config.VersionedFunctionConfigurationBean;
import com.opengamma.financial.analytics.BucketedPV01Function;
import com.opengamma.financial.analytics.curve.ConstantCurveDefinition;
import com.opengamma.financial.analytics.curve.CurveDefinition;
import com.opengamma.financial.analytics.curve.CurveDefinitionFunction;
import com.opengamma.financial.analytics.curve.CurveMarketDataFunction;
import com.opengamma.financial.analytics.curve.CurveSpecificationFunction;
import com.opengamma.financial.analytics.curve.InterpolatedCurveDefinition;
import com.opengamma.financial.analytics.curve.SpreadCurveDefinition;
import com.opengamma.financial.analytics.ircurve.calcconfig.MultiCurveCalculationConfig;
import com.opengamma.financial.config.ConfigMasterChangeProvider;
import com.opengamma.financial.security.function.ISINFunction;
import com.opengamma.master.config.ConfigDocument;
import com.opengamma.master.config.ConfigMaster;
import com.opengamma.master.config.ConfigSearchRequest;
import com.opengamma.master.config.impl.ConfigSearchIterator;

/**
 * Function repository configuration source for the functions contained in this package.
 */
@SuppressWarnings("deprecation")
public class IRCurveFunctions extends AbstractFunctionConfigurationBean {

  /**
   * Default instance of a repository configuration source exposing the functions from this package.
   *
   * @return the configuration source exposing functions from this package
   */
  public static FunctionConfigurationSource instance() {
    return new IRCurveFunctions().getObjectCreating();
  }

  public static FunctionConfigurationSource providers(final ConfigMaster configMaster) {
    return new BeanDynamicFunctionConfigurationSource(ConfigMasterChangeProvider.of(configMaster)) {

      @Override
      protected VersionedFunctionConfigurationBean createConfiguration() {
        final Providers providers = new Providers();
        providers.setConfigMaster(configMaster);
        return providers;
      }

      @Override
      protected boolean isPropogateEvent(final ChangeEvent event) {
        return Providers.isMonitoredType(event.getObjectId().getValue());
      }

    };
  }

  /**
   * Function repository configuration source for yield curve functions based on the items defined in a Config Master.
   */
  public static class Providers extends VersionedFunctionConfigurationBean {

    private static final Class<?>[] CURVE_CLASSES = new Class[] { CurveDefinition.class, InterpolatedCurveDefinition.class, ConstantCurveDefinition.class,
        SpreadCurveDefinition.class };
    private static final Set<String> MONITORED_TYPES;

    static {
      MONITORED_TYPES = new HashSet<>();
      MONITORED_TYPES.add(MultiCurveCalculationConfig.class.getName());
      for (final Class<?> curveClass : CURVE_CLASSES) {
        MONITORED_TYPES.add(curveClass.getName());
      }
    }

    private ConfigMaster _configMaster;

    public void setConfigMaster(final ConfigMaster configMaster) {
      _configMaster = configMaster;
    }

    public ConfigMaster getConfigMaster() {
      return _configMaster;
    }

    protected void addYieldCurveFunctions(final List<FunctionConfiguration> functions, final String currency, final String curveName) {
      functions.add(functionConfiguration(YieldCurveInterpolatingFunction.class, currency, curveName));
    }

    protected void addCurveFunctions(final List<FunctionConfiguration> functions, final String curveName) {
      functions.add(functionConfiguration(CurveDefinitionFunction.class, curveName));
      functions.add(functionConfiguration(CurveSpecificationFunction.class, curveName));
      functions.add(functionConfiguration(CurveMarketDataFunction.class, curveName));
    }

    @Override
    protected void addAllConfigurations(final List<FunctionConfiguration> functions) {

      // implied deposit curves
      final List<String> impliedDepositCurveNames = new ArrayList<>();
      final ConfigSearchRequest<?> searchRequest = new ConfigSearchRequest<>();
      searchRequest.setType(MultiCurveCalculationConfig.class);
      searchRequest.setVersionCorrection(getVersionCorrection());
<<<<<<< HEAD
      for (final ConfigDocument configDocument : ConfigSearchIterator.iterable(_configMaster, searchRequest)) {
        final String documentName = configDocument.getName();
        final MultiCurveCalculationConfig config = ((ConfigItem<MultiCurveCalculationConfig>) configDocument.getConfig()).getValue();
      }
=======
>>>>>>> 138eb255

      searchRequest.setVersionCorrection(getVersionCorrection());
      for (final ConfigDocument configDocument : ConfigSearchIterator.iterable(getConfigMaster(), searchRequest)) {
        final String documentName = configDocument.getName();
        final int underscore = documentName.lastIndexOf('_');
        if (underscore <= 0) {
          continue;
        }
        final String curveName = documentName.substring(0, underscore);
        if (!impliedDepositCurveNames.contains(curveName)) { // don't want to add curves with implied rates to the normal yield curve calculator
          final String currencyISO = documentName.substring(underscore + 1);
          addYieldCurveFunctions(functions, currencyISO, curveName);
        }
      }

      // new curves
      for (final Class<?> klass : CURVE_CLASSES) {
        searchRequest.setType(klass);
        searchRequest.setVersionCorrection(getVersionCorrection());
        for (final ConfigDocument configDocument : ConfigSearchIterator.iterable(getConfigMaster(), searchRequest)) {
          final String documentName = configDocument.getName();
          if (!(configDocument.getValue().getValue() instanceof CreditCurveDefinition)) {
            addCurveFunctions(functions, documentName);
          }
        }
      }
    }

    public static boolean isMonitoredType(final String type) {
      return MONITORED_TYPES.contains(type);
    }

  }

  @Override
  protected void addAllConfigurations(final List<FunctionConfiguration> functions) {
    functions.add(functionConfiguration(BucketedPV01Function.class));
    functions.add(functionConfiguration(DefaultYieldCurveMarketDataShiftFunction.class));
    functions.add(functionConfiguration(DefaultYieldCurveShiftFunction.class));
    functions.add(functionConfiguration(ISINFunction.class));
    functions.add(functionConfiguration(YieldCurveMarketDataShiftFunction.class));
    functions.add(functionConfiguration(YieldCurveShiftFunction.class));
  }

}<|MERGE_RESOLUTION|>--- conflicted
+++ resolved
@@ -111,14 +111,6 @@
       final ConfigSearchRequest<?> searchRequest = new ConfigSearchRequest<>();
       searchRequest.setType(MultiCurveCalculationConfig.class);
       searchRequest.setVersionCorrection(getVersionCorrection());
-<<<<<<< HEAD
-      for (final ConfigDocument configDocument : ConfigSearchIterator.iterable(_configMaster, searchRequest)) {
-        final String documentName = configDocument.getName();
-        final MultiCurveCalculationConfig config = ((ConfigItem<MultiCurveCalculationConfig>) configDocument.getConfig()).getValue();
-      }
-=======
->>>>>>> 138eb255
-
       searchRequest.setVersionCorrection(getVersionCorrection());
       for (final ConfigDocument configDocument : ConfigSearchIterator.iterable(getConfigMaster(), searchRequest)) {
         final String documentName = configDocument.getName();
