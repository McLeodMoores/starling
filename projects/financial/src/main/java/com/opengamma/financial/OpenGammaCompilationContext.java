--- conflicted
+++ resolved
@@ -16,6 +16,7 @@
 import com.opengamma.engine.function.FunctionCompilationContext;
 import com.opengamma.financial.analytics.ircurve.InterpolatedYieldCurveDefinitionSource;
 import com.opengamma.financial.analytics.ircurve.InterpolatedYieldCurveSpecificationBuilder;
+import com.opengamma.financial.analytics.model.pnl.PnLRequirementsGatherer;
 import com.opengamma.financial.analytics.riskfactors.RiskFactorsGatherer;
 import com.opengamma.financial.analytics.volatility.cube.VolatilityCubeDefinitionSource;
 import com.opengamma.financial.currency.CurrencyPair;
@@ -100,7 +101,6 @@
   @Deprecated
   public static final String RISK_FACTORS_GATHERER_NAME = "riskFactorsGatherer";
   /**
-<<<<<<< HEAD
    * The name under which an instance of {@link PnLRequirementsGatherer} should be bound.
    *
    * @deprecated this functionality will be removed
@@ -108,8 +108,6 @@
   @Deprecated
   public static final String PNL_REQUIREMENTS_GATHERER_NAME = "pnlRequirementsGatherer";
   /**
-=======
->>>>>>> 5663b273
    * The name under which a {@link Boolean#TRUE} value should be bound to put functions which support it into a permissive requirement mode. Note that this is a
    * non-default mode of behavior that is not usually required.
    */
@@ -337,17 +335,6 @@
     }
   }
 
-<<<<<<< HEAD
-=======
-  public static RiskFactorsGatherer getRiskFactorsGatherer(final FunctionCompilationContext compilationContext) {
-    return get(compilationContext, RISK_FACTORS_GATHERER_NAME);
-  }
-
-  public static void setRiskFactorsGatherer(final FunctionCompilationContext compilationContext, final RiskFactorsGatherer riskFactorsGatherer) {
-    set(compilationContext, RISK_FACTORS_GATHERER_NAME, riskFactorsGatherer);
-  }
-
->>>>>>> 5663b273
   /**
    * @param compilationContext
    *          the compilation context
