--- conflicted
+++ resolved
@@ -185,66 +185,6 @@
   }
 
   // -------------------------------------------------------------------------
-  /**
-<<<<<<< HEAD
-   * Gets a {@code ConventionBundleSource} from the context.
-   *
-   * @param compilationContext
-   *          the context to examine, not null
-   * @return the convention bundle source, null if not found
-   * @deprecated {@link ConventionBundleSource} is deprecated. Use {@link ConventionSource} instead
-   */
-  @Deprecated
-  public static ConventionBundleSource getConventionBundleSource(final FunctionCompilationContext compilationContext) {
-    return get(compilationContext, CONVENTION_BUNDLE_SOURCE_NAME);
-  }
-
-  /**
-   * Stores a {@code ConventionBundleSource} in the context.
-   *
-   * @param compilationContext
-   *          the context to store in, not null
-   * @param conventionBundleSource
-   *          the convention bundle source to store, not null
-   * @deprecated {@link ConventionBundleSource} is deprecated. Use {@link ConventionSource} instead
-   */
-  @Deprecated
-  public static void setConventionBundleSource(final FunctionCompilationContext compilationContext, final ConventionBundleSource conventionBundleSource) {
-    set(compilationContext, CONVENTION_BUNDLE_SOURCE_NAME, conventionBundleSource);
-=======
-   * @deprecated Use config source instead.
-   * @param compilationContext
-   *          the compilation context
-   * @return the InterpolatedYieldCurveDefinitionSource
-   */
-  @Deprecated
-  public static InterpolatedYieldCurveDefinitionSource getInterpolatedYieldCurveDefinitionSource(final FunctionCompilationContext compilationContext) {
-    return get(compilationContext, INTERPOLATED_YIELD_CURVE_DEFINITION_SOURCE_NAME);
-  }
-
-  /**
-   * @deprecated Use config source instead.
-   * @param compilationContext
-   *          the compilation context
-   * @param source
-   *          the InterpolatedYieldCurveDefinitionSource
-   */
-  @Deprecated
-  public static void setInterpolatedYieldCurveDefinitionSource(final FunctionCompilationContext compilationContext,
-      final InterpolatedYieldCurveDefinitionSource source) {
-    set(compilationContext, INTERPOLATED_YIELD_CURVE_DEFINITION_SOURCE_NAME, source);
-  }
-
-  public static InterpolatedYieldCurveSpecificationBuilder getInterpolatedYieldCurveSpecificationBuilder(final FunctionCompilationContext compilationContext) {
-    return get(compilationContext, INTERPOLATED_YIELD_CURVE_SPECIFICATION_BUILDER_NAME);
-  }
-
-  public static void setInterpolatedYieldCurveSpecificationBuilder(final FunctionCompilationContext compilationContext,
-      final InterpolatedYieldCurveSpecificationBuilder builder) {
-    set(compilationContext, INTERPOLATED_YIELD_CURVE_SPECIFICATION_BUILDER_NAME, builder);
->>>>>>> 138eb255
-  }
-
   public static VolatilityCubeDefinitionSource getVolatilityCubeDefinitionSource(final FunctionCompilationContext compilationContext) {
     return get(compilationContext, VOLATILITY_CUBE_DEFINITION_SOURCE_NAME);
   }
