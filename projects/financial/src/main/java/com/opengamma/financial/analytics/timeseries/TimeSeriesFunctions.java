/**
 * Copyright (C) 2012 - present by OpenGamma Inc. and the OpenGamma group of companies
 *
 * Please see distribution for license.
 */
package com.opengamma.financial.analytics.timeseries;

import java.util.ArrayList;
import java.util.List;

import com.opengamma.core.change.ChangeEvent;
import com.opengamma.engine.function.config.AbstractFunctionConfigurationBean;
import com.opengamma.engine.function.config.BeanDynamicFunctionConfigurationSource;
import com.opengamma.engine.function.config.FunctionConfiguration;
import com.opengamma.engine.function.config.FunctionConfigurationSource;
import com.opengamma.engine.function.config.VersionedFunctionConfigurationBean;
import com.opengamma.financial.analytics.ircurve.calcconfig.MultiCurveCalculationConfig;
import com.opengamma.financial.config.ConfigMasterChangeProvider;
import com.opengamma.master.config.ConfigMaster;
import com.opengamma.master.config.ConfigSearchRequest;

/**
 * Function repository configuration source for the functions contained in this package.
 */
@SuppressWarnings("deprecation")
public class TimeSeriesFunctions extends AbstractFunctionConfigurationBean {

  /**
   * Default instance of a repository configuration source exposing the functions from this package.
   *
   * @return the configuration source exposing functions from this package
   */
  public static FunctionConfigurationSource instance() {
    return new TimeSeriesFunctions().getObjectCreating();
  }

  /**
   * Returns a factory that populates the repository with functions that produce
   * {@link com.opengamma.engine.value.ValueRequirementNames#YIELD_CURVE_HISTORICAL_TIME_SERIES} for all curve types.
   *
   * @param configMaster
   *          The configuration master
   * @return A function configuration source
   */
  public static FunctionConfigurationSource providers(final ConfigMaster configMaster) {
    return new BeanDynamicFunctionConfigurationSource(ConfigMasterChangeProvider.of(configMaster)) {

      @Override
      protected VersionedFunctionConfigurationBean createConfiguration() {
        final Providers providers = new Providers();
        providers.setConfigMaster(configMaster);
        return providers;
      }

      @Override
      protected boolean isPropogateEvent(final ChangeEvent event) {
        return Providers.isMonitoredType(event.getObjectId().getValue());
      }

    };
  }

  /**
   * Function repository configuration source for yield curve functions based on the items defined in a Config Master.
   *
   * @deprecated This configuration type should no longer be used.
   */
  @Deprecated
  public static class Providers extends VersionedFunctionConfigurationBean {
    /** The configuration master */
    private ConfigMaster _configMaster;

    /**
     * Sets the configuration master.
     *
     * @param configMaster
     *          The config master
     */
    public void setConfigMaster(final ConfigMaster configMaster) {
      _configMaster = configMaster;
    }

    /**
     * Gets the configuration master.
     *
     * @return The configuration master.
     */
    public ConfigMaster getConfigMaster() {
      return _configMaster;
    }

    @Override
    protected void addAllConfigurations(final List<FunctionConfiguration> functions) {
      // search for the names of implied deposit curves and exclude from historical time series function
      final List<String> excludedCurves = new ArrayList<>();
      final ConfigSearchRequest<?> searchRequest = new ConfigSearchRequest<>();
      searchRequest.setType(MultiCurveCalculationConfig.class);
      searchRequest.setVersionCorrection(getVersionCorrection());
<<<<<<< HEAD
      for (final ConfigDocument configDocument : ConfigSearchIterator.iterable(_configMaster, searchRequest)) {
        final MultiCurveCalculationConfig config = ((ConfigItem<MultiCurveCalculationConfig>) configDocument.getConfig()).getValue();
=======
      if (excludedCurves.isEmpty()) {
        functions.add(functionConfiguration(YieldCurveHistoricalTimeSeriesFunction.class));
        functions.add(functionConfiguration(YieldCurveConversionSeriesFunction.class));
      } else {
        final String[] excludedCurvesArray = excludedCurves.toArray(new String[excludedCurves.size()]);
        functions.add(functionConfiguration(YieldCurveHistoricalTimeSeriesFunction.class, excludedCurvesArray));
        functions.add(functionConfiguration(YieldCurveConversionSeriesFunction.class, excludedCurvesArray));
>>>>>>> 138eb255
      }
    }

    public static boolean isMonitoredType(final String type) {
      return MultiCurveCalculationConfig.class.getName().equals(type);
    }

  }

  @Override
  protected void addAllConfigurations(final List<FunctionConfiguration> functions) {
    functions.add(functionConfiguration(CreditSpreadCurveHistoricalTimeSeriesFunction.class));
    functions.add(functionConfiguration(CurveConfigurationHistoricalTimeSeriesFunction.class));
    functions.add(functionConfiguration(CurveHistoricalTimeSeriesFunction.class));
    functions.add(functionConfiguration(DefaultHistoricalTimeSeriesShiftFunction.class));
    functions.add(functionConfiguration(FXForwardCurveHistoricalTimeSeriesFunction.class));
    functions.add(functionConfiguration(FXReturnSeriesFunction.class));
    functions.add(functionConfiguration(FXVolatilitySurfaceHistoricalTimeSeriesFunction.class));
    functions.add(functionConfiguration(HistoricalTimeSeriesFunction.class));
    functions.add(functionConfiguration(HistoricalTimeSeriesSecurityFunction.class));
    functions.add(functionConfiguration(HistoricalTimeSeriesLatestPositionProviderIdValueFunction.class));
    functions.add(functionConfiguration(HistoricalTimeSeriesLatestSecurityValueFunction.class));
    functions.add(functionConfiguration(HistoricalTimeSeriesLatestValueFunction.class));
    functions.add(functionConfiguration(HistoricalValuationFunction.class));
    functions.add(functionConfiguration(YieldCurveInstrumentConversionHistoricalTimeSeriesShiftFunction.class));
    functions.add(functionConfiguration(YieldCurveInstrumentConversionHistoricalTimeSeriesShiftFunctionDeprecated.class));
    functions.add(functionConfiguration(VolatilityWeightedFXReturnSeriesFunction.class));
  }

}<|MERGE_RESOLUTION|>--- conflicted
+++ resolved
@@ -5,7 +5,6 @@
  */
 package com.opengamma.financial.analytics.timeseries;
 
-import java.util.ArrayList;
 import java.util.List;
 
 import com.opengamma.core.change.ChangeEvent;
@@ -17,7 +16,6 @@
 import com.opengamma.financial.analytics.ircurve.calcconfig.MultiCurveCalculationConfig;
 import com.opengamma.financial.config.ConfigMasterChangeProvider;
 import com.opengamma.master.config.ConfigMaster;
-import com.opengamma.master.config.ConfigSearchRequest;
 
 /**
  * Function repository configuration source for the functions contained in this package.
@@ -91,24 +89,6 @@
 
     @Override
     protected void addAllConfigurations(final List<FunctionConfiguration> functions) {
-      // search for the names of implied deposit curves and exclude from historical time series function
-      final List<String> excludedCurves = new ArrayList<>();
-      final ConfigSearchRequest<?> searchRequest = new ConfigSearchRequest<>();
-      searchRequest.setType(MultiCurveCalculationConfig.class);
-      searchRequest.setVersionCorrection(getVersionCorrection());
-<<<<<<< HEAD
-      for (final ConfigDocument configDocument : ConfigSearchIterator.iterable(_configMaster, searchRequest)) {
-        final MultiCurveCalculationConfig config = ((ConfigItem<MultiCurveCalculationConfig>) configDocument.getConfig()).getValue();
-=======
-      if (excludedCurves.isEmpty()) {
-        functions.add(functionConfiguration(YieldCurveHistoricalTimeSeriesFunction.class));
-        functions.add(functionConfiguration(YieldCurveConversionSeriesFunction.class));
-      } else {
-        final String[] excludedCurvesArray = excludedCurves.toArray(new String[excludedCurves.size()]);
-        functions.add(functionConfiguration(YieldCurveHistoricalTimeSeriesFunction.class, excludedCurvesArray));
-        functions.add(functionConfiguration(YieldCurveConversionSeriesFunction.class, excludedCurvesArray));
->>>>>>> 138eb255
-      }
     }
 
     public static boolean isMonitoredType(final String type) {
