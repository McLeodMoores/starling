/**
 * Copyright (C) 2012 - present by OpenGamma Inc. and the OpenGamma group of companies
 *
 * Please see distribution for license.
 */
package com.opengamma.financial.analytics.timeseries;

import java.util.ArrayList;
import java.util.List;

import com.opengamma.core.change.ChangeEvent;
import com.opengamma.engine.function.config.AbstractFunctionConfigurationBean;
import com.opengamma.engine.function.config.BeanDynamicFunctionConfigurationSource;
import com.opengamma.engine.function.config.FunctionConfiguration;
import com.opengamma.engine.function.config.FunctionConfigurationSource;
import com.opengamma.engine.function.config.VersionedFunctionConfigurationBean;
import com.opengamma.financial.analytics.ircurve.YieldCurveDefinition;
import com.opengamma.financial.analytics.ircurve.calcconfig.MultiCurveCalculationConfig;
import com.opengamma.financial.config.ConfigMasterChangeProvider;
import com.opengamma.master.config.ConfigMaster;
import com.opengamma.master.config.ConfigSearchRequest;

/**
 * Function repository configuration source for the functions contained in this package.
 */
@SuppressWarnings("deprecation")
public class TimeSeriesFunctions extends AbstractFunctionConfigurationBean {

  /**
   * Default instance of a repository configuration source exposing the functions from this package.
   *
   * @return the configuration source exposing functions from this package
   */
  public static FunctionConfigurationSource instance() {
    return new TimeSeriesFunctions().getObjectCreating();
  }

  /**
   * Returns a factory that populates the repository with functions that produce
<<<<<<< HEAD
   * {@link com.opengamma.engine.value.ValueRequirementNames#YIELD_CURVE_HISTORICAL_TIME_SERIES}.
=======
   * {@link com.opengamma.engine.value.ValueRequirementNames#YIELD_CURVE_HISTORICAL_TIME_SERIES} for all curve types.
>>>>>>> 99d8d1af
   *
   * @param configMaster
   *          The configuration master
   * @return A function configuration source
   */
  public static FunctionConfigurationSource providers(final ConfigMaster configMaster) {
    return new BeanDynamicFunctionConfigurationSource(ConfigMasterChangeProvider.of(configMaster)) {

      @Override
      protected VersionedFunctionConfigurationBean createConfiguration() {
        final Providers providers = new Providers();
        providers.setConfigMaster(configMaster);
        return providers;
      }

      @Override
      protected boolean isPropogateEvent(final ChangeEvent event) {
        return Providers.isMonitoredType(event.getObjectId().getValue());
      }

    };
  }

  /**
   * Function repository configuration source for yield curve functions based on the items defined in a Config Master.
   *
   * @deprecated This configuration type should no longer be used.
   */
  @Deprecated
  public static class Providers extends VersionedFunctionConfigurationBean {
    /** The configuration master */
    private ConfigMaster _configMaster;

    /**
     * Sets the configuration master.
     *
     * @param configMaster
     *          The config master
     */
    public void setConfigMaster(final ConfigMaster configMaster) {
      _configMaster = configMaster;
    }

    /**
     * Gets the configuration master.
     *
     * @return The configuration master.
     */
    public ConfigMaster getConfigMaster() {
      return _configMaster;
    }

    @SuppressWarnings("unchecked")
    @Override
    protected void addAllConfigurations(final List<FunctionConfiguration> functions) {
      // search for the names of implied deposit curves and exclude from historical time series function
      final List<String> excludedCurves = new ArrayList<>();
      final ConfigSearchRequest<YieldCurveDefinition> searchRequest = new ConfigSearchRequest<>();
      searchRequest.setType(MultiCurveCalculationConfig.class);
      searchRequest.setVersionCorrection(getVersionCorrection());
      if (excludedCurves.isEmpty()) {
        functions.add(functionConfiguration(YieldCurveHistoricalTimeSeriesFunction.class));
        functions.add(functionConfiguration(YieldCurveConversionSeriesFunction.class));
      } else {
        final String[] excludedCurvesArray = excludedCurves.toArray(new String[excludedCurves.size()]);
        functions.add(functionConfiguration(YieldCurveHistoricalTimeSeriesFunction.class, excludedCurvesArray));
        functions.add(functionConfiguration(YieldCurveConversionSeriesFunction.class, excludedCurvesArray));
      }
    }

    public static boolean isMonitoredType(final String type) {
      return MultiCurveCalculationConfig.class.getName().equals(type);
    }

  }

  @Override
  protected void addAllConfigurations(final List<FunctionConfiguration> functions) {
    functions.add(functionConfiguration(CreditSpreadCurveHistoricalTimeSeriesFunction.class));
    functions.add(functionConfiguration(CurveConfigurationHistoricalTimeSeriesFunction.class));
    functions.add(functionConfiguration(CurveHistoricalTimeSeriesFunction.class));
    functions.add(functionConfiguration(DefaultHistoricalTimeSeriesShiftFunction.class));
    functions.add(functionConfiguration(FXForwardCurveHistoricalTimeSeriesFunction.class));
    functions.add(functionConfiguration(FXReturnSeriesFunction.class));
    functions.add(functionConfiguration(FXVolatilitySurfaceHistoricalTimeSeriesFunction.class));
    functions.add(functionConfiguration(HistoricalTimeSeriesFunction.class));
    functions.add(functionConfiguration(HistoricalTimeSeriesSecurityFunction.class));
    functions.add(functionConfiguration(HistoricalTimeSeriesLatestPositionProviderIdValueFunction.class));
    functions.add(functionConfiguration(HistoricalTimeSeriesLatestSecurityValueFunction.class));
    functions.add(functionConfiguration(HistoricalTimeSeriesLatestValueFunction.class));
    functions.add(functionConfiguration(HistoricalValuationFunction.class));
    functions.add(functionConfiguration(YieldCurveInstrumentConversionHistoricalTimeSeriesFunction.class));
    functions.add(functionConfiguration(YieldCurveInstrumentConversionHistoricalTimeSeriesShiftFunction.class));
    functions.add(functionConfiguration(YieldCurveInstrumentConversionHistoricalTimeSeriesFunctionDeprecated.class));
    functions.add(functionConfiguration(YieldCurveInstrumentConversionHistoricalTimeSeriesShiftFunctionDeprecated.class));
    functions.add(functionConfiguration(VolatilityWeightedFXReturnSeriesFunction.class));
  }

}<|MERGE_RESOLUTION|>--- conflicted
+++ resolved
@@ -37,11 +37,7 @@
 
   /**
    * Returns a factory that populates the repository with functions that produce
-<<<<<<< HEAD
-   * {@link com.opengamma.engine.value.ValueRequirementNames#YIELD_CURVE_HISTORICAL_TIME_SERIES}.
-=======
    * {@link com.opengamma.engine.value.ValueRequirementNames#YIELD_CURVE_HISTORICAL_TIME_SERIES} for all curve types.
->>>>>>> 99d8d1af
    *
    * @param configMaster
    *          The configuration master
@@ -94,7 +90,6 @@
       return _configMaster;
     }
 
-    @SuppressWarnings("unchecked")
     @Override
     protected void addAllConfigurations(final List<FunctionConfiguration> functions) {
       // search for the names of implied deposit curves and exclude from historical time series function
