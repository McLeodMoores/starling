/**
 * Copyright (C) 2012 - present by OpenGamma Inc. and the OpenGamma group of companies
 *
 * Please see distribution for license.
 */
package com.opengamma.web.analytics.formatting;

import static com.opengamma.web.analytics.formatting.ResultsFormatter.CurrencyDisplay.DISPLAY_CURRENCY;

import org.slf4j.Logger;
import org.slf4j.LoggerFactory;

import com.opengamma.engine.calcnode.MissingValue;
import com.opengamma.engine.value.ValueSpecification;
import com.opengamma.util.ClassMap;
import com.opengamma.web.analytics.ValueTypes;

/**
 * Formats analytics data for display in a grid in the user interface or for transmitting to the client as history. Data structures bigger than a single value
 * are encoded as JSON.
 */
@SuppressWarnings("rawtypes")
public class ResultsFormatter {

  /**
   * Enum indicating whether the currency code should be included in the output when values are formatted.
   */
  public enum CurrencyDisplay {
  /**
   * Include the currency code in formatted outputs (if one is available).
   */
  DISPLAY_CURRENCY,
  /**
   * Do not include the currency code in formatted outputs.
   */
  SUPPRESS_CURRENCY
  }

  /**
   * Marker value returned to indicate there is no formatted value available for a combination of value, formatter and inline key. This can happen for cells
   * displaying inline values where the underlying value has no entry for the column's key. It is also possible for complex values (e.g. vectors) where the
   * history is stored but can only be formatted when displayed inline as single values.
   */
  public static final Object VALUE_UNAVAILABLE = new Object() {

    /**
     * @return An empty string - this means the grid shows an empty cell for an unavailable value.
     */
    @Override
    public String toString() {
      return "";
    }
  };

  private static final Logger LOGGER = LoggerFactory.getLogger(ResultsFormatter.class);

  /** For formatting null values. */
  private final TypeFormatter _nullFormatter = new NullFormatter();
  /** For formatting values with no specific formatter. */
  private final TypeFormatter _defaultFormatter = new DefaultFormatter();
  /** Formatters keyed on the type of value they can format. */
  private final ClassMap<TypeFormatter<?>> _formatters = new ClassMap<>();
  /** Formatter for values whose type isn't know in advance or whose type can changes between calculation cycles. */
  private final UnknownTypeFormatter _unknownTypeFormatter = new UnknownTypeFormatter();

  public ResultsFormatter() {
    this(DISPLAY_CURRENCY);
  }

  public ResultsFormatter(final CurrencyDisplay currencyDisplay) {
    final BigDecimalFormatter bigDecimalFormatter = new BigDecimalFormatter(currencyDisplay);
    final DoubleFormatter doubleFormatter = new DoubleFormatter(bigDecimalFormatter);
    final CurrencyAmountFormatter currencyAmountFormatter = new CurrencyAmountFormatter(currencyDisplay, bigDecimalFormatter);
    final ZonedDateTimeFormatter zonedDateTimeFormatter = new ZonedDateTimeFormatter();
    final LocalDateDoubleTimeSeriesFormatter localDateDoubleTimeSeriesFormatter = new LocalDateDoubleTimeSeriesFormatter();
    final RateFormatter rateFormatter = new RateFormatter();
    final BasisPointsFormatter basisPointFormatter = new BasisPointsFormatter();
    addFormatters(doubleFormatter, bigDecimalFormatter, currencyAmountFormatter, zonedDateTimeFormatter, localDateDoubleTimeSeriesFormatter,
        new YieldCurveFormatter(), new PriceIndexCurveFormatter(), new ISDACompliantYieldCurveFormatter(), new ISDACompliantCurveFormatter(),
        new NodalObjectsCurveFormatter(), // TODO is not a general formatter - used only for (Tenor, Double) curves
        new VolatilityCubeDataFormatter(), new VolatilitySurfaceDataFormatter(), new VolatilitySurfaceFormatter(),
        new LabelledMatrix1DFormatter(doubleFormatter), new LocalDateLabelledMatrix1DFormatter(doubleFormatter), new LabelledMatrix2DFormatter(doubleFormatter),
        new LabelledMatrix3DFormatter(), new TenorLabelledLocalDateDoubleTimeSeriesMatrix1DFormatter(localDateDoubleTimeSeriesFormatter), new TenorFormatter(),
        new MultipleCurrencyAmountFormatter(doubleFormatter), new MissingInputFormatter(), new MissingOutputFormatter(), new ForwardCurveFormatter(),
        new BlackVolatilitySurfaceMoneynessFormatter(), new LocalVolatilitySurfaceMoneynessFormatter(), new BucketedGreekResultCollectionFormatter(),
        new DoublesCurveFormatter(), new HistoricalTimeSeriesFormatter(), new DoubleArrayFormatter(), new DoubleObjectArrayFormatter(), new FudgeMsgFormatter(),
        new ListDoubleArrayFormatter(), new PresentValueForexBlackVolatilitySensitivityFormatter(), new SnapshotDataBundleFormatter(doubleFormatter),
<<<<<<< HEAD
        new HistoricalTimeSeriesBundleFormatter(), new VolatilitySurfaceSpecificationFormatter(), new CurrencyPairsFormatter(), new NodeTargetFormatter(),
        new PositionTargetFormatter(), new FungibleTradeTargetFormatter(), new OtcTradeTargetFormatter(),
        new BlackVolatilitySurfaceMoneynessFcnBackedByGridFormatter(), new FrequencyFormatter(), new FXAmountsFormatter(doubleFormatter),
        new ExpiryFormatter(zonedDateTimeFormatter), new ValuePropertiesFormatter(), new FixedPaymentMatrixFormatter(currencyAmountFormatter),
        new FloatingPaymentMatrixFormatter(currencyAmountFormatter),
        new FixedSwapLegDetailsFormatter(new CurrencyAmountFormatter(CurrencyDisplay.SUPPRESS_CURRENCY, bigDecimalFormatter), rateFormatter),
        new FloatingSwapLegDetailsFormatter(new CurrencyAmountFormatter(CurrencyDisplay.SUPPRESS_CURRENCY, bigDecimalFormatter), rateFormatter,
            basisPointFormatter),
        new FXMatrixFormatter(), new FxForwardDetailsFormatter(doubleFormatter, rateFormatter, currencyAmountFormatter),
=======
        new InterpolatedYieldCurveSpecificationWithSecuritiesFormatter(), new HistoricalTimeSeriesBundleFormatter(),
        new VolatilitySurfaceSpecificationFormatter(), new CurrencyPairsFormatter(), new NodeTargetFormatter(), new PositionTargetFormatter(),
        new FungibleTradeTargetFormatter(), new OtcTradeTargetFormatter(), new BlackVolatilitySurfaceMoneynessFcnBackedByGridFormatter(),
        new FrequencyFormatter(), new FXAmountsFormatter(doubleFormatter), new ExpiryFormatter(zonedDateTimeFormatter), new ValuePropertiesFormatter(),
        new FixedPaymentMatrixFormatter(currencyAmountFormatter), new FloatingPaymentMatrixFormatter(currencyAmountFormatter), new FXMatrixFormatter(),
        new YieldCurveDataFormatter(doubleFormatter), new FxForwardDetailsFormatter(doubleFormatter, rateFormatter, currencyAmountFormatter),
>>>>>>> 138eb255
        new FxNdfDetailsFormatter(doubleFormatter, rateFormatter, currencyAmountFormatter),
        new FixedCashFlowFormatter(doubleFormatter, rateFormatter, currencyAmountFormatter),
        new FloatingCashFlowFormatter(doubleFormatter, rateFormatter, currencyAmountFormatter),
        new FixedCouponBondCashFlowFormatter(doubleFormatter, rateFormatter, currencyAmountFormatter),
        new DiscountBondCashFlowFormatter(doubleFormatter, rateFormatter, currencyAmountFormatter));
  }

  private void addFormatters(final TypeFormatter<?>... formatters) {
    for (final TypeFormatter<?> formatter : formatters) {
      _formatters.put(formatter.getType(), formatter);
    }
  }

  private TypeFormatter getFormatter(final Object value, final ValueSpecification valueSpec) {
    if (value == null) {
      return _nullFormatter;
    } else if (isError(value) || valueSpec == null) {
      return getFormatterForType(value.getClass());
    } else {
      final Class<?> type = ValueTypes.getTypeForValueName(valueSpec.getValueName());
      if (type != null) {
        if (type.isInstance(value)) {
          return getFormatterForType(type);
        }
        // this happens if ValueTypes has a type for a value name but the actual value produced has a different type.
        // there are several possible causes:
        // 1) the type produced for a value has been changed (e.g. the function that produces it has been modified)
        // but the ValueTypes config hasn't been updated to match
        // 2) the type produced for the value can change from cycle to cycle. to fix this the ValueTypes config
        // should be modified to specify a supertype of all possible types. if there isn't a common supertype
        // with a formatter that works for all possible values then the value name can be removed from the
        // ValueTypes config. this will give the value name a type of UNKNOWN and the type and formatting will
        // be decided from the value after every cycle
        // 3) the type produced for the value is always the same but the value is converted to a different type
        // by Fudge depending on the value. e.g. an integer will be encoded as a byte if it is small enough
        // but will be encoded as an integer if it won't fit into a byte. the fix for this scenario is the same
        // as #2 above
        LOGGER.warn("Unexpected type for value. Value name: '{}', expected type: {}, actual type: {}, value: {}",
            new Object[] { valueSpec.getValueName(), type.getName(), value.getClass().getName(), value });
      }
      return getFormatterForType(value.getClass());
    }
  }

  private TypeFormatter getFormatterForType(final Class<?> type) {
    if (type == null) {
      return _unknownTypeFormatter;
    }
    final TypeFormatter formatter = _formatters.get(type);
    if (formatter == null) {
      return _defaultFormatter;
    }
    return formatter;
  }

  private static boolean isError(final Object value) {
    return value instanceof MissingValue;
  }

  /**
   * Formats a value for conversion to JSON and sending to the client.
   * 
   * @param value
   *          The value to be formatted, possibly null
   * @param valueSpec
   *          The specification of the value, null if the value wasn't calculated by the engine
   * @param format
   *          The type of formatting
   * @param inlineKey
   *          The key for extracting a single value from the value, possibly null. This is used for values that can be displayed inline across multiple cells,
   *          e.g. vectors of doubles that are displayed across multiple columns of double values.
   * @return The formatted value. Can be null (indicating an error) or {@link #VALUE_UNAVAILABLE} if the object can't be formatted as requested or if the value
   *         doesn't have an entry for the specified key.
   */
  @SuppressWarnings("unchecked")
  public Object format(final Object value, final ValueSpecification valueSpec, final TypeFormatter.Format format, final Object inlineKey) {
    final TypeFormatter formatter = getFormatter(value, valueSpec);
    return formatter.format(value, valueSpec, format, inlineKey);
  }

  /**
   * Returns the format type for a value type.
   * 
   * @param type
   *          The value type
   * @return The formatter used for formatting the type
   */
  public DataType getDataType(final Class<?> type) {
    return getFormatterForType(type).getDataType();
  }

  /**
   * Returns the format type for a value.
   * 
   * @param value
   *          The value, possibly null
   * @param valueSpec
   *          The value's specification, possibly null
   * @return The format type for the value, not null
   */
  @SuppressWarnings("unchecked")
  public DataType getDataTypeForValue(final Object value, final ValueSpecification valueSpec) {
    return getFormatter(value, valueSpec).getDataTypeForValue(value);
  }
}<|MERGE_RESOLUTION|>--- conflicted
+++ resolved
@@ -16,8 +16,8 @@
 import com.opengamma.web.analytics.ValueTypes;
 
 /**
- * Formats analytics data for display in a grid in the user interface or for transmitting to the client as history. Data structures bigger than a single value
- * are encoded as JSON.
+ * Formats analytics data for display in a grid in the user interface or for transmitting to the client as history. Data structures bigger
+ * than a single value are encoded as JSON.
  */
 @SuppressWarnings("rawtypes")
 public class ResultsFormatter {
@@ -26,20 +26,20 @@
    * Enum indicating whether the currency code should be included in the output when values are formatted.
    */
   public enum CurrencyDisplay {
-  /**
-   * Include the currency code in formatted outputs (if one is available).
-   */
-  DISPLAY_CURRENCY,
-  /**
-   * Do not include the currency code in formatted outputs.
-   */
-  SUPPRESS_CURRENCY
-  }
-
-  /**
-   * Marker value returned to indicate there is no formatted value available for a combination of value, formatter and inline key. This can happen for cells
-   * displaying inline values where the underlying value has no entry for the column's key. It is also possible for complex values (e.g. vectors) where the
-   * history is stored but can only be formatted when displayed inline as single values.
+    /**
+     * Include the currency code in formatted outputs (if one is available).
+     */
+    DISPLAY_CURRENCY,
+    /**
+     * Do not include the currency code in formatted outputs.
+     */
+    SUPPRESS_CURRENCY
+  }
+
+  /**
+   * Marker value returned to indicate there is no formatted value available for a combination of value, formatter and inline key. This can
+   * happen for cells displaying inline values where the underlying value has no entry for the column's key. It is also possible for complex
+   * values (e.g. vectors) where the history is stored but can only be formatted when displayed inline as single values.
    */
   public static final Object VALUE_UNAVAILABLE = new Object() {
 
@@ -74,35 +74,31 @@
     final ZonedDateTimeFormatter zonedDateTimeFormatter = new ZonedDateTimeFormatter();
     final LocalDateDoubleTimeSeriesFormatter localDateDoubleTimeSeriesFormatter = new LocalDateDoubleTimeSeriesFormatter();
     final RateFormatter rateFormatter = new RateFormatter();
-    final BasisPointsFormatter basisPointFormatter = new BasisPointsFormatter();
     addFormatters(doubleFormatter, bigDecimalFormatter, currencyAmountFormatter, zonedDateTimeFormatter, localDateDoubleTimeSeriesFormatter,
-        new YieldCurveFormatter(), new PriceIndexCurveFormatter(), new ISDACompliantYieldCurveFormatter(), new ISDACompliantCurveFormatter(),
+        new YieldCurveFormatter(), new PriceIndexCurveFormatter(), new ISDACompliantYieldCurveFormatter(),
+        new ISDACompliantCurveFormatter(),
         new NodalObjectsCurveFormatter(), // TODO is not a general formatter - used only for (Tenor, Double) curves
         new VolatilityCubeDataFormatter(), new VolatilitySurfaceDataFormatter(), new VolatilitySurfaceFormatter(),
-        new LabelledMatrix1DFormatter(doubleFormatter), new LocalDateLabelledMatrix1DFormatter(doubleFormatter), new LabelledMatrix2DFormatter(doubleFormatter),
-        new LabelledMatrix3DFormatter(), new TenorLabelledLocalDateDoubleTimeSeriesMatrix1DFormatter(localDateDoubleTimeSeriesFormatter), new TenorFormatter(),
-        new MultipleCurrencyAmountFormatter(doubleFormatter), new MissingInputFormatter(), new MissingOutputFormatter(), new ForwardCurveFormatter(),
-        new BlackVolatilitySurfaceMoneynessFormatter(), new LocalVolatilitySurfaceMoneynessFormatter(), new BucketedGreekResultCollectionFormatter(),
-        new DoublesCurveFormatter(), new HistoricalTimeSeriesFormatter(), new DoubleArrayFormatter(), new DoubleObjectArrayFormatter(), new FudgeMsgFormatter(),
-        new ListDoubleArrayFormatter(), new PresentValueForexBlackVolatilitySensitivityFormatter(), new SnapshotDataBundleFormatter(doubleFormatter),
-<<<<<<< HEAD
-        new HistoricalTimeSeriesBundleFormatter(), new VolatilitySurfaceSpecificationFormatter(), new CurrencyPairsFormatter(), new NodeTargetFormatter(),
+        new LabelledMatrix1DFormatter(doubleFormatter), new LocalDateLabelledMatrix1DFormatter(doubleFormatter),
+        new LabelledMatrix2DFormatter(doubleFormatter),
+        new LabelledMatrix3DFormatter(), new TenorLabelledLocalDateDoubleTimeSeriesMatrix1DFormatter(localDateDoubleTimeSeriesFormatter),
+        new TenorFormatter(),
+        new MultipleCurrencyAmountFormatter(doubleFormatter), new MissingInputFormatter(), new MissingOutputFormatter(),
+        new ForwardCurveFormatter(),
+        new BlackVolatilitySurfaceMoneynessFormatter(), new LocalVolatilitySurfaceMoneynessFormatter(),
+        new BucketedGreekResultCollectionFormatter(),
+        new DoublesCurveFormatter(), new HistoricalTimeSeriesFormatter(), new DoubleArrayFormatter(), new DoubleObjectArrayFormatter(),
+        new FudgeMsgFormatter(),
+        new ListDoubleArrayFormatter(), new PresentValueForexBlackVolatilitySensitivityFormatter(),
+        new SnapshotDataBundleFormatter(doubleFormatter),
+        new HistoricalTimeSeriesBundleFormatter(), new VolatilitySurfaceSpecificationFormatter(), new CurrencyPairsFormatter(),
+        new NodeTargetFormatter(),
         new PositionTargetFormatter(), new FungibleTradeTargetFormatter(), new OtcTradeTargetFormatter(),
         new BlackVolatilitySurfaceMoneynessFcnBackedByGridFormatter(), new FrequencyFormatter(), new FXAmountsFormatter(doubleFormatter),
-        new ExpiryFormatter(zonedDateTimeFormatter), new ValuePropertiesFormatter(), new FixedPaymentMatrixFormatter(currencyAmountFormatter),
+        new ExpiryFormatter(zonedDateTimeFormatter), new ValuePropertiesFormatter(),
+        new FixedPaymentMatrixFormatter(currencyAmountFormatter),
         new FloatingPaymentMatrixFormatter(currencyAmountFormatter),
-        new FixedSwapLegDetailsFormatter(new CurrencyAmountFormatter(CurrencyDisplay.SUPPRESS_CURRENCY, bigDecimalFormatter), rateFormatter),
-        new FloatingSwapLegDetailsFormatter(new CurrencyAmountFormatter(CurrencyDisplay.SUPPRESS_CURRENCY, bigDecimalFormatter), rateFormatter,
-            basisPointFormatter),
         new FXMatrixFormatter(), new FxForwardDetailsFormatter(doubleFormatter, rateFormatter, currencyAmountFormatter),
-=======
-        new InterpolatedYieldCurveSpecificationWithSecuritiesFormatter(), new HistoricalTimeSeriesBundleFormatter(),
-        new VolatilitySurfaceSpecificationFormatter(), new CurrencyPairsFormatter(), new NodeTargetFormatter(), new PositionTargetFormatter(),
-        new FungibleTradeTargetFormatter(), new OtcTradeTargetFormatter(), new BlackVolatilitySurfaceMoneynessFcnBackedByGridFormatter(),
-        new FrequencyFormatter(), new FXAmountsFormatter(doubleFormatter), new ExpiryFormatter(zonedDateTimeFormatter), new ValuePropertiesFormatter(),
-        new FixedPaymentMatrixFormatter(currencyAmountFormatter), new FloatingPaymentMatrixFormatter(currencyAmountFormatter), new FXMatrixFormatter(),
-        new YieldCurveDataFormatter(doubleFormatter), new FxForwardDetailsFormatter(doubleFormatter, rateFormatter, currencyAmountFormatter),
->>>>>>> 138eb255
         new FxNdfDetailsFormatter(doubleFormatter, rateFormatter, currencyAmountFormatter),
         new FixedCashFlowFormatter(doubleFormatter, rateFormatter, currencyAmountFormatter),
         new FloatingCashFlowFormatter(doubleFormatter, rateFormatter, currencyAmountFormatter),
@@ -164,7 +160,7 @@
 
   /**
    * Formats a value for conversion to JSON and sending to the client.
-   * 
+   *
    * @param value
    *          The value to be formatted, possibly null
    * @param valueSpec
@@ -172,10 +168,10 @@
    * @param format
    *          The type of formatting
    * @param inlineKey
-   *          The key for extracting a single value from the value, possibly null. This is used for values that can be displayed inline across multiple cells,
-   *          e.g. vectors of doubles that are displayed across multiple columns of double values.
-   * @return The formatted value. Can be null (indicating an error) or {@link #VALUE_UNAVAILABLE} if the object can't be formatted as requested or if the value
-   *         doesn't have an entry for the specified key.
+   *          The key for extracting a single value from the value, possibly null. This is used for values that can be displayed inline
+   *          across multiple cells, e.g. vectors of doubles that are displayed across multiple columns of double values.
+   * @return The formatted value. Can be null (indicating an error) or {@link #VALUE_UNAVAILABLE} if the object can't be formatted as
+   *         requested or if the value doesn't have an entry for the specified key.
    */
   @SuppressWarnings("unchecked")
   public Object format(final Object value, final ValueSpecification valueSpec, final TypeFormatter.Format format, final Object inlineKey) {
@@ -185,7 +181,7 @@
 
   /**
    * Returns the format type for a value type.
-   * 
+   *
    * @param type
    *          The value type
    * @return The formatter used for formatting the type
@@ -196,7 +192,7 @@
 
   /**
    * Returns the format type for a value.
-   * 
+   *
    * @param value
    *          The value, possibly null
    * @param valueSpec
