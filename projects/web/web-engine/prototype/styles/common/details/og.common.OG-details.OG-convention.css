/*
 * Copyright 2009 - present by OpenGamma Inc. and the OpenGamma group of companies
 * Please see distribution for license.
 */

.OG-convention label span {
  display: block;
}

.OG-convention p, .desc {
  color: #999;
  font-style: italic;
  margin-bottom: 10px;
}

.OG-convention p em {
  font-weight: bold;
}

.OG-default-renderer {
    width: 100%;
    height: 100%;
}

.OG-default-renderer .og-name label {
    display: block;
    margin: 16px 0 0 5px;
}

.OG-default-renderer .og-name label span {
    display: inline-block;
    background-color: #eee;
    padding: 3px 6px 2px 7px;
    margin-right: 1px;
}

.OG-default-renderer .og-name label input {
    height: 20px;
    padding-left: 2px;
}

.OG-default-renderer .og-textarea {
    height: 100%;
    vertical-align: top;
}

.OG-default-renderer textarea {
    height: 100%;
    width: 100%;
}

.OG-default-renderer input {
    vertical-align: initial;
    width: 561px;
}

#og-js-editor {
    bottom: -10px;
    left: 5px;
    position: absolute;
    right: 0;
    top: 42px;
}
<<<<<<< HEAD
=======

.OG-convention.og-expand {
    position: absolute;
    top: 2px;
    left: -3px;
    right: 0;
    bottom: 11px
}
>>>>>>> 8f3ec44bf1edfeb5b258ee79ca1c553e19beea8e<|MERGE_RESOLUTION|>--- conflicted
+++ resolved
@@ -61,8 +61,6 @@
     right: 0;
     top: 42px;
 }
-<<<<<<< HEAD
-=======
 
 .OG-convention.og-expand {
     position: absolute;
@@ -70,5 +68,4 @@
     left: -3px;
     right: 0;
     bottom: 11px
-}
->>>>>>> 8f3ec44bf1edfeb5b258ee79ca1c553e19beea8e+}