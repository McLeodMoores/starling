--- conflicted
+++ resolved
@@ -5,13 +5,14 @@
 	name: 'og.views.convention_forms.iborindexconvention',
 	dependencies: [
 		'og.api.rest',
-		'og.common.util.ui'
+		'og.common.util.ui',
+		'og.views.common.ExternalIdBundle'
 	],
 	obj: function () {
-		var ui = og.common.util.ui, forms = og.views.forms, api = og.api.rest, Form = ui.Form,
-		indx = '<INDEX>',
+		var ui = og.common.util.ui, forms = og.views.forms, api = og.api.rest, Form = ui.Form, common = og.views.common,
+		INDEX = '<INDEX>', EMPTY = '<EMPTY>',
 		type_map = [
-			[['0', indx].join('.'),									Form.type.STR],
+			[['0', INDEX].join('.'),									Form.type.STR],
 			['name', 												Form.type.STR],
 			['currency', 											Form.type.STR],
 			['businessDayConvention',             		            Form.type.STR],
@@ -23,38 +24,20 @@
 			['isEOM',												Form.type.BOO],
 			['regionCalendar',										Form.type.STR],
 			['settlementDays',										Form.type.BYT],
-			[['externalIdBundle', indx, '.ID', indx, 'Scheme'].join('.'), 	Form.type.STR],
-//			[['externalIdBundle', indx, '.ID', indx, 'new_scheme'].join('.'), Form.type.STR],
-			[['externalIdBundle', indx, '.ID', indx, 'Value'].join('.'),		Form.type.STR],
-			['uniqueId',											Form.type.STR]
+			['uniqueId',											Form.type.STR],
+			[['externalIdBundle', 'ID', INDEX, 'Scheme'].join('.'),	Form.type.STR],
+			[['externalIdBundle', 'ID', INDEX, 'Value'].join('.'),	Form.type.STR],
+			[['id', EMPTY, 'scheme'].join('.'),						Form.type.STR],
+			[['id', EMPTY, 'value'].join('.'),						Form.type.STR]		
 		].reduce(function (acc, val) { return acc[val[0]] = val[1], acc; }, {});
         var arr = function (obj) { return arr && $.isArray(obj) ? obj : typeof obj !== 'undefined' ? [obj] : [] };
 		var constructor = function (config) {
             var load_handler = config.handler || $.noop, selector = config.selector,
-<<<<<<< HEAD
-            loading = config.loading || $.noop, deleted = config.data.template_data.deleted, is_new = config.is_new,
-            orig_name = config.data.template_data.name,
-            resource_id = config.data.template_data.object_id,
-            save_new_handler = config.save_new_handler, save_handler = config.save_handler,
-            master = config.data.template_data.configJSON.data, convention_type = config.type,
-			form = new Form({
-				module: 'og.views.forms.ibor-index-convention_tash',
-				data: master,
-				selector: selector
-			}),
-			form_id = '#' + form.id;
-    		form.children = [
-    			new form.Block({module: 'og.views.forms.currency_tash'})
-    		]
-            form.dom();
-		};
-		constructor.type_map = [];
-=======
             	loading = config.loading || $.noop, deleted = config.data.template_data.deleted, is_new = config.is_new,
             	orig_name = config.data.template_data.name,
             	resource_id = config.data.template_data.object_id,
             	save_new_handler = config.save_new_handler, save_handler = config.save_handler,
-            	master = config.data.template_data.configJSON.data, externalIdBundle, attributes, sep = '~', convention_type = config.type,
+            	master = config.data.template_data.configJSON.data, ids, attributes, sep = '~', convention_type = config.type,
             	form = new Form({
             		module: 'og.views.forms.ibor-index-convention_tash',
             		data: master, 
@@ -70,27 +53,6 @@
             		}
             	}),
             	form_id = '#' + form.id,
-            	new_identifier = function (row, idx) {
-            		return new form.Block({
-            			module: 'og.views.forms.external-identifiers_tash',
-            			extras: { idx: idx }, //TODO possible schemes?
-            		}).on('form:load', function () {
-            			$(form_id + ' [name="' + ['id', idx, 'scheme'].join('.') + '"]').val(row.scheme);
-            			$(form_id + ' [name="' + ['id', idx, 'value'].join('.') + '"]').val(row.value);
-            			if (row.scheme !== 'Other') { $(form_id + ' [name="' + ['id', idx, 'new_scheme'].join('.') + '"]').attr('disabled', 'disabled') }
-            		}).on('change', form_id + ' [name="' + ['id', idx, 'scheme'].join('.') + '"]', 
-            				function (event) {
-            					var $el = $(form_id + ' [name="' + ['id', idx, 'new_scheme'].join('.') + '"]'),
-            					is_new_scheme = $(event.target).val() === 'Other';
-            					if (is_new_scheme) { 
-            						$el.removeAttr('disabled');
-            					} else {
-            						$el.attr('disabled', 'disabled');
-            						$el.attr('value', '');
-            					}
-                		}
-            		)
-            	},
             	save_resource = function (result) {
             		var data = result.data, 
             		meta = result.meta,
@@ -150,9 +112,7 @@
                 	});
                 };
             form.on('form:submit', save_resource)
-            	.on('form:load', load_resource)
-            	.on('click', form_id + ' .og-js-add', add_id_resource)
-            	.on('click', form_id + ' .og-js-rem', remove_id_resource);
+            	.on('form:load', load_resource);
             form.children = [
             	// item_0
             	new form.Block({ module: 'og.views.forms.currency_tash' }), 
@@ -193,17 +153,16 @@
                 	index: 'businessDayConvention'
                 }),
                 // item_5
-            	externalIdBundle = new form.Block({ template: '<ul class="og-awesome-list og-js-external-ids">{{{children}}}</ul>' })
+                new common.ExternalIdBundle({
+                	form: form,
+                	index: 0
+                })
             	// item_6
             	//TODO attributes
          	];
-          	if ((master.externalIdBundle = arr(master.externalIdBundle)).length) { 
-          		Array.prototype.push.apply(externalIdBundle.children, master.externalIdBundle.map(new_identifier)) 
-          	};
            	form.dom();
 		};
 		constructor.type_map = type_map;
->>>>>>> 8f3ec44b
 		return constructor;
 	}
 })