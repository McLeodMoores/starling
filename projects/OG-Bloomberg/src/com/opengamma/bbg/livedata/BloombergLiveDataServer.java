/**
 * Copyright (C) 2009 - present by OpenGamma Inc. and the OpenGamma group of companies
 *
 * Please see distribution for license.
 */
package com.opengamma.bbg.livedata;

import java.util.Collection;
import java.util.Collections;
import java.util.HashMap;
import java.util.Map;
import java.util.Set;

import net.sf.ehcache.CacheManager;

import org.slf4j.Logger;
import org.slf4j.LoggerFactory;
import org.springframework.context.ConfigurableApplicationContext;
import org.springframework.context.Lifecycle;
import org.springframework.context.support.ClassPathXmlApplicationContext;

import com.bloomberglp.blpapi.Session;
import com.bloomberglp.blpapi.Subscription;
import com.bloomberglp.blpapi.SubscriptionList;
import com.opengamma.OpenGammaRuntimeException;
import com.opengamma.bbg.BloombergConnector;
import com.opengamma.bbg.referencedata.ReferenceDataProvider;
import com.opengamma.bbg.util.BloombergDataUtils;
import com.opengamma.util.ArgumentChecker;

/**
 * A Bloomberg Live Data Server. 
 */
public class BloombergLiveDataServer extends AbstractBloombergLiveDataServer {

  /** Logger. */
  private static final Logger s_logger = LoggerFactory.getLogger(BloombergLiveDataServer.class);

  // Injected Inputs:
  private final BloombergConnector _bloombergConnector;
  private final ReferenceDataProvider _referenceDataProvider;

  // Runtime State:
  private Session _session;
  private BloombergEventDispatcher _eventDispatcher;
  private Thread _eventDispatcherThread;

  private long _subscriptionLimit = Long.MAX_VALUE;
  private volatile RejectedDueToSubscriptionLimitEvent _lastLimitRejection; // = null
<<<<<<< HEAD

  /**
   * Creates an instance.
   * 
   * @param bloombergConnector  the connector, not null
   * @param referenceDataProvider  the reference data provider, not null
   */
  public BloombergLiveDataServer(BloombergConnector bloombergConnector, ReferenceDataProvider referenceDataProvider) {
    ArgumentChecker.notNull(bloombergConnector, "Bloomberg Session Options");
    ArgumentChecker.notNull(referenceDataProvider, "referenceDataProvider");
    _bloombergConnector = bloombergConnector;
    _referenceDataProvider = referenceDataProvider;
=======
  
  public BloombergLiveDataServer(BloombergConnector bloombergConnector, CachingReferenceDataProvider cachingReferenceDataProvider, CacheManager cacheManager) {
    super(cacheManager);
    ArgumentChecker.notNull(bloombergConnector, "bloombergConnector");
    ArgumentChecker.notNull(cachingReferenceDataProvider, "cachingReferenceDataProvider");
    ArgumentChecker.notNull(cacheManager, "cacheManager");
    _bloombergConnector = bloombergConnector;
    _cachingRefDataProvider = cachingReferenceDataProvider;
    _underlyingReferenceDataProvider = cachingReferenceDataProvider.getUnderlying();
>>>>>>> e5bc9366
  }

  //-------------------------------------------------------------------------
  /**
   * Gets the Bloomberg connector.
   * 
   * @return the connector, not null
   */
  public BloombergConnector getBloombergConnector() {
    return _bloombergConnector;
  }

  /**
   * @return the session
   */
  private Session getSession() {
    return _session;
  }

  /**
   * @param session the session to set
   */
  private void setSession(Session session) {
    _session = session;
  }

  /**
   * @return the eventDispatcher
   */
  public BloombergEventDispatcher getEventDispatcher() {
    return _eventDispatcher;
  }

  /**
   * @return the eventDispatcherThread
   */
  public Thread getEventDispatcherThread() {
    return _eventDispatcherThread;
  }

  /**
   * @param eventDispatcherThread the eventDispatcherThread to set
   */
  public void setEventDispatcherThread(Thread eventDispatcherThread) {
    _eventDispatcherThread = eventDispatcherThread;
  }

  /**
   * @param eventDispatcher the eventDispatcher to set
   */
  public void setEventDispatcher(BloombergEventDispatcher eventDispatcher) {
    _eventDispatcher = eventDispatcher;
  }

  @Override
  protected void doDisconnect() {
    getEventDispatcher().terminate();
    try {
      getEventDispatcherThread().join(10000L);
    } catch (InterruptedException e) {
      Thread.interrupted();
      s_logger.warn("Interrupted while waiting for event dispatcher thread to terminate", e);
    }    
    setEventDispatcher(null);
    setEventDispatcherThread(null);
    
    s_logger.info("Disconnecting from existing session...");
    try {
      getSession().stop();
    } catch (InterruptedException e) {
      Thread.interrupted();
      s_logger.warn("Interrupted while waiting for session to stop", e);        
    } catch (Exception e) {
      s_logger.warn("Could not stop session", e);
    }
    setSession(null);
  }

  @Override
  protected void doConnect() {
    s_logger.info("Making Bloomberg service connection...");
    Session session = new Session(getBloombergConnector().getSessionOptions());
    try {
      if (!session.start()) {
        throw new OpenGammaRuntimeException("Unable to start session with options " + getBloombergConnector());
      }
    } catch (InterruptedException ex) {
      Thread.interrupted();
      throw new OpenGammaRuntimeException("Unable to start session with options " + getBloombergConnector(), ex);
    } catch (Exception ex) {
      throw new OpenGammaRuntimeException("Unable to start session with options " + getBloombergConnector(), ex);
    }
    // TODO kirk 2009-10-12 -- Should stop session if we fail here. Not doing so
    // due to the interrupted exception crap.
    s_logger.info("Connected. Opening service.");
    try {
      if (!session.openService("//blp/mktdata")) {
        throw new OpenGammaRuntimeException("Unable to open MarketData service");
      }
    } catch (InterruptedException e) {
      Thread.interrupted();
      throw new OpenGammaRuntimeException("Unable to open MarketData service", e);
    } catch (Exception e) {
      throw new OpenGammaRuntimeException("Unable to open MarketData service", e);
    }
    BloombergEventDispatcher eventDispatcher = new BloombergEventDispatcher(this, session);
    Thread eventDispatcherThread = new Thread(eventDispatcher, "Bloomberg LiveData Dispatcher");
    eventDispatcherThread.setDaemon(true);
    eventDispatcherThread.start();
    
    // If we got this far, we're ready, and we can call all the setters.
    setSession(session);
    setEventDispatcher(eventDispatcher);
    setEventDispatcherThread(eventDispatcherThread);
    
    // make sure the reference data provider also reconnects
    if (_referenceDataProvider instanceof Lifecycle) {
      ((Lifecycle) _referenceDataProvider).start();
    }
  }

  @Override
  protected void checkSubscribe(Set<String> uniqueIds) {
    //NOTE: need to do this here, rather than in doSubscribe, because otherwise we'd do the initial snapshot anyway.
    checkLimitRemaining(uniqueIds.size());
    super.checkSubscribe(uniqueIds);
  }

  @Override
  protected Map<String, Object> doSubscribe(Collection<String> bbgUniqueIds) {
    ArgumentChecker.notNull(bbgUniqueIds, "Unique IDs");
    if (bbgUniqueIds.isEmpty()) {
      return Collections.emptyMap();
    }
    
    Map<String, Object> returnValue = new HashMap<String, Object>();
    
    SubscriptionList sl = new SubscriptionList();
    for (String bbgUniqueId : bbgUniqueIds) {
      String securityDes = "/buid/" + bbgUniqueId;
      Subscription subscription = new Subscription(securityDes, BloombergDataUtils.STANDARD_FIELDS_LIST);
      sl.add(subscription);
      returnValue.put(bbgUniqueId, subscription);
    }
    
    try {
      getSession().subscribe(sl);
    } catch (Exception e) {
      throw new OpenGammaRuntimeException("Could not subscribe to " + bbgUniqueIds, e);
    }
    
    return returnValue;
  }

  public long getSubscriptionLimit() {
    return _subscriptionLimit;
  }

  public void setSubscriptionLimit(long subscriptionLimit) {
    _subscriptionLimit = subscriptionLimit;
  }
  
  private void checkLimitRemaining(int requested) {
    int afterSubscriptionCount = requested + getActiveSubscriptionIds().size();
    if (afterSubscriptionCount > getSubscriptionLimit()) {
      String message = "Rejecting subscription request, would result in limit of " + getSubscriptionLimit() + " being exceeded " + afterSubscriptionCount;
      s_logger.warn(message);
      _lastLimitRejection = new RejectedDueToSubscriptionLimitEvent(getSubscriptionLimit(), requested, afterSubscriptionCount);
      throw new OpenGammaRuntimeException(message);
    }
  }
  
  @Override
  protected void doUnsubscribe(Collection<Object> subscriptionHandles) {
    ArgumentChecker.notNull(subscriptionHandles, "Subscription handles");
    if (subscriptionHandles.isEmpty()) {
      return;
    }
    
    SubscriptionList sl = new SubscriptionList();
    
    for (Object subscriptionHandle : subscriptionHandles) {
      Subscription subscription = (Subscription) subscriptionHandle;
      sl.add(subscription);
    }
    
    try {
      getSession().unsubscribe(sl);
    } catch (Exception e) {
      throw new OpenGammaRuntimeException("Could not unsubscribe from " + subscriptionHandles, e);
    }
  }

  @Override
  public ReferenceDataProvider getReferenceDataProvider() {
    return _referenceDataProvider;
  }

  /**
   * Gets the last limit rejection event.
   * @return the lastLimitRejection
   */
  public RejectedDueToSubscriptionLimitEvent getLastLimitRejection() {
    return _lastLimitRejection;
  }
  /**
   * Starts the Bloomberg Server.
   * 
   * @param args Not needed
   */
  public static void main(String[] args) { // CSIGNORE
    ConfigurableApplicationContext context = new ClassPathXmlApplicationContext("/com/opengamma/bbg/livedata/bbg-livedata-context.xml");
    context.start();
  }

}<|MERGE_RESOLUTION|>--- conflicted
+++ resolved
@@ -47,7 +47,6 @@
 
   private long _subscriptionLimit = Long.MAX_VALUE;
   private volatile RejectedDueToSubscriptionLimitEvent _lastLimitRejection; // = null
-<<<<<<< HEAD
 
   /**
    * Creates an instance.
@@ -55,22 +54,12 @@
    * @param bloombergConnector  the connector, not null
    * @param referenceDataProvider  the reference data provider, not null
    */
-  public BloombergLiveDataServer(BloombergConnector bloombergConnector, ReferenceDataProvider referenceDataProvider) {
-    ArgumentChecker.notNull(bloombergConnector, "Bloomberg Session Options");
+  public BloombergLiveDataServer(BloombergConnector bloombergConnector, ReferenceDataProvider referenceDataProvider, CacheManager cacheManager) {
+    super(cacheManager);
+    ArgumentChecker.notNull(bloombergConnector, "bloombergConnector");
     ArgumentChecker.notNull(referenceDataProvider, "referenceDataProvider");
     _bloombergConnector = bloombergConnector;
     _referenceDataProvider = referenceDataProvider;
-=======
-  
-  public BloombergLiveDataServer(BloombergConnector bloombergConnector, CachingReferenceDataProvider cachingReferenceDataProvider, CacheManager cacheManager) {
-    super(cacheManager);
-    ArgumentChecker.notNull(bloombergConnector, "bloombergConnector");
-    ArgumentChecker.notNull(cachingReferenceDataProvider, "cachingReferenceDataProvider");
-    ArgumentChecker.notNull(cacheManager, "cacheManager");
-    _bloombergConnector = bloombergConnector;
-    _cachingRefDataProvider = cachingReferenceDataProvider;
-    _underlyingReferenceDataProvider = cachingReferenceDataProvider.getUnderlying();
->>>>>>> e5bc9366
   }
 
   //-------------------------------------------------------------------------
