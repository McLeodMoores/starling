/**
 * Copyright (C) 2012 - present by OpenGamma Inc. and the OpenGamma group of companies
 *
 * Please see distribution for license.
 */
package com.opengamma.util.generate.scripts;

import static com.google.common.collect.Maps.newHashMap;
import static com.opengamma.lambdava.streams.Lambdava.functional;

import java.io.File;
import java.io.IOException;
import java.io.PrintWriter;
import java.util.Arrays;
import java.util.Map;

import org.slf4j.Logger;
import org.slf4j.LoggerFactory;

import com.google.common.base.Joiner;
import com.opengamma.OpenGammaRuntimeException;
import com.opengamma.lambdava.functions.Function1;

import freemarker.template.Configuration;
import freemarker.template.DefaultObjectWrapper;
import freemarker.template.Template;
import freemarker.template.TemplateException;

/**
 *
 */
public class ScriptsGenerator {

  private static final Logger s_logger = LoggerFactory.getLogger(ScriptsGenerator.class);

  public static void generate(File scriptDir, String project, String className) {
    try {
      Configuration cfg = new Configuration();
      cfg.setObjectWrapper(new DefaultObjectWrapper());
      cfg.setClassForTemplateLoading(ScriptsGenerator.class, "");
      Map<String, Object> templateData = newHashMap();
      templateData.put("className", className);
      templateData.put("project", project.toLowerCase());
      Template winTemplate = cfg.getTemplate("script-template-win.ftl");
      generate(className, scriptDir, winTemplate, templateData, true);
      Template nixTemplate = cfg.getTemplate("script-template.ftl");
      generate(className, scriptDir, nixTemplate, templateData, false);
    } catch (IOException e) {
      e.printStackTrace();
    }
  }

  public static void generate(String className, File scriptDir, Template template, Object templateData, boolean windows) {
    String scriptName = scriptName(className);
    File outputFile;
    if (windows) {
      outputFile = new File(scriptDir + File.separator + scriptName + ".bat");
    } else {
      outputFile = new File(scriptDir + File.separator + scriptName + ".sh");
    }
    writeScriptFile(outputFile, template, templateData);
  }

  private static String scriptName(String camelCase) {
    camelCase = camelCase.replaceFirst("^.*\\.", "");

<<<<<<< HEAD
    List<String> split = Functional.map(
        new ArrayList<String>(),
        filter(Arrays.asList(
            camelCase.split("(?=[A-Z])")),
            new Function1<String, Boolean>() {
              @Override
              public Boolean execute(String s) {
                return !s.equals("");
              }
            }),
        new Function1<String, String>() {
=======
    Iterable<String> split = functional(Arrays.asList(camelCase.split("(?=[A-Z])")))
      .filter(
        new Function1<String, Boolean>() {
>>>>>>> 1b433850
          @Override
          public String execute(String s) {
            return s.toLowerCase();
          }
<<<<<<< HEAD
=======
        })
      .map(
        new Function1<String, String>() {
          @Override
          public String execute(String s) {
            return s.toLowerCase();
          }
>>>>>>> 1b433850
        });
    return Joiner.on("-").join(split);
  }

  private static void writeScriptFile(File outputFile, Template template, Object data) {
    try {
      PrintWriter writer = new PrintWriter(outputFile);
      template.process(data, writer);
      writer.flush();
      writer.close();
      outputFile.setReadable(true, false);
      outputFile.setExecutable(true, false);
    } catch (IOException e) {
      s_logger.error("Error writing to output file", e);
      throw new OpenGammaRuntimeException("Error writing to output file", e);
    } catch (TemplateException e) {
      s_logger.error("Error writing to output file", e);
      throw new OpenGammaRuntimeException("Error writing to output file", e);
    }
  }

}<|MERGE_RESOLUTION|>--- conflicted
+++ resolved
@@ -12,6 +12,7 @@
 import java.io.IOException;
 import java.io.PrintWriter;
 import java.util.Arrays;
+import java.util.List;
 import java.util.Map;
 
 import org.slf4j.Logger;
@@ -64,38 +65,22 @@
   private static String scriptName(String camelCase) {
     camelCase = camelCase.replaceFirst("^.*\\.", "");
 
-<<<<<<< HEAD
-    List<String> split = Functional.map(
-        new ArrayList<String>(),
-        filter(Arrays.asList(
-            camelCase.split("(?=[A-Z])")),
-            new Function1<String, Boolean>() {
-              @Override
-              public Boolean execute(String s) {
-                return !s.equals("");
-              }
-            }),
-        new Function1<String, String>() {
-=======
-    Iterable<String> split = functional(Arrays.asList(camelCase.split("(?=[A-Z])")))
-      .filter(
-        new Function1<String, Boolean>() {
->>>>>>> 1b433850
-          @Override
-          public String execute(String s) {
-            return s.toLowerCase();
-          }
-<<<<<<< HEAD
-=======
-        })
-      .map(
-        new Function1<String, String>() {
-          @Override
-          public String execute(String s) {
-            return s.toLowerCase();
-          }
->>>>>>> 1b433850
-        });
+    List<String> split =
+        functional(Arrays.asList(camelCase.split("(?=[A-Z])")))
+            .filter(
+                new Function1<String, Boolean>() {
+                  @Override
+                  public Boolean execute(String s) {
+                    return !s.equals("");
+                  }
+                })
+            .map(
+                new Function1<String, String>() {
+                  @Override
+                  public String execute(String s) {
+                    return s.toLowerCase();
+                  }
+                }).asList();
     return Joiner.on("-").join(split);
   }
 
