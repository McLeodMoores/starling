/**
 * Copyright (C) 2011 - present by OpenGamma Inc. and the OpenGamma group of companies
 *
 * Please see distribution for license.
 */
package com.opengamma.util.functional;

import java.util.*;

/**
 * Set of functional-like utilities.
 */
public class Functional {

  public static <T> T first(Collection<T> collection) {
    Iterator<T> it = collection.iterator();
    if (it.hasNext()) {
      return it.next();
    } else {
      return null;
    }
  }

  /**
   * Creates an array of stings out of supplied objects
   *
   * @param objs objects out of which string array is created
   * @return an array of stings out of supplied objects 
   */
  public static String[] newStringArray(final Object... objs) {
    String[] strings = new String[objs.length];
    for (int i = 0; i < objs.length; i++) {
      strings[i] = objs[i] != null ? objs[i].toString() : null;
    }
    return strings;
  }

  /**
   * Creates an array of type V out of provided objects (of type V as well)
   *
   * @param array objects out of which the array is created
   * @return an array of type V out of provided objects
   */
  public static <V> V[] newArray(final V... array) {
    return array;
  }

  /**
   * Returns part of the provided map which values are contained by provided set of values
   * @param map the map
   * @param values the set of values
   * @param <K> type of map keys
   * @param <V> type of map values
   * @return submap of the original map, not null
   */
  public static <K, V> Map<K, V> submapByValueSet(final Map<K, V> map, final Set<V> values) {
    Map<K, V> submap = new HashMap<K, V>();
    for (K key : map.keySet()) {
      V value = map.get(key);
      if (values.contains(value)) {
        submap.put(key, value);
      }
    }
    return submap;
  }

  /**
   * Returns part of the provided map which keys are contained by provided set of keys.
   * 
   * @param map  the map, not null
   * @param keys  the set of keys, not null
   * @param <K> type of map keys
   * @param <V> type of map values
   * @return submap of the original map, not null
   */
  public static <K, V> Map<K, V> submapByKeySet(final Map<K, V> map, final Set<K> keys) {
    Map<K, V> submap = new HashMap<K, V>();
    for (K key : keys) {
      if (map.containsKey(key)) {
        submap.put(key, map.get(key));
      }
    }
    return submap;
  }

  /**
   * Creates reversed map of type Map<V, Collection<K>> from map of type Map<K, V>.
   * 
   * @param map  the underlying map, not null
   * @param <K> type of map keys
   * @param <V> type of map values
   * @return the reversed map, not null
   */
  public static <K, V> Map<V, Collection<K>> reverseMap(final Map<K, V> map) {
    Map<V, Collection<K>> reversed = new HashMap<V, Collection<K>>();
    for (K key : map.keySet()) {
      V value = map.get(key);
      Collection<K> keys = reversed.get(value);
      if (keys == null) {
        keys = new ArrayList<K>();
        reversed.put(value, keys);
      }
      keys.add(key);
    }
    return reversed;
  }

  /**
   * Merges source map into target one by mutating it (overwriting entries if
   * the target map already contains the same keys).
   * 
   * @param target  the target map, not null
   * @param source  the source map, not null
   * @param <K> type of map keys
   * @param <V> type of map values
   * @return the merged map, not null
   */
  public static <K, V> Map<K, V> merge(final Map<K, V> target, final Map<K, V> source) {
    for (K key : source.keySet()) {
      target.put(key, source.get(key));
    }
    return target;
  }

  /**
   * Returns sorted list of elements from unsorted collection.
   * 
   * @param coll  unsorted collection
   * @param <T> type if elements in unsorted collection (must implement Comparable interface)
   * @return list sorted using internal entries' {@link Comparable#compareTo(Object)} compareTo} method.
   */
  public static <T extends Comparable> List<T> sort(final Collection<T> c) {
    List<T> list = new ArrayList<T>(c);
    Collections.sort(list);
    return list;
  }

  public static <T, S> T reduce(final T acc, final Iterator<? extends S> iter, final Function2<T, S, T> reducer) {
    T result = acc;    
    while (iter.hasNext()) {
      result = reducer.execute(result, iter.next());
    }
    return result;
  }

  public static <T, S> T reduce(final T acc, final Iterable<? extends S> c, final Function2<T, S, T> reducer) {
    final Iterator<? extends S> iter = c.iterator();
    return reduce(acc, iter, reducer);
  }

<<<<<<< HEAD
  public static <T> T reduce(final Iterable<? extends T> c, final Function2<T, T, T> reducer) {
    final Iterator<? extends T> iter = c.iterator();
    if(iter.hasNext()){
      T acc = iter.next();
      return reduce(acc, iter, reducer);
    }else{
      return null;
    }
  }

  public static <T> boolean any(final Iterable<? extends T> c, final Function1<T, Boolean> predicate) {
    final Iterator<? extends T> iter = c.iterator();
    boolean _any = false;
    while (!_any && iter.hasNext()) {
      _any = predicate.execute(iter.next());
=======
  public static <T, S> T reduce(T acc, Iterable<? extends S> c, Function2<T, S, T> reducer) {
    T result = acc;
    final Iterator<? extends S> iter = c.iterator();
    if (iter.hasNext()) {
      result = reducer.execute(result, iter.next());
      while (iter.hasNext()) {
        result = reducer.execute(result, iter.next());
      }
>>>>>>> 440051e9
    }
    return _any;
  }
  
  public static <T> boolean all(final Iterable<? extends T> c, final Function1<T, Boolean> predicate) {
    final Iterator<? extends T> iter = c.iterator();
    boolean _all = true;
    while (_all && iter.hasNext()) {
      _all = predicate.execute(iter.next());
    }
    return _all;
  }

  public static <T> Function1<T, Boolean> complement(final Function1<T, Boolean> predicate) {
    return new Function1<T, Boolean>(){
      @Override
      public Boolean execute(T t) {
        return !predicate.execute(t);
      }
    };
  }
  
  public static <T> Collection<T> filter(Iterable<? extends T> c, final Function1<T, Boolean> predicate) {
    return reduce(new LinkedList<T>(), c, new Function2<LinkedList<T>, T, LinkedList<T>>() {
      @Override
      public LinkedList<T> execute(LinkedList<T> acc, T e) {
        if (predicate.execute(e)) {
          acc.add(e);
        }
        return acc;
      }
    });
  }

  public static <T, S> Collection<T> map(Iterable<? extends S> c, Function1<S, T> mapper) {
    return map(new LinkedList<T>(), c, mapper);
  }

  public static <T, S, X extends Collection<T>> X map(X into, Iterable<? extends S> c, Function1<S, T> mapper) {
    for (S arg : c) {
      into.add(mapper.execute(arg));
    }
    return into;
  }

  public static <S> void dorun(Iterable<? extends S> c, Function1<S, Void> executor) {
    for (S arg : c) {
      executor.execute(arg);
    }
  }

  public static <T, S> Collection<T> flatMap(Iterable<? extends S> c, Function1<S, Collection<T>> mapper) {
    return flatMap(new LinkedList<T>(), c, mapper);
  }

  public static <T, S, X extends Collection<T>> X flatMap(X into, Iterable<? extends S> c, Function1<S, Collection<T>> mapper) {
    for (S arg : c) {
      into.addAll(mapper.execute(arg));
    }
    return into;
  }

  //-------------------------------------------------------------------------
  /**
   * Class for implementing a reducer.
   * 
   * @param <T>  the first type
   * @param <S>  the second type
   */
  public abstract static class Reduce<T, S> extends Function3<T, Iterable<? extends S>, Function2<T, S, T>, T> {

    public abstract T reduce(T acc, S v);

    @Override
    public T execute(T acc, Iterable<? extends S> c, Function2<T, S, T> reducer) {
      return Functional.reduce(acc, c, reducer);
    }

    public T execute(T acc, Iterable<? extends S> c) {
      return execute(acc, c, new Function2<T, S, T>() {
        @Override
        public T execute(T t, S s) {
          return reduce(t, s);
        }
      });
    }
  }

  /**
   * Class for implementing a reducer on a single type.
   * 
   * @param <S>  the second type
   */
  public abstract static class ReduceSame<S> extends Function2<Iterable<? extends S>, Function2<S, S, S>, S> {

    public abstract S reduce(S acc, S v);

    @Override
    public S execute(Iterable<? extends S> c, Function2<S, S, S> reducer) {
      return Functional.reduce(c, reducer);
    }

    public S execute(Iterable<? extends S> c) {
      return execute(c, new Function2<S, S, S>() {
        @Override
        public S execute(S a, S b) {
          return reduce(a, b);
        }
      });
    }
  }

}<|MERGE_RESOLUTION|>--- conflicted
+++ resolved
@@ -148,7 +148,6 @@
     return reduce(acc, iter, reducer);
   }
 
-<<<<<<< HEAD
   public static <T> T reduce(final Iterable<? extends T> c, final Function2<T, T, T> reducer) {
     final Iterator<? extends T> iter = c.iterator();
     if(iter.hasNext()){
@@ -164,16 +163,6 @@
     boolean _any = false;
     while (!_any && iter.hasNext()) {
       _any = predicate.execute(iter.next());
-=======
-  public static <T, S> T reduce(T acc, Iterable<? extends S> c, Function2<T, S, T> reducer) {
-    T result = acc;
-    final Iterator<? extends S> iter = c.iterator();
-    if (iter.hasNext()) {
-      result = reducer.execute(result, iter.next());
-      while (iter.hasNext()) {
-        result = reducer.execute(result, iter.next());
-      }
->>>>>>> 440051e9
     }
     return _any;
   }
