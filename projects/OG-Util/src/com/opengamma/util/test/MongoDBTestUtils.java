/**
 * Copyright (C) 2009 - 2010 by OpenGamma Inc.
 *
 * Please see distribution for license.
 */
package com.opengamma.util.test;

import com.opengamma.util.MongoDBConnectionSettings;

/**
 * Utility methods for working with MongoDB in testing contexts.
 */
public final class MongoDBTestUtils {
<<<<<<< HEAD

=======
>>>>>>> fe28d302
  public static final String TEST_DB_HOST = "mongodb.hq.opengamma.com";
  //public static final String TEST_DB_HOST = "localhost";

  private MongoDBTestUtils() {
  }

  public static MongoDBConnectionSettings makeTestSettings(String testName, boolean makeUnique) {
    MongoDBConnectionSettings settings = new MongoDBConnectionSettings();
    settings.setHost(TEST_DB_HOST);
    settings.setPort(27017);
    String dbName = System.getProperty("user.name").replace('.','_') + "-unit";
    String collectionName = testName;
    if (makeUnique) {
      collectionName += "-" + System.currentTimeMillis();
    }
    settings.setDatabase(dbName);
    settings.setCollectionName(collectionName);
    return settings;
  }

}<|MERGE_RESOLUTION|>--- conflicted
+++ resolved
@@ -11,10 +11,7 @@
  * Utility methods for working with MongoDB in testing contexts.
  */
 public final class MongoDBTestUtils {
-<<<<<<< HEAD
 
-=======
->>>>>>> fe28d302
   public static final String TEST_DB_HOST = "mongodb.hq.opengamma.com";
   //public static final String TEST_DB_HOST = "localhost";
 
