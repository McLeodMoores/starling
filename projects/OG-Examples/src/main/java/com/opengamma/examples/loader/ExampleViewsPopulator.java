/**
 * Copyright (C) 2009 - present by OpenGamma Inc. and the OpenGamma group of companies
 *
 * Please see distribution for license.
 */
package com.opengamma.examples.loader;

import static com.opengamma.engine.value.ValuePropertyNames.CALCULATION_METHOD;
import static com.opengamma.engine.value.ValuePropertyNames.CURRENCY;
import static com.opengamma.engine.value.ValuePropertyNames.CURVE;
import static com.opengamma.engine.value.ValuePropertyNames.CURVE_CALCULATION_CONFIG;
import static com.opengamma.engine.value.ValuePropertyNames.CURVE_CALCULATION_METHOD;
import static com.opengamma.engine.value.ValuePropertyNames.CURVE_CURRENCY;
import static com.opengamma.engine.value.ValuePropertyNames.SURFACE;
import static com.opengamma.engine.value.ValueRequirementNames.FX_CURRENCY_EXPOSURE;
import static com.opengamma.engine.value.ValueRequirementNames.PAR_RATE;
import static com.opengamma.engine.value.ValueRequirementNames.PRESENT_VALUE;
import static com.opengamma.engine.value.ValueRequirementNames.PRESENT_VALUE_SABR_ALPHA_NODE_SENSITIVITY;
import static com.opengamma.engine.value.ValueRequirementNames.PRESENT_VALUE_SABR_ALPHA_SENSITIVITY;
import static com.opengamma.engine.value.ValueRequirementNames.PRESENT_VALUE_SABR_NU_NODE_SENSITIVITY;
import static com.opengamma.engine.value.ValueRequirementNames.PRESENT_VALUE_SABR_NU_SENSITIVITY;
import static com.opengamma.engine.value.ValueRequirementNames.PRESENT_VALUE_SABR_RHO_NODE_SENSITIVITY;
import static com.opengamma.engine.value.ValueRequirementNames.PRESENT_VALUE_SABR_RHO_SENSITIVITY;
import static com.opengamma.engine.value.ValueRequirementNames.PV01;
import static com.opengamma.engine.value.ValueRequirementNames.SECURITY_IMPLIED_VOLATILITY;
import static com.opengamma.engine.value.ValueRequirementNames.VALUE_DELTA;
import static com.opengamma.engine.value.ValueRequirementNames.VALUE_GAMMA;
import static com.opengamma.engine.value.ValueRequirementNames.VALUE_GAMMA_P;
import static com.opengamma.engine.value.ValueRequirementNames.VALUE_PHI;
import static com.opengamma.engine.value.ValueRequirementNames.VALUE_RHO;
import static com.opengamma.engine.value.ValueRequirementNames.VALUE_THETA;
import static com.opengamma.engine.value.ValueRequirementNames.VALUE_VANNA;
import static com.opengamma.engine.value.ValueRequirementNames.VALUE_VEGA;
import static com.opengamma.engine.value.ValueRequirementNames.VALUE_VOMMA;
import static com.opengamma.engine.value.ValueRequirementNames.VEGA_MATRIX;
import static com.opengamma.engine.value.ValueRequirementNames.VEGA_QUOTE_MATRIX;
import static com.opengamma.engine.value.ValueRequirementNames.VOLATILITY_SURFACE_DATA;
import static com.opengamma.engine.value.ValueRequirementNames.YIELD_CURVE;
import static com.opengamma.engine.value.ValueRequirementNames.YIELD_CURVE_JACOBIAN;
import static com.opengamma.engine.value.ValueRequirementNames.YIELD_CURVE_NODE_SENSITIVITIES;
import static com.opengamma.examples.tool.ExampleDatabasePopulator.AUD_SWAP_PORFOLIO_NAME;
import static com.opengamma.examples.tool.ExampleDatabasePopulator.MIXED_CMS_PORTFOLIO_NAME;
import static com.opengamma.examples.tool.ExampleDatabasePopulator.MULTI_CURRENCY_SWAPTION_PORTFOLIO_NAME;
import static com.opengamma.examples.tool.ExampleDatabasePopulator.MULTI_CURRENCY_SWAP_PORTFOLIO_NAME;
import static com.opengamma.examples.tool.ExampleDatabasePopulator.SWAPTION_PORTFOLIO_NAME;
import static com.opengamma.examples.tool.ExampleDatabasePopulator.VANILLA_FX_OPTION_PORTFOLIO_NAME;
import static com.opengamma.financial.analytics.model.curve.interestrate.MultiYieldCurvePropertiesAndDefaults.PAR_RATE_STRING;

import java.util.HashMap;
import java.util.HashSet;
import java.util.Map;
import java.util.Set;

import org.slf4j.Logger;
import org.slf4j.LoggerFactory;

import com.opengamma.OpenGammaRuntimeException;
import com.opengamma.component.tool.AbstractTool;
import com.opengamma.core.config.impl.ConfigItem;
import com.opengamma.engine.ComputationTargetSpecification;
import com.opengamma.engine.value.ValueProperties;
import com.opengamma.engine.value.ValuePropertyNames;
import com.opengamma.engine.value.ValueRequirement;
import com.opengamma.engine.value.ValueRequirementNames;
import com.opengamma.engine.view.ViewCalculationConfiguration;
import com.opengamma.engine.view.ViewDefinition;
import com.opengamma.financial.analytics.model.CalculationPropertyNamesAndValues;
import com.opengamma.financial.analytics.model.InstrumentTypeProperties;
import com.opengamma.financial.analytics.model.sabrcube.SABRFunction;
import com.opengamma.financial.currency.CurrencyConversionFunction;
import com.opengamma.financial.security.capfloor.CapFloorCMSSpreadSecurity;
import com.opengamma.financial.security.capfloor.CapFloorSecurity;
import com.opengamma.financial.security.equity.EquitySecurity;
import com.opengamma.financial.security.option.FXOptionSecurity;
import com.opengamma.financial.security.option.SwaptionSecurity;
import com.opengamma.financial.security.swap.SwapSecurity;
import com.opengamma.financial.tool.ToolContext;
import com.opengamma.id.UniqueId;
import com.opengamma.livedata.UserPrincipal;
import com.opengamma.master.config.ConfigMasterUtils;
import com.opengamma.master.portfolio.PortfolioSearchRequest;
import com.opengamma.master.portfolio.PortfolioSearchResult;
import com.opengamma.scripts.Scriptable;
import com.opengamma.util.money.Currency;
import com.opengamma.util.money.UnorderedCurrencyPair;
import com.opengamma.util.tuple.Pair;

/**
 * Example code to create a set of example views.
 * <p>
 * It is designed to run against the HSQLDB example database.
 */
@Scriptable
public class ExampleViewsPopulator extends AbstractTool<ToolContext> {

  private static final String DEFAULT_CALC_CONFIG = "Default";
  /** Logger. */
  private static final Logger s_logger = LoggerFactory.getLogger(ExampleViewsPopulator.class);

  private static final Currency[] s_swapCurrencies = new Currency[] {
    Currency.USD,
    Currency.GBP,
    Currency.EUR,
    Currency.JPY,
    Currency.CHF,
  };
  private static final String[] s_curveConfigNames = new String[] {
    "DefaultTwoCurveUSDConfig",
    "DefaultTwoCurveGBPConfig",
    "DefaultTwoCurveEURConfig",
    "DefaultTwoCurveJPYConfig",
<<<<<<< HEAD
    "DefaultTwoCurveCHFConfig",
  };
  private static final UnorderedCurrencyPair[] s_crossCcys = new UnorderedCurrencyPair[] {
=======
    "DefaultTwoCurveCHFConfig"};
  public static final UnorderedCurrencyPair[] CURRENCY_PAIRS = new UnorderedCurrencyPair[] {
>>>>>>> 845497c3
    UnorderedCurrencyPair.of(Currency.USD, Currency.EUR),
    UnorderedCurrencyPair.of(Currency.USD, Currency.CHF),
    UnorderedCurrencyPair.of(Currency.USD, Currency.AUD),
    UnorderedCurrencyPair.of(Currency.USD, Currency.GBP),
    UnorderedCurrencyPair.of(Currency.USD, Currency.JPY),
    UnorderedCurrencyPair.of(Currency.GBP, Currency.EUR),
    UnorderedCurrencyPair.of(Currency.CHF, Currency.JPY),
  };
  public static final Map<Currency, String> SWAPTION_SURFACES = new HashMap<>();
  public static final Map<Currency, Pair<String, String>> SWAPTION_CURVES = new HashMap<>();

  static {
    SWAPTION_SURFACES.put(Currency.USD, "PROVIDER1");
    SWAPTION_SURFACES.put(Currency.GBP, "PROVIDER1");
    SWAPTION_SURFACES.put(Currency.EUR, "PROVIDER2");
    SWAPTION_SURFACES.put(Currency.JPY, "PROVIDER3");
    SWAPTION_SURFACES.put(Currency.CHF, "PROVIDER2");
    SWAPTION_CURVES.put(Currency.USD, Pair.of("Discounting", "Forward3M"));
    SWAPTION_CURVES.put(Currency.GBP, Pair.of("Discounting", "Forward6M"));
    SWAPTION_CURVES.put(Currency.EUR, Pair.of("Discounting", "Forward6M"));
    SWAPTION_CURVES.put(Currency.JPY, Pair.of("Discounting", "Forward6M"));
    SWAPTION_CURVES.put(Currency.CHF, Pair.of("Discounting", "Forward6M"));
  }

  //-------------------------------------------------------------------------
  /**
   * Main method to run the tool. No arguments are needed.
   *
   * @param args the arguments, unused
   */
  public static void main(final String[] args) { // CSIGNORE
    new ExampleViewsPopulator().initAndRun(args, ToolContext.class);
    System.exit(0);
  }

  //-------------------------------------------------------------------------
  @Override
  protected void doRun() {
    storeViewDefinition(getEquityViewDefinition(ExampleEquityPortfolioLoader.PORTFOLIO_NAME));
    storeViewDefinition(getMultiCurrencySwapViewDefinition(MULTI_CURRENCY_SWAP_PORTFOLIO_NAME));
    storeViewDefinition(getAUDSwapView1Definition(AUD_SWAP_PORFOLIO_NAME));
    storeViewDefinition(getAUDSwapView2Definition(AUD_SWAP_PORFOLIO_NAME));
    storeViewDefinition(getAUDSwapView3Definition(AUD_SWAP_PORFOLIO_NAME));
    storeViewDefinition(getSwaptionParityViewDefinition(SWAPTION_PORTFOLIO_NAME));
    storeViewDefinition(getFXOptionViewDefinition(VANILLA_FX_OPTION_PORTFOLIO_NAME, "FX Option View"));
    storeViewDefinition(getFXOptionGreeksViewDefinition(VANILLA_FX_OPTION_PORTFOLIO_NAME, "FX Option Greeks View"));
    storeViewDefinition(getATMSwaptionViewDefinition(MULTI_CURRENCY_SWAPTION_PORTFOLIO_NAME, "Swaption Black Pricing View"));
    storeViewDefinition(getSABRExtrapolationViewDefinition(MIXED_CMS_PORTFOLIO_NAME));
  }

  private ViewDefinition getEquityViewDefinition(final String portfolioName) {
    final UniqueId portfolioId = getPortfolioId(portfolioName).toLatest();
    final ViewDefinition viewDefinition = new ViewDefinition(portfolioName + " View", portfolioId, UserPrincipal.getTestUser());
    viewDefinition.setDefaultCurrency(Currency.USD);
    viewDefinition.setMaxFullCalculationPeriod(30000L);
    viewDefinition.setMinFullCalculationPeriod(500L);
    viewDefinition.setMinDeltaCalculationPeriod(500L);
    viewDefinition.setMaxDeltaCalculationPeriod(30000L);

    final ViewCalculationConfiguration defaultCalc = new ViewCalculationConfiguration(viewDefinition, DEFAULT_CALC_CONFIG);
    addValueRequirements(defaultCalc, EquitySecurity.SECURITY_TYPE,
        new String[] {
          ValueRequirementNames.FAIR_VALUE,
          ValueRequirementNames.CAPM_BETA,
          ValueRequirementNames.HISTORICAL_VAR,
          ValueRequirementNames.SHARPE_RATIO,
          ValueRequirementNames.TREYNOR_RATIO,
          ValueRequirementNames.JENSENS_ALPHA,
          ValueRequirementNames.TOTAL_RISK_ALPHA,
          ValueRequirementNames.PNL,
        });
    viewDefinition.addViewCalculationConfiguration(defaultCalc);
    return viewDefinition;
  }

  private ViewDefinition getMultiCurrencySwapViewDefinition(final String portfolioName) {
    final UniqueId portfolioId = getPortfolioId(portfolioName).toLatest();
    final ViewDefinition viewDefinition = new ViewDefinition(portfolioName + " View", portfolioId, UserPrincipal.getTestUser());
    viewDefinition.setDefaultCurrency(Currency.USD);
    viewDefinition.setMaxDeltaCalculationPeriod(500L);
    viewDefinition.setMaxFullCalculationPeriod(500L);
    viewDefinition.setMinDeltaCalculationPeriod(500L);
    viewDefinition.setMinFullCalculationPeriod(500L);
    final ViewCalculationConfiguration defaultCalConfig = new ViewCalculationConfiguration(viewDefinition, DEFAULT_CALC_CONFIG);
    defaultCalConfig.addPortfolioRequirementName(SwapSecurity.SECURITY_TYPE, PAR_RATE);
    // The name "Default" has no special meaning, but means that the currency conversion function can never be used and so we get the instrument's natural currency
    defaultCalConfig.addPortfolioRequirement(SwapSecurity.SECURITY_TYPE, PRESENT_VALUE,
        ValueProperties.with(CurrencyConversionFunction.ORIGINAL_CURRENCY, "Default").withOptional(CurrencyConversionFunction.ORIGINAL_CURRENCY).get());
    defaultCalConfig.addPortfolioRequirement(SwapSecurity.SECURITY_TYPE, PRESENT_VALUE, ValueProperties.with(CURRENCY, "USD").get());
    for (int i = 0; i < s_swapCurrencies.length; i++) {
      final Currency ccy = s_swapCurrencies[i];
      final String ccyCode = ccy.getCode();
      defaultCalConfig.addPortfolioRequirement(SwapSecurity.SECURITY_TYPE, PV01,
          ValueProperties.with(CURVE, "Discounting").with(CURVE_CURRENCY, ccyCode).get());
      defaultCalConfig.addPortfolioRequirement(SwapSecurity.SECURITY_TYPE, YIELD_CURVE_NODE_SENSITIVITIES,
          ValueProperties.with(CURVE, "Discounting").with(CURVE_CURRENCY, ccyCode).get());
      defaultCalConfig.addSpecificRequirement(new ValueRequirement(YIELD_CURVE, ComputationTargetSpecification.of(ccy),
          ValueProperties.with(CURVE, "Discounting").with(CURVE_CALCULATION_CONFIG, s_curveConfigNames[i]).get()));
      if (ccyCode.equals("USD")) {
        defaultCalConfig.addPortfolioRequirement(SwapSecurity.SECURITY_TYPE, YIELD_CURVE_NODE_SENSITIVITIES,
            ValueProperties.with(CURVE, "Forward3M").with(CURVE_CURRENCY, ccyCode).get());
        defaultCalConfig.addPortfolioRequirement(SwapSecurity.SECURITY_TYPE, PV01,
            ValueProperties.with(CURVE, "Forward3M").with(CURVE_CURRENCY, ccyCode).get());
        defaultCalConfig.addSpecificRequirement(new ValueRequirement(YIELD_CURVE, ComputationTargetSpecification.of(ccy),
            ValueProperties.with(CURVE, "Forward3M").with(CURVE_CALCULATION_CONFIG, s_curveConfigNames[i]).get()));
      } else {
        defaultCalConfig.addPortfolioRequirement(SwapSecurity.SECURITY_TYPE, PV01,
            ValueProperties.with(CURVE, "Forward6M").with(CURVE_CURRENCY, ccyCode).get());
        defaultCalConfig.addPortfolioRequirement(SwapSecurity.SECURITY_TYPE, YIELD_CURVE_NODE_SENSITIVITIES,
            ValueProperties.with(CURVE, "Forward6M").with(ValuePropertyNames.CURVE_CURRENCY, ccyCode).get());
        defaultCalConfig.addSpecificRequirement(new ValueRequirement(YIELD_CURVE, ComputationTargetSpecification.of(ccy),
            ValueProperties.with(CURVE, "Forward6M").with(CURVE_CALCULATION_CONFIG, s_curveConfigNames[i]).get()));
      }
    }
    viewDefinition.addViewCalculationConfiguration(defaultCalConfig);
    return viewDefinition;
  }

  private ViewDefinition getFXOptionViewDefinition(final String portfolioName, final String viewName) {
    final UniqueId portfolioId = getPortfolioId(portfolioName).toLatest();
    final ViewDefinition viewDefinition = new ViewDefinition(viewName, portfolioId, UserPrincipal.getTestUser());
    viewDefinition.setDefaultCurrency(Currency.USD);
    viewDefinition.setMaxDeltaCalculationPeriod(500L);
    viewDefinition.setMaxFullCalculationPeriod(500L);
    viewDefinition.setMinDeltaCalculationPeriod(500L);
    viewDefinition.setMinFullCalculationPeriod(500L);
    final ViewCalculationConfiguration defaultCalculationConfig = new ViewCalculationConfiguration(viewDefinition, DEFAULT_CALC_CONFIG);
    final Set<Currency> ccysAdded = new HashSet<>();
    for (final UnorderedCurrencyPair pair : CURRENCY_PAIRS) {
      final ComputationTargetSpecification target = ComputationTargetSpecification.of(pair.getUniqueId());
      final ValueProperties properties = ValueProperties.builder()
          .with(SURFACE, "DEFAULT")
          .with(InstrumentTypeProperties.PROPERTY_SURFACE_INSTRUMENT_TYPE, InstrumentTypeProperties.FOREX)
          .get();
      defaultCalculationConfig.addSpecificRequirement(new ValueRequirement(VOLATILITY_SURFACE_DATA, target, properties));
      defaultCalculationConfig.addPortfolioRequirement(FXOptionSecurity.SECURITY_TYPE, VEGA_QUOTE_MATRIX, properties);
      defaultCalculationConfig.addPortfolioRequirement(FXOptionSecurity.SECURITY_TYPE, VEGA_MATRIX, properties);
      if (!ccysAdded.contains(pair.getFirstCurrency())) {
        final String ccy = pair.getFirstCurrency().getCode();
        final ValueProperties curveProperties = ValueProperties.builder()
            .with(CURVE, "Discounting")
            .with(CURVE_CURRENCY, ccy)
            .get();
        defaultCalculationConfig.addPortfolioRequirement(FXOptionSecurity.SECURITY_TYPE, YIELD_CURVE_NODE_SENSITIVITIES, curveProperties);
        ccysAdded.add(pair.getFirstCurrency());
      }
      if (!ccysAdded.contains(pair.getSecondCurrency())) {
        final String ccy = pair.getSecondCurrency().getCode();
        final ValueProperties curveProperties = ValueProperties.builder()
            .with(CURVE, "Discounting")
            .with(CURVE_CURRENCY, ccy)
            .get();
        defaultCalculationConfig.addPortfolioRequirement(FXOptionSecurity.SECURITY_TYPE, YIELD_CURVE_NODE_SENSITIVITIES, curveProperties);
        ccysAdded.add(pair.getSecondCurrency());
      }
    }
    final ValueProperties currencyProperty = ValueProperties.builder()
        .with(ValuePropertyNames.CURRENCY, "USD")
        .get();
    defaultCalculationConfig.addPortfolioRequirement(FXOptionSecurity.SECURITY_TYPE, PRESENT_VALUE, currencyProperty);
    defaultCalculationConfig.addPortfolioRequirement(FXOptionSecurity.SECURITY_TYPE, FX_CURRENCY_EXPOSURE, ValueProperties.builder().get());
    viewDefinition.addViewCalculationConfiguration(defaultCalculationConfig);
    return viewDefinition;
  }

  private ViewDefinition getFXOptionGreeksViewDefinition(final String portfolioName, final String viewName) {
    final UniqueId portfolioId = getPortfolioId(portfolioName).toLatest();
    final ViewDefinition viewDefinition = new ViewDefinition(viewName, portfolioId, UserPrincipal.getTestUser());
    viewDefinition.setDefaultCurrency(Currency.USD);
    viewDefinition.setMaxDeltaCalculationPeriod(500L);
    viewDefinition.setMaxFullCalculationPeriod(500L);
    viewDefinition.setMinDeltaCalculationPeriod(500L);
    viewDefinition.setMinFullCalculationPeriod(500L);
    final ViewCalculationConfiguration defaultCalculationConfig = new ViewCalculationConfiguration(viewDefinition, DEFAULT_CALC_CONFIG);
    final ValueProperties currencyProperty = ValueProperties.builder()
        .with(ValuePropertyNames.CURRENCY, "USD")
        .get();
    defaultCalculationConfig.addPortfolioRequirement(FXOptionSecurity.SECURITY_TYPE, PRESENT_VALUE, currencyProperty);
    defaultCalculationConfig.addPortfolioRequirement(FXOptionSecurity.SECURITY_TYPE, VALUE_DELTA, currencyProperty);
    defaultCalculationConfig.addPortfolioRequirement(FXOptionSecurity.SECURITY_TYPE, VALUE_VEGA, currencyProperty);
    defaultCalculationConfig.addPortfolioRequirement(FXOptionSecurity.SECURITY_TYPE, VALUE_GAMMA, currencyProperty);
    defaultCalculationConfig.addPortfolioRequirement(FXOptionSecurity.SECURITY_TYPE, VALUE_GAMMA_P, currencyProperty);
    defaultCalculationConfig.addPortfolioRequirement(FXOptionSecurity.SECURITY_TYPE, VALUE_RHO, currencyProperty);
    defaultCalculationConfig.addPortfolioRequirement(FXOptionSecurity.SECURITY_TYPE, VALUE_PHI, currencyProperty);
    defaultCalculationConfig.addPortfolioRequirement(FXOptionSecurity.SECURITY_TYPE, VALUE_VOMMA, currencyProperty);
    defaultCalculationConfig.addPortfolioRequirement(FXOptionSecurity.SECURITY_TYPE, VALUE_VANNA, currencyProperty);
    defaultCalculationConfig.addPortfolioRequirement(FXOptionSecurity.SECURITY_TYPE, VALUE_THETA, currencyProperty);
    defaultCalculationConfig.addPortfolioRequirement(FXOptionSecurity.SECURITY_TYPE, SECURITY_IMPLIED_VOLATILITY, ValueProperties.builder().get());
    viewDefinition.addViewCalculationConfiguration(defaultCalculationConfig);
    return viewDefinition;
  }

  private ViewDefinition getAUDSwapView1Definition(final String portfolioName) {
    final UniqueId portfolioId = getPortfolioId(portfolioName).toLatest();
    final ViewDefinition viewDefinition = new ViewDefinition("AUD Swaps (3m / 6m basis) (1)", portfolioId, UserPrincipal.getTestUser());
    viewDefinition.setDefaultCurrency(Currency.AUD);
    viewDefinition.setMaxDeltaCalculationPeriod(500L);
    viewDefinition.setMaxFullCalculationPeriod(500L);
    viewDefinition.setMinDeltaCalculationPeriod(500L);
    viewDefinition.setMinFullCalculationPeriod(500L);
    final String curveConfig = "DefaultThreeCurveAUDConfig";
    final ViewCalculationConfiguration defaultCalConfig = new ViewCalculationConfiguration(viewDefinition, DEFAULT_CALC_CONFIG);
    defaultCalConfig.addPortfolioRequirement(SwapSecurity.SECURITY_TYPE, PRESENT_VALUE,
        ValueProperties.with(CURVE_CALCULATION_CONFIG, curveConfig).get());
    defaultCalConfig.addPortfolioRequirement(SwapSecurity.SECURITY_TYPE, YIELD_CURVE_NODE_SENSITIVITIES,
        ValueProperties.with(CURVE, "Discounting").with(CURVE_CALCULATION_CONFIG, curveConfig).get());
    defaultCalConfig.addPortfolioRequirement(SwapSecurity.SECURITY_TYPE, YIELD_CURVE_NODE_SENSITIVITIES,
        ValueProperties.with(CURVE, "ForwardBasis3M").with(CURVE_CALCULATION_CONFIG, curveConfig).get());
    defaultCalConfig.addPortfolioRequirement(SwapSecurity.SECURITY_TYPE, YIELD_CURVE_NODE_SENSITIVITIES,
        ValueProperties.with(CURVE, "ForwardBasis6M").with(CURVE_CALCULATION_CONFIG, curveConfig).get());
    defaultCalConfig.addSpecificRequirement(new ValueRequirement(YIELD_CURVE, ComputationTargetSpecification.of(Currency.AUD),
        ValueProperties.with(CURVE, "Discounting").with(CURVE_CALCULATION_METHOD, PAR_RATE_STRING).with(CURVE_CALCULATION_CONFIG, curveConfig).get()));
    defaultCalConfig.addSpecificRequirement(new ValueRequirement(YIELD_CURVE, ComputationTargetSpecification.of(Currency.AUD),
        ValueProperties.with(CURVE, "ForwardBasis3M").with(CURVE_CALCULATION_METHOD, PAR_RATE_STRING).with(CURVE_CALCULATION_CONFIG, curveConfig).get()));
    defaultCalConfig.addSpecificRequirement(new ValueRequirement(YIELD_CURVE, ComputationTargetSpecification.of(Currency.AUD),
        ValueProperties.with(CURVE, "ForwardBasis6M").with(CURVE_CALCULATION_METHOD, PAR_RATE_STRING).with(CURVE_CALCULATION_CONFIG, curveConfig).get()));
    defaultCalConfig.addSpecificRequirement(new ValueRequirement(YIELD_CURVE_JACOBIAN, ComputationTargetSpecification.of(Currency.AUD),
        ValueProperties.with(CURVE_CALCULATION_METHOD, PAR_RATE_STRING).with(CURVE_CALCULATION_CONFIG, curveConfig).get()));
    viewDefinition.addViewCalculationConfiguration(defaultCalConfig);
    return viewDefinition;
  }

  private ViewDefinition getAUDSwapView2Definition(final String portfolioName) {
    final UniqueId portfolioId = getPortfolioId(portfolioName).toLatest();
    final ViewDefinition viewDefinition = new ViewDefinition("AUD Swaps (3m / 6m basis) (2)", portfolioId, UserPrincipal.getTestUser());
    viewDefinition.setDefaultCurrency(Currency.AUD);
    viewDefinition.setMaxDeltaCalculationPeriod(500L);
    viewDefinition.setMaxFullCalculationPeriod(500L);
    viewDefinition.setMinDeltaCalculationPeriod(500L);
    viewDefinition.setMinFullCalculationPeriod(500L);
    final String curveConfig = "ForwardFromDiscountingAUDConfig";
    final ViewCalculationConfiguration defaultCalConfig = new ViewCalculationConfiguration(viewDefinition, DEFAULT_CALC_CONFIG);
    defaultCalConfig.addPortfolioRequirement(SwapSecurity.SECURITY_TYPE, PRESENT_VALUE,
        ValueProperties.with(CURVE_CALCULATION_CONFIG, curveConfig).get());
    defaultCalConfig.addPortfolioRequirement(SwapSecurity.SECURITY_TYPE, YIELD_CURVE_NODE_SENSITIVITIES,
        ValueProperties.with(CURVE, "ForwardBasis3M").with(CURVE_CALCULATION_CONFIG, curveConfig).get());
    defaultCalConfig.addPortfolioRequirement(SwapSecurity.SECURITY_TYPE, YIELD_CURVE_NODE_SENSITIVITIES,
        ValueProperties.with(CURVE, "ForwardBasis6M").with(CURVE_CALCULATION_CONFIG, curveConfig).get());
    defaultCalConfig.addSpecificRequirement(new ValueRequirement(YIELD_CURVE, ComputationTargetSpecification.of(Currency.AUD),
        ValueProperties.with(CURVE, "Discounting").with(CURVE_CALCULATION_METHOD, PAR_RATE_STRING).with(CURVE_CALCULATION_CONFIG, curveConfig).get()));
    defaultCalConfig.addSpecificRequirement(new ValueRequirement(YIELD_CURVE, ComputationTargetSpecification.of(Currency.AUD),
        ValueProperties.with(CURVE, "ForwardBasis3M").with(CURVE_CALCULATION_METHOD, PAR_RATE_STRING).with(CURVE_CALCULATION_CONFIG, curveConfig).get()));
    defaultCalConfig.addSpecificRequirement(new ValueRequirement(YIELD_CURVE, ComputationTargetSpecification.of(Currency.AUD),
        ValueProperties.with(CURVE, "ForwardBasis6M").with(CURVE_CALCULATION_METHOD, PAR_RATE_STRING).with(CURVE_CALCULATION_CONFIG, curveConfig).get()));
    defaultCalConfig.addSpecificRequirement(new ValueRequirement(YIELD_CURVE_JACOBIAN, ComputationTargetSpecification.of(Currency.AUD),
        ValueProperties.with(CURVE_CALCULATION_METHOD, PAR_RATE_STRING).with(CURVE_CALCULATION_CONFIG, curveConfig).get()));
    viewDefinition.addViewCalculationConfiguration(defaultCalConfig);
    return viewDefinition;
  }

  private ViewDefinition getAUDSwapView3Definition(final String portfolioName) {
    final UniqueId portfolioId = getPortfolioId(portfolioName).toLatest();
    final ViewDefinition viewDefinition = new ViewDefinition("AUD Swaps (no basis)", portfolioId, UserPrincipal.getTestUser());
    viewDefinition.setDefaultCurrency(Currency.AUD);
    viewDefinition.setMaxDeltaCalculationPeriod(500L);
    viewDefinition.setMaxFullCalculationPeriod(500L);
    viewDefinition.setMinDeltaCalculationPeriod(500L);
    viewDefinition.setMinFullCalculationPeriod(500L);
    final String curveConfig = "SingleAUDConfig";
    final ViewCalculationConfiguration defaultCalConfig = new ViewCalculationConfiguration(viewDefinition, DEFAULT_CALC_CONFIG);
    defaultCalConfig.addPortfolioRequirement(SwapSecurity.SECURITY_TYPE, PRESENT_VALUE,
        ValueProperties.with(CURVE_CALCULATION_CONFIG, curveConfig).get());
    defaultCalConfig.addPortfolioRequirement(SwapSecurity.SECURITY_TYPE, YIELD_CURVE_NODE_SENSITIVITIES,
        ValueProperties.with(CURVE, "Single").with(CURVE_CALCULATION_CONFIG, curveConfig).get());
    defaultCalConfig.addSpecificRequirement(new ValueRequirement(YIELD_CURVE, ComputationTargetSpecification.of(Currency.AUD),
        ValueProperties.with(CURVE, "Single").with(CURVE_CALCULATION_METHOD, PAR_RATE_STRING).with(CURVE_CALCULATION_CONFIG, curveConfig).get()));
    defaultCalConfig.addSpecificRequirement(new ValueRequirement(YIELD_CURVE_JACOBIAN, ComputationTargetSpecification.of(Currency.AUD),
        ValueProperties.with(CURVE_CALCULATION_METHOD, PAR_RATE_STRING).with(CURVE_CALCULATION_CONFIG, curveConfig).get()));
    viewDefinition.addViewCalculationConfiguration(defaultCalConfig);
    return viewDefinition;
  }

  private ViewDefinition getATMSwaptionViewDefinition(final String portfolioName, final String viewName) {
    final UniqueId portfolioId = getPortfolioId(portfolioName).toLatest();
    final ViewDefinition viewDefinition = new ViewDefinition(viewName, portfolioId, UserPrincipal.getTestUser());
    viewDefinition.setDefaultCurrency(Currency.USD);
    viewDefinition.setMaxDeltaCalculationPeriod(500L);
    viewDefinition.setMaxFullCalculationPeriod(500L);
    viewDefinition.setMinDeltaCalculationPeriod(500L);
    viewDefinition.setMinFullCalculationPeriod(500L);
    final ViewCalculationConfiguration defaultCalculationConfig = new ViewCalculationConfiguration(viewDefinition, DEFAULT_CALC_CONFIG);
    for (final Map.Entry<Currency, String> entry : SWAPTION_SURFACES.entrySet()) {
      final ComputationTargetSpecification target = ComputationTargetSpecification.of(entry.getKey().getUniqueId());
      final ValueProperties properties = ValueProperties.builder()
          .with(SURFACE, entry.getValue())
          .with(InstrumentTypeProperties.PROPERTY_SURFACE_INSTRUMENT_TYPE, InstrumentTypeProperties.SWAPTION_ATM)
          .get();
      defaultCalculationConfig.addSpecificRequirement(new ValueRequirement(VOLATILITY_SURFACE_DATA, target, properties));
    }
    for (final Map.Entry<Currency, Pair<String, String>> entry : SWAPTION_CURVES.entrySet()) {
      ValueProperties properties = ValueProperties.builder()
          .with(ValuePropertyNames.CURVE, entry.getValue().getFirst())
          .with(ValuePropertyNames.CURVE_CURRENCY, entry.getKey().getCode())
          .with(ValuePropertyNames.CALCULATION_METHOD, CalculationPropertyNamesAndValues.BLACK_METHOD)
          .get();
      defaultCalculationConfig.addPortfolioRequirement(SwaptionSecurity.SECURITY_TYPE, YIELD_CURVE_NODE_SENSITIVITIES, properties);
      defaultCalculationConfig.addPortfolioRequirement(SwaptionSecurity.SECURITY_TYPE, PV01, properties);
      properties = ValueProperties.builder()
          .with(ValuePropertyNames.CURVE, entry.getValue().getSecond())
          .with(ValuePropertyNames.CURVE_CURRENCY, entry.getKey().getCode())
          .with(ValuePropertyNames.CALCULATION_METHOD, CalculationPropertyNamesAndValues.BLACK_METHOD)
          .get();
      defaultCalculationConfig.addPortfolioRequirement(SwaptionSecurity.SECURITY_TYPE, YIELD_CURVE_NODE_SENSITIVITIES, properties);
      defaultCalculationConfig.addPortfolioRequirement(SwaptionSecurity.SECURITY_TYPE, PV01, properties);
    }
    final ValueProperties calculationMethodProperty = ValueProperties.builder()
        .with(ValuePropertyNames.CALCULATION_METHOD, CalculationPropertyNamesAndValues.BLACK_METHOD)
        .get();
    defaultCalculationConfig.addPortfolioRequirement(SwaptionSecurity.SECURITY_TYPE, PRESENT_VALUE, calculationMethodProperty);
    defaultCalculationConfig.addPortfolioRequirement(SwaptionSecurity.SECURITY_TYPE, VALUE_VEGA, calculationMethodProperty);
    defaultCalculationConfig.addPortfolioRequirement(SwaptionSecurity.SECURITY_TYPE, SECURITY_IMPLIED_VOLATILITY, ValueProperties.builder().get());
    viewDefinition.addViewCalculationConfiguration(defaultCalculationConfig);
    return viewDefinition;
  }

  private ViewDefinition getSABRExtrapolationViewDefinition(final String portfolioName) {
    final UniqueId portfolioId = getPortfolioId(portfolioName).toLatest();
    final ViewDefinition viewDefinition = new ViewDefinition("Constant Maturity Swap View", portfolioId, UserPrincipal.getTestUser());
    viewDefinition.setDefaultCurrency(Currency.USD);
    viewDefinition.setMaxDeltaCalculationPeriod(500L);
    viewDefinition.setMaxFullCalculationPeriod(500L);
    viewDefinition.setMinDeltaCalculationPeriod(500L);
    viewDefinition.setMinFullCalculationPeriod(500L);
    final String curveConfig = "DefaultTwoCurveUSDConfig";
    final ViewCalculationConfiguration noExtrapolationConfig = new ViewCalculationConfiguration(viewDefinition, "No Extrapolation");
    final ViewCalculationConfiguration rightExtrapolationConfig = new ViewCalculationConfiguration(viewDefinition, "Right Extrapolation");
    final String[] securityTypes = new String[] {CapFloorCMSSpreadSecurity.SECURITY_TYPE, CapFloorSecurity.SECURITY_TYPE, SwapSecurity.SECURITY_TYPE };
    for (final String securityType : securityTypes) {
      noExtrapolationConfig.addPortfolioRequirement(securityType, PRESENT_VALUE,
          ValueProperties.with(CURVE_CALCULATION_CONFIG, curveConfig).with(CALCULATION_METHOD, SABRFunction.SABR_NO_EXTRAPOLATION).get());
      noExtrapolationConfig.addPortfolioRequirement(securityType, PRESENT_VALUE_SABR_ALPHA_SENSITIVITY,
          ValueProperties.with(CURVE_CALCULATION_CONFIG, curveConfig).with(CALCULATION_METHOD, SABRFunction.SABR_NO_EXTRAPOLATION).get());
      noExtrapolationConfig.addPortfolioRequirement(securityType, PRESENT_VALUE_SABR_NU_SENSITIVITY,
          ValueProperties.with(CURVE_CALCULATION_CONFIG, curveConfig).with(CALCULATION_METHOD, SABRFunction.SABR_NO_EXTRAPOLATION).get());
      noExtrapolationConfig.addPortfolioRequirement(securityType, PRESENT_VALUE_SABR_RHO_SENSITIVITY,
          ValueProperties.with(CURVE_CALCULATION_CONFIG, curveConfig).with(CALCULATION_METHOD, SABRFunction.SABR_NO_EXTRAPOLATION).get());
      noExtrapolationConfig.addPortfolioRequirement(securityType, YIELD_CURVE_NODE_SENSITIVITIES,
          ValueProperties.with(CURVE, "Discounting").with(CURVE_CALCULATION_CONFIG, curveConfig).with(CALCULATION_METHOD, SABRFunction.SABR_NO_EXTRAPOLATION).get());
      noExtrapolationConfig.addPortfolioRequirement(securityType, YIELD_CURVE_NODE_SENSITIVITIES,
          ValueProperties.with(CURVE, "Forward3M").with(CURVE_CALCULATION_CONFIG, curveConfig).with(CALCULATION_METHOD, SABRFunction.SABR_NO_EXTRAPOLATION).get());
      rightExtrapolationConfig.addPortfolioRequirement(securityType, PRESENT_VALUE,
          ValueProperties.with(CURVE_CALCULATION_CONFIG, curveConfig).with(CALCULATION_METHOD, SABRFunction.SABR_RIGHT_EXTRAPOLATION).get());
      rightExtrapolationConfig.addPortfolioRequirement(securityType, PRESENT_VALUE_SABR_ALPHA_SENSITIVITY,
          ValueProperties.with(CURVE_CALCULATION_CONFIG, curveConfig).with(CALCULATION_METHOD, SABRFunction.SABR_RIGHT_EXTRAPOLATION).get());
      rightExtrapolationConfig.addPortfolioRequirement(securityType, PRESENT_VALUE_SABR_NU_SENSITIVITY,
          ValueProperties.with(CURVE_CALCULATION_CONFIG, curveConfig).with(CALCULATION_METHOD, SABRFunction.SABR_RIGHT_EXTRAPOLATION).get());
      rightExtrapolationConfig.addPortfolioRequirement(securityType, PRESENT_VALUE_SABR_RHO_SENSITIVITY,
          ValueProperties.with(CURVE_CALCULATION_CONFIG, curveConfig).with(CALCULATION_METHOD, SABRFunction.SABR_RIGHT_EXTRAPOLATION).get());
      rightExtrapolationConfig.addPortfolioRequirement(securityType, YIELD_CURVE_NODE_SENSITIVITIES,
          ValueProperties.with(CURVE, "Discounting").with(CURVE_CALCULATION_CONFIG, curveConfig).with(CALCULATION_METHOD, SABRFunction.SABR_RIGHT_EXTRAPOLATION).get());
      rightExtrapolationConfig.addPortfolioRequirement(securityType, YIELD_CURVE_NODE_SENSITIVITIES,
          ValueProperties.with(CURVE, "Forward3M").with(CURVE_CALCULATION_CONFIG, curveConfig).with(CALCULATION_METHOD, SABRFunction.SABR_RIGHT_EXTRAPOLATION).get());
    }
    viewDefinition.addViewCalculationConfiguration(noExtrapolationConfig);
    viewDefinition.addViewCalculationConfiguration(rightExtrapolationConfig);
    return viewDefinition;
  }

  private ViewDefinition getSwaptionParityViewDefinition(final String portfolioName) {
    final UniqueId portfolioId = getPortfolioId(portfolioName).toLatest();
    final ViewDefinition viewDefinition = new ViewDefinition("Swap / Swaption Parity", portfolioId, UserPrincipal.getTestUser());
    viewDefinition.setDefaultCurrency(Currency.USD);
    viewDefinition.setMaxDeltaCalculationPeriod(500L);
    viewDefinition.setMaxFullCalculationPeriod(500L);
    viewDefinition.setMinDeltaCalculationPeriod(500L);
    viewDefinition.setMinFullCalculationPeriod(500L);
    final String curveConfig = "DefaultTwoCurveUSDConfig";
    final ViewCalculationConfiguration defaultCalConfig = new ViewCalculationConfiguration(viewDefinition, DEFAULT_CALC_CONFIG);
    viewDefinition.addViewCalculationConfiguration(defaultCalConfig);

    defaultCalConfig.addPortfolioRequirement(SwapSecurity.SECURITY_TYPE, PRESENT_VALUE,
        ValueProperties.with(CURVE_CALCULATION_CONFIG, curveConfig).with(CALCULATION_METHOD, SABRFunction.SABR_RIGHT_EXTRAPOLATION).withOptional(CALCULATION_METHOD).get());
    defaultCalConfig.addPortfolioRequirement(SwaptionSecurity.SECURITY_TYPE, PRESENT_VALUE,
        ValueProperties.with(CURVE_CALCULATION_CONFIG, curveConfig).with(CALCULATION_METHOD, SABRFunction.SABR_RIGHT_EXTRAPOLATION).withOptional(CALCULATION_METHOD).get());

    defaultCalConfig.addPortfolioRequirement(SwaptionSecurity.SECURITY_TYPE, PRESENT_VALUE_SABR_ALPHA_NODE_SENSITIVITY,
        ValueProperties.with(CURVE_CALCULATION_CONFIG, curveConfig).with(CALCULATION_METHOD, SABRFunction.SABR_RIGHT_EXTRAPOLATION).withOptional(CALCULATION_METHOD).get());
    defaultCalConfig.addPortfolioRequirement(SwaptionSecurity.SECURITY_TYPE, PRESENT_VALUE_SABR_RHO_NODE_SENSITIVITY,
        ValueProperties.with(CURVE_CALCULATION_CONFIG, curveConfig).with(CALCULATION_METHOD, SABRFunction.SABR_RIGHT_EXTRAPOLATION).withOptional(CALCULATION_METHOD).get());
    defaultCalConfig.addPortfolioRequirement(SwaptionSecurity.SECURITY_TYPE, PRESENT_VALUE_SABR_NU_NODE_SENSITIVITY,
        ValueProperties.with(CURVE_CALCULATION_CONFIG, curveConfig).with(CALCULATION_METHOD, SABRFunction.SABR_RIGHT_EXTRAPOLATION).withOptional(CALCULATION_METHOD).get());

    defaultCalConfig.addPortfolioRequirement(SwapSecurity.SECURITY_TYPE, YIELD_CURVE_NODE_SENSITIVITIES,
        ValueProperties.with(CURVE, "Discounting").with(CURVE_CALCULATION_CONFIG, curveConfig).with(CALCULATION_METHOD, SABRFunction.SABR_RIGHT_EXTRAPOLATION).withOptional(CALCULATION_METHOD).get());
    defaultCalConfig.addPortfolioRequirement(SwapSecurity.SECURITY_TYPE, YIELD_CURVE_NODE_SENSITIVITIES,
        ValueProperties.with(CURVE, "Forward3M").with(CURVE_CALCULATION_CONFIG, curveConfig).with(CALCULATION_METHOD, SABRFunction.SABR_RIGHT_EXTRAPOLATION).withOptional(CALCULATION_METHOD).get());
    defaultCalConfig.addPortfolioRequirement(SwaptionSecurity.SECURITY_TYPE, YIELD_CURVE_NODE_SENSITIVITIES,
        ValueProperties.with(CURVE, "Discounting").with(CURVE_CALCULATION_CONFIG, curveConfig).with(CALCULATION_METHOD, SABRFunction.SABR_RIGHT_EXTRAPOLATION).withOptional(CALCULATION_METHOD).get());
    defaultCalConfig.addPortfolioRequirement(SwaptionSecurity.SECURITY_TYPE, YIELD_CURVE_NODE_SENSITIVITIES,
        ValueProperties.with(CURVE, "Forward3M").with(CURVE_CALCULATION_CONFIG, curveConfig).with(CALCULATION_METHOD, SABRFunction.SABR_RIGHT_EXTRAPOLATION).withOptional(CALCULATION_METHOD).get());

    defaultCalConfig.addSpecificRequirement(new ValueRequirement(YIELD_CURVE, ComputationTargetSpecification.of(Currency.USD),
        ValueProperties.with(CURVE, "Discounting").with(CURVE_CALCULATION_METHOD, PAR_RATE_STRING).with(CURVE_CALCULATION_CONFIG, curveConfig).get()));
    defaultCalConfig.addSpecificRequirement(new ValueRequirement(YIELD_CURVE, ComputationTargetSpecification.of(Currency.USD),
        ValueProperties.with(CURVE, "Forward3M").with(CURVE_CALCULATION_METHOD, PAR_RATE_STRING).with(CURVE_CALCULATION_CONFIG, curveConfig).get()));
    return viewDefinition;
  }

  private void addValueRequirements(final ViewCalculationConfiguration calcConfiguration, final String securityType, final String[] valueRequirementNames) {
    for (final String valueRequirementName : valueRequirementNames) {
      calcConfiguration.addPortfolioRequirementName(securityType, valueRequirementName);
    }
  }

  private UniqueId getPortfolioId(final String portfolioName) {
    final PortfolioSearchRequest searchRequest = new PortfolioSearchRequest();
    searchRequest.setName(portfolioName);
    final PortfolioSearchResult searchResult = getToolContext().getPortfolioMaster().search(searchRequest);
    if (searchResult.getFirstPortfolio() == null) {
      s_logger.error("Couldn't find portfolio {}", portfolioName);
      throw new OpenGammaRuntimeException("Couldn't find portfolio " + portfolioName);
    }
    return searchResult.getFirstPortfolio().getUniqueId();
  }

  private void storeViewDefinition(final ViewDefinition viewDefinition) {
    final ConfigItem<ViewDefinition> config = ConfigItem.of(viewDefinition, viewDefinition.getName(), ViewDefinition.class);
    ConfigMasterUtils.storeByName(getToolContext().getConfigMaster(), config);
  }

}<|MERGE_RESOLUTION|>--- conflicted
+++ resolved
@@ -109,14 +109,9 @@
     "DefaultTwoCurveGBPConfig",
     "DefaultTwoCurveEURConfig",
     "DefaultTwoCurveJPYConfig",
-<<<<<<< HEAD
     "DefaultTwoCurveCHFConfig",
   };
-  private static final UnorderedCurrencyPair[] s_crossCcys = new UnorderedCurrencyPair[] {
-=======
-    "DefaultTwoCurveCHFConfig"};
   public static final UnorderedCurrencyPair[] CURRENCY_PAIRS = new UnorderedCurrencyPair[] {
->>>>>>> 845497c3
     UnorderedCurrencyPair.of(Currency.USD, Currency.EUR),
     UnorderedCurrencyPair.of(Currency.USD, Currency.CHF),
     UnorderedCurrencyPair.of(Currency.USD, Currency.AUD),
