--- conflicted
+++ resolved
@@ -42,12 +42,7 @@
 import com.opengamma.financial.instrument.future.BondFutureDefinition;
 import com.opengamma.financial.instrument.future.BondFutureSecurityDefinition;
 import com.opengamma.financial.instrument.future.BondFutureTransactionDefinition;
-<<<<<<< HEAD
-=======
 import com.opengamma.financial.instrument.future.FutureInstrumentsDescriptionDataSet;
-import com.opengamma.financial.instrument.future.IRFutureConvention;
-import com.opengamma.financial.instrument.future.IRFutureDefinition;
->>>>>>> 61a887d9
 import com.opengamma.financial.instrument.future.InterestRateFutureOptionPremiumSecurityDefinition;
 import com.opengamma.financial.instrument.future.InterestRateFutureOptionPremiumTransactionDefinition;
 import com.opengamma.financial.instrument.future.InterestRateFutureSecurityDefinition;
@@ -66,10 +61,7 @@
 import com.opengamma.financial.instrument.swap.SwapFixedIborSpreadDefinition;
 import com.opengamma.financial.instrument.swap.SwapIborIborDefinition;
 import com.opengamma.financial.instrument.swaption.SwaptionCashFixedIborDefinition;
-<<<<<<< HEAD
-=======
 import com.opengamma.financial.instrument.swaption.SwaptionInstrumentsDescriptionDataSet;
->>>>>>> 61a887d9
 import com.opengamma.financial.instrument.swaption.SwaptionPhysicalFixedIborDefinition;
 import com.opengamma.financial.interestrate.payments.Payment;
 import com.opengamma.util.money.Currency;
@@ -109,7 +101,6 @@
   private static final Period IBOR_PERIOD_2 = Period.ofMonths(6);
   private static final IborIndex IBOR_INDEX_2 = new IborIndex(CUR, IBOR_PERIOD_2, SPOT_LAG, C, IBOR_DAY_COUNT, BD, IS_EOM);
   private static final double SPREAD = 0.001;
-  private static final ZonedDateTime EXPIRY_DATE = DateUtil.getUTCDate(2010, 1, 1);
   private static final AnnuityCouponIborSpreadDefinition ANNUITY_IBOR_SPREAD_1 = AnnuityCouponIborSpreadDefinition.from(SETTLE_DATE, TENOR, NOTIONAL, IBOR_INDEX_2, SPREAD, !IS_PAYER);
   private static final AnnuityCouponIborSpreadDefinition ANNUITY_IBOR_SPREAD_2 = AnnuityCouponIborSpreadDefinition.from(SETTLE_DATE, TENOR, NOTIONAL, IBOR_INDEX_1, 0.0, IS_PAYER);
   private static final SwapFixedIborDefinition SWAP_FIXED_IBOR = new SwapFixedIborDefinition(ANNUITY_FIXED, ANNUITY_IBOR);
@@ -132,8 +123,6 @@
   };
   private static final CouponCMSDefinition COUPON_CMS = CouponCMSDefinition.from(CouponIborDefinition.from(1000, SETTLE_DATE, IBOR_INDEX_1), CMS_INDEX);
   private static final AnnuityCouponCMSDefinition ANNUITY_COUPON_CMS = new AnnuityCouponCMSDefinition(new CouponCMSDefinition[] {COUPON_CMS});
-  private static final SwaptionCashFixedIborDefinition CASH_SWAPTION = SwaptionCashFixedIborDefinition.from(EXPIRY_DATE, SWAP_FIXED_IBOR, true);
-  private static final SwaptionPhysicalFixedIborDefinition PHYSICAL_SWAPTION = SwaptionPhysicalFixedIborDefinition.from(EXPIRY_DATE, SWAP_FIXED_IBOR, true);
 
   private static final InterestRateFutureSecurityDefinition IR_FUT_SECURITY_DEFINITION = FutureInstrumentsDescriptionDataSet.createInterestRateFutureSecurityDefinition();
   private static final InterestRateFutureTransactionDefinition IR_FUT_TRANSACTION_DEFINITION = FutureInstrumentsDescriptionDataSet.createInterestRateFutureTransactionDefinition();
@@ -176,12 +165,6 @@
     assertEquals(COUPON_CMS.accept(VISITOR, o), "CouponCMS1");
     assertEquals(ANNUITY_COUPON_CMS.accept(VISITOR), "AnnuityCouponCMS2");
     assertEquals(ANNUITY_COUPON_CMS.accept(VISITOR, o), "AnnuityCouponCMS1");
-<<<<<<< HEAD
-    assertEquals(CASH_SWAPTION.accept(VISITOR), "CashSettledSwaption2");
-    assertEquals(CASH_SWAPTION.accept(VISITOR, o), "CashSettledSwaption1");
-    assertEquals(PHYSICAL_SWAPTION.accept(VISITOR), "PhysicalSettledSwaption2");
-    assertEquals(PHYSICAL_SWAPTION.accept(VISITOR, o), "PhysicalSettledSwaption1");
-=======
     assertEquals(IR_FUT_SECURITY_DEFINITION.accept(VISITOR), "InterestRateFutureSecurity1");
     assertEquals(IR_FUT_SECURITY_DEFINITION.accept(VISITOR, o), "InterestRateFutureSecurity2");
     assertEquals(IR_FUT_TRANSACTION_DEFINITION.accept(VISITOR), "InterestRateFutureTransaction1");
@@ -194,7 +177,6 @@
     assertEquals(SWAPTION_CASH.accept(VISITOR, o), "SwaptionCashFixedIbor2");
     assertEquals(SWAPTION_PHYS.accept(VISITOR), "SwaptionPhysicalFixedIbor1");
     assertEquals(SWAPTION_PHYS.accept(VISITOR, o), "SwaptionPhysicalFixedIbor2");
->>>>>>> 61a887d9
   }
 
   private static class MyVisitor<T, U> implements FixedIncomeInstrumentDefinitionVisitor<T, String>, FixedIncomeFutureInstrumentDefinitionVisitor<T, String> {
@@ -401,52 +383,32 @@
 
     @Override
     public String visitForwardRateAgreementDefinition(final ForwardRateAgreementDefinition fra, final T data) {
-      return "ZZZForwardRateAgreement1";
+      return "ForwardRateAgreement1";
     }
 
     @Override
     public String visitForwardRateAgreementDefinition(final ForwardRateAgreementDefinition fra) {
-      return "ZZZForwardRateAgreement2";
-    }
-
-    @Override
-<<<<<<< HEAD
+      return "ForwardRateAgreement2";
+    }
+
+    @Override
     public String visitInterestRateFutureSecurityDefinition(final InterestRateFutureSecurityDefinition future, final T data) {
+      return "InterestRateFutureSecurity2";
+    }
+
+    @Override
+    public String visitInterestRateFutureSecurityDefinition(final InterestRateFutureSecurityDefinition future) {
       return "InterestRateFutureSecurity1";
     }
 
     @Override
-    public String visitInterestRateFutureSecurityDefinition(final InterestRateFutureSecurityDefinition future) {
-      return "InterestRateFutureSecurity2";
-    }
-
-    @Override
     public String visitInterestRateFutureTransactionDefinition(final InterestRateFutureTransactionDefinition future, final T data) {
+      return "InterestRateFutureTransaction2";
+    }
+
+    @Override
+    public String visitInterestRateFutureTransactionDefinition(final InterestRateFutureTransactionDefinition future) {
       return "InterestRateFutureTransaction1";
-    }
-
-    @Override
-    public String visitInterestRateFutureTransactionDefinition(final InterestRateFutureTransactionDefinition future) {
-      return "InterestRateFutureTransaction2";
-=======
-    public String visitInterestRateFutureSecurityDefinition(InterestRateFutureSecurityDefinition future, T data) {
-      return "InterestRateFutureSecurity2";
-    }
-
-    @Override
-    public String visitInterestRateFutureSecurityDefinition(InterestRateFutureSecurityDefinition future) {
-      return "InterestRateFutureSecurity1";
-    }
-
-    @Override
-    public String visitInterestRateFutureTransactionDefinition(InterestRateFutureTransactionDefinition future, T data) {
-      return "InterestRateFutureTransaction2";
-    }
-
-    @Override
-    public String visitInterestRateFutureTransactionDefinition(InterestRateFutureTransactionDefinition future) {
-      return "InterestRateFutureTransaction1";
->>>>>>> 61a887d9
     }
 
     @Override
@@ -470,26 +432,6 @@
     }
 
     @Override
-    public String visitSwaptionCashFixedIborDefinition(final SwaptionCashFixedIborDefinition swaption, final T data) {
-      return "CashSettledSwaption1";
-    }
-
-    @Override
-    public String visitSwaptionCashFixedIborDefinition(final SwaptionCashFixedIborDefinition swaption) {
-      return "CashSettledSwaption2";
-    }
-
-    @Override
-    public String visitSwaptionPhysicalFixedIborDefinition(final SwaptionPhysicalFixedIborDefinition swaption, final T data) {
-      return "PhysicalSettledSwaption1";
-    }
-
-    @Override
-    public String visitSwaptionPhysicalFixedIborDefinition(final SwaptionPhysicalFixedIborDefinition swaption) {
-      return "PhysicalSettledSwaption2";
-    }
-
-    @Override
     public String visitBondFixedTransactionDefinition(final BondFixedTransactionDefinition bond, final T data) {
       return "BondFixedTransaction1";
     }
@@ -530,63 +472,43 @@
     }
 
     @Override
-<<<<<<< HEAD
     public String visitBondFutureSecurityDefinition(final BondFutureSecurityDefinition bond, final T data) {
+      return "BondFutureSecurity2";
+    }
+
+    @Override
+    public String visitBondFutureSecurityDefinition(final BondFutureSecurityDefinition bond) {
       return "BondFutureSecurity1";
     }
 
     @Override
-    public String visitBondFutureSecurityDefinition(final BondFutureSecurityDefinition bond) {
-      return "BondFutureSecurity2";
-    }
-
-    @Override
     public String visitBondFutureTransactionDefinition(final BondFutureTransactionDefinition bond, final T data) {
+      return "BondFutureTransaction2";
+    }
+
+    @Override
+    public String visitBondFutureTransactionDefinition(final BondFutureTransactionDefinition bond) {
       return "BondFutureTransaction1";
     }
 
     @Override
-    public String visitBondFutureTransactionDefinition(final BondFutureTransactionDefinition bond) {
-      return "BondFutureTransaction2";
-=======
-    public String visitBondFutureSecurityDefinition(BondFutureSecurityDefinition bond, T data) {
-      return "BondFutureSecurity2";
-    }
-
-    @Override
-    public String visitBondFutureSecurityDefinition(BondFutureSecurityDefinition bond) {
-      return "BondFutureSecurity1";
-    }
-
-    @Override
-    public String visitBondFutureTransactionDefinition(BondFutureTransactionDefinition bond, T data) {
-      return "BondFutureTransaction2";
-    }
-
-    @Override
-    public String visitBondFutureTransactionDefinition(BondFutureTransactionDefinition bond) {
-      return "BondFutureTransaction1";
-    }
-
-    @Override
-    public String visitSwaptionCashFixedIborDefinition(SwaptionCashFixedIborDefinition swaption, T data) {
+    public String visitSwaptionCashFixedIborDefinition(final SwaptionCashFixedIborDefinition swaption, final T data) {
       return "SwaptionCashFixedIbor2";
     }
 
     @Override
-    public String visitSwaptionCashFixedIborDefinition(SwaptionCashFixedIborDefinition swaption) {
+    public String visitSwaptionCashFixedIborDefinition(final SwaptionCashFixedIborDefinition swaption) {
       return "SwaptionCashFixedIbor1";
     }
 
     @Override
-    public String visitSwaptionPhysicalFixedIborDefinition(SwaptionPhysicalFixedIborDefinition swaption, T data) {
+    public String visitSwaptionPhysicalFixedIborDefinition(final SwaptionPhysicalFixedIborDefinition swaption, final T data) {
       return "SwaptionPhysicalFixedIbor2";
     }
 
     @Override
-    public String visitSwaptionPhysicalFixedIborDefinition(SwaptionPhysicalFixedIborDefinition swaption) {
+    public String visitSwaptionPhysicalFixedIborDefinition(final SwaptionPhysicalFixedIborDefinition swaption) {
       return "SwaptionPhysicalFixedIbor1";
->>>>>>> 61a887d9
     }
   }
 }