--- conflicted
+++ resolved
@@ -87,20 +87,12 @@
   private static final String[] CURVES_NAME = CURVES.getAllNames().toArray(new String[0]);
   private static final SmileDeltaTermStructureDataBundle SMILE_BUNDLE = new SmileDeltaTermStructureDataBundle(SMILE_TERM, SPOT, CURVES);
   private static final BlackPriceFunction BLACK_FUNCTION = new BlackPriceFunction();
-<<<<<<< HEAD
-  private static final ForexOptionVanillaMethod METHOD_OPTION = ForexOptionVanillaMethod.getInstance();
+  private static final ForexOptionVanillaBlackMethod METHOD_OPTION = ForexOptionVanillaBlackMethod.getInstance();
   private static final ForexDiscountingMethod METHOD_DISC = ForexDiscountingMethod.getInstance();
-  private static final PresentValueForexCalculator PVC = PresentValueForexCalculator.getInstance();
-  private static final CurrencyExposureForexCalculator CEC = CurrencyExposureForexCalculator.getInstance();
-  private static final PresentValueCurveSensitivityForexCalculator PVCSC_FX = PresentValueCurveSensitivityForexCalculator.getInstance();
-=======
-  private static final ForexOptionVanillaBlackMethod METHOD_OPTION = new ForexOptionVanillaBlackMethod();
-  private static final ForexDiscountingMethod METHOD_DISC = new ForexDiscountingMethod();
   private static final PresentValueBlackForexCalculator PVC_BLACK = PresentValueBlackForexCalculator.getInstance();
   private static final CurrencyExposureBlackForexCalculator CEC_BLACK = CurrencyExposureBlackForexCalculator.getInstance();
   private static final PresentValueCurveSensitivityBlackForexCalculator PVCSC_BLACK = PresentValueCurveSensitivityBlackForexCalculator.getInstance();
   private static final PresentValueVolatilitySensitivityBlackCalculator PVVSC_BLACK = PresentValueVolatilitySensitivityBlackCalculator.getInstance();
->>>>>>> dacabcd5
   // option
   private static final double STRIKE = 1.45;
   private static final boolean IS_CALL = true;
@@ -375,9 +367,9 @@
    * Tests present value volatility sensitivity.
    */
   public void volatilitySensitivity() {
-    PresentValueVolatilitySensitivityDataBundle sensi = METHOD_OPTION.presentValueVolatilitySensitivity(FOREX_OPTION, SMILE_BUNDLE);
-    Pair<Currency, Currency> currencyPair = ObjectsPair.of(CUR_1, CUR_2);
-    DoublesPair point = new DoublesPair(FOREX_OPTION.getTimeToExpiry(), STRIKE);
+    final PresentValueVolatilitySensitivityDataBundle sensi = METHOD_OPTION.presentValueVolatilitySensitivity(FOREX_OPTION, SMILE_BUNDLE);
+    final Pair<Currency, Currency> currencyPair = ObjectsPair.of(CUR_1, CUR_2);
+    final DoublesPair point = new DoublesPair(FOREX_OPTION.getTimeToExpiry(), STRIKE);
     assertEquals("Forex vanilla option: vega", currencyPair, sensi.getCurrencyPair());
     assertEquals("Forex vanilla option: vega size", 1, sensi.getVega().entrySet().size());
     assertTrue("Forex vanilla option: vega", sensi.getVega().containsKey(point));
@@ -386,11 +378,11 @@
     final double forward = SPOT * CURVES.getCurve(CURVES_NAME[0]).getDiscountFactor(ACT_ACT.getDayCountFraction(REFERENCE_DATE, OPTION_PAY_DATE)) / df;
     final double volatility = SMILE_TERM.getVolatility(new Triple<Double, Double, Double>(timeToExpiry, STRIKE, forward));
     final BlackFunctionData dataBlack = new BlackFunctionData(forward, df, volatility);
-    double[] priceAdjoint = BLACK_FUNCTION.getPriceAdjoint(FOREX_OPTION, dataBlack);
+    final double[] priceAdjoint = BLACK_FUNCTION.getPriceAdjoint(FOREX_OPTION, dataBlack);
     assertEquals("Forex vanilla option: vega", priceAdjoint[2] * NOTIONAL, sensi.getVega().get(point));
     final ForexOptionVanillaDefinition optionShortDefinition = new ForexOptionVanillaDefinition(FOREX_DEFINITION, OPTION_EXP_DATE, IS_CALL, !IS_LONG);
     final ForexOptionVanilla optionShort = optionShortDefinition.toDerivative(REFERENCE_DATE, CURVES_NAME);
-    PresentValueVolatilitySensitivityDataBundle sensiShort = METHOD_OPTION.presentValueVolatilitySensitivity(optionShort, SMILE_BUNDLE);
+    final PresentValueVolatilitySensitivityDataBundle sensiShort = METHOD_OPTION.presentValueVolatilitySensitivity(optionShort, SMILE_BUNDLE);
     assertEquals("Forex vanilla option: vega short", -sensi.getVega().get(point), sensiShort.getVega().get(point));
   }
 
@@ -409,17 +401,17 @@
    * Tests present value volatility node sensitivity.
    */
   public void volatilityNodeSensitivity() {
-    PresentValueVolatilityNodeSensitivityDataBundle sensi = METHOD_OPTION.presentValueVolatilityNodeSensitivity(FOREX_OPTION, SMILE_BUNDLE);
+    final PresentValueVolatilityNodeSensitivityDataBundle sensi = METHOD_OPTION.presentValueVolatilityNodeSensitivity(FOREX_OPTION, SMILE_BUNDLE);
     assertEquals("Forex vanilla option: vega node size", NB_EXP + 1, sensi.getVega().getData().length);
     assertEquals("Forex vanilla option: vega node size", NB_STRIKE, sensi.getVega().getData()[0].length);
-    Pair<Currency, Currency> currencyPair = ObjectsPair.of(CUR_1, CUR_2);
+    final Pair<Currency, Currency> currencyPair = ObjectsPair.of(CUR_1, CUR_2);
     assertEquals("Forex vanilla option: vega", currencyPair, sensi.getCurrencyPair());
-    PresentValueVolatilitySensitivityDataBundle pointSensitivity = METHOD_OPTION.presentValueVolatilitySensitivity(FOREX_OPTION, SMILE_BUNDLE);
-    double[][] nodeWeight = new double[NB_EXP + 1][NB_STRIKE];
+    final PresentValueVolatilitySensitivityDataBundle pointSensitivity = METHOD_OPTION.presentValueVolatilitySensitivity(FOREX_OPTION, SMILE_BUNDLE);
+    final double[][] nodeWeight = new double[NB_EXP + 1][NB_STRIKE];
     final double df = CURVES.getCurve(CURVES_NAME[1]).getDiscountFactor(ACT_ACT.getDayCountFraction(REFERENCE_DATE, OPTION_PAY_DATE));
     final double forward = SPOT * CURVES.getCurve(CURVES_NAME[0]).getDiscountFactor(ACT_ACT.getDayCountFraction(REFERENCE_DATE, OPTION_PAY_DATE)) / df;
     SMILE_TERM.getVolatilityAdjoint(FOREX_OPTION.getTimeToExpiry(), STRIKE, forward, nodeWeight);
-    DoublesPair point = DoublesPair.of(FOREX_OPTION.getTimeToExpiry(), STRIKE);
+    final DoublesPair point = DoublesPair.of(FOREX_OPTION.getTimeToExpiry(), STRIKE);
     for (int loopexp = 0; loopexp < NB_EXP; loopexp++) {
       for (int loopstrike = 0; loopstrike < NB_STRIKE; loopstrike++) {
         assertEquals("Forex vanilla option: vega node", nodeWeight[loopexp][loopstrike] * pointSensitivity.getVega().get(point), sensi.getVega().getData()[loopexp][loopstrike]);
