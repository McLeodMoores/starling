/**
 * Copyright (C) 2011 - present by OpenGamma Inc. and the OpenGamma group of companies
 * 
 * Please see distribution for license.
 */
package com.opengamma.financial.model.volatility.surface;

import java.io.PrintStream;
import java.util.Arrays;
import java.util.Map;

import org.apache.commons.lang.Validate;

import com.opengamma.financial.model.finitedifference.BoundaryCondition;
import com.opengamma.financial.model.finitedifference.ConvectionDiffusionPDEDataBundle;
import com.opengamma.financial.model.finitedifference.ConvectionDiffusionPDESolver;
import com.opengamma.financial.model.finitedifference.DirichletBoundaryCondition;
import com.opengamma.financial.model.finitedifference.ExponentialMeshing;
import com.opengamma.financial.model.finitedifference.HyperbolicMeshing;
import com.opengamma.financial.model.finitedifference.MeshingFunction;
import com.opengamma.financial.model.finitedifference.NeumannBoundaryCondition;
import com.opengamma.financial.model.finitedifference.PDEFullResults1D;
import com.opengamma.financial.model.finitedifference.PDEGrid1D;
import com.opengamma.financial.model.finitedifference.PDEResults1D;
import com.opengamma.financial.model.finitedifference.ThetaMethodFiniteDifference;
import com.opengamma.financial.model.finitedifference.applications.PDEDataBundleProvider;
import com.opengamma.financial.model.finitedifference.applications.PDEUtilityTools;
import com.opengamma.financial.model.interestrate.curve.ForwardCurve;
import com.opengamma.financial.model.option.pricing.analytic.formula.EuropeanVanillaOption;
import com.opengamma.financial.model.volatility.BlackFormulaRepository;
import com.opengamma.financial.model.volatility.local.DupireLocalVolatilityCalculator;
import com.opengamma.financial.model.volatility.local.LocalVolatilitySurface;
import com.opengamma.math.function.Function;
import com.opengamma.math.interpolation.CombinedInterpolatorExtrapolator;
import com.opengamma.math.interpolation.DoubleQuadraticInterpolator1D;
import com.opengamma.math.interpolation.FlatExtrapolator1D;
import com.opengamma.math.interpolation.GridInterpolator2D;
import com.opengamma.math.interpolation.data.Interpolator1DDataBundle;
import com.opengamma.math.interpolation.data.Interpolator1DDoubleQuadraticDataBundle;
import com.opengamma.math.surface.FunctionalDoublesSurface;
import com.opengamma.math.surface.SurfaceShiftFunctionFactory;
import com.opengamma.util.tuple.DoublesPair;

/**
 * 
 */
public class LocalVolatilityPDEGreekCalculator {

  private static final DoubleQuadraticInterpolator1D INTERPOLATOR_1D = new DoubleQuadraticInterpolator1D();
  private static final CombinedInterpolatorExtrapolator EXTRAPOLATOR_1D = new CombinedInterpolatorExtrapolator(INTERPOLATOR_1D, new FlatExtrapolator1D());
  private static final GridInterpolator2D GRID_INTERPOLATOR2D = new GridInterpolator2D(EXTRAPOLATOR_1D, EXTRAPOLATOR_1D);
  private static final DupireLocalVolatilityCalculator DUPIRE = new DupireLocalVolatilityCalculator();

  private final PiecewiseSABRSurfaceFitter _surfaceFitter;
  private final LocalVolatilitySurfaceStrike _localVolatilityStrike;
  private final LocalVolatilitySurfaceMoneyness _localVolatilityMoneyness;
  // private final LocalVolatilityMoneynessSurface _localVolatilityMoneyness;
  private final ForwardCurve _forwardCurve;
  private final double[] _expiries;
  private final double[][] _strikes;
  private final double[][] _impliedVols;
  private final int _nExpiries;

  private final boolean _isCall;

  private final double _modMoneynessParameter;

  private final double _theta;
  private final int _timeSteps;
  private final int _spaceSteps;
  private final double _timeGridBunching;
  private final double _spaceGridBunching;

<<<<<<< HEAD
  public LocalVolatilityPDEGreekCalculator(final ForwardCurve forwardCurve, final double[] expiries, final double[][] strikes, final double[][] impliedVols,
      final boolean isCall) {
=======
  public LocalVolatilityPDEGreekCalculator(final ForwardCurve forwardCurve, final double[] expiries, final double[][] strikes, double[][] impliedVols,
      final boolean isCall, final double modMoneynessParameter) {
>>>>>>> a3c1de6e

    Validate.notNull(forwardCurve, "null forward curve");
    Validate.notNull(expiries, "null expiries");
    Validate.notNull(strikes, "null strikes");
    Validate.notNull(impliedVols, "null impliedVols");
    // Validate.notNull(localVolatility, "null local vol");

    _nExpiries = expiries.length;
    Validate.isTrue(_nExpiries == strikes.length, "wrong number of strike sets");
    Validate.isTrue(_nExpiries == impliedVols.length, "wrong number of implied vol sets");

    _forwardCurve = forwardCurve;
    _expiries = expiries;
    _strikes = strikes;
    _impliedVols = impliedVols;
    _isCall = isCall;

    _modMoneynessParameter = modMoneynessParameter;

    _theta = 0.5; //0.55;
    _timeSteps = 100;
    _spaceSteps = 100;
    _timeGridBunching = 5.0;
    _spaceGridBunching = 0.05;

    final double[] forwards = new double[_nExpiries];
    for (int i = 0; i < _nExpiries; i++) {
      forwards[i] = forwardCurve.getForward(_expiries[i]);
    }

    _surfaceFitter = new PiecewiseSABRSurfaceFitter(forwards, expiries, strikes, impliedVols);
<<<<<<< HEAD
    final BlackVolatilitySurface impVolSurface = _surfaceFitter.getImpliedVolatilitySurface(true, false, _modMoneynessParameter);
    _localVolatility = DUPIRE.getLocalVolatility(impVolSurface, forwardCurve);
=======
    BlackVolatilitySurfaceMoneyness impVolSurface = _surfaceFitter.getImpliedVolatilityMoneynessSurface(true, false, _modMoneynessParameter);
    _localVolatilityMoneyness = DUPIRE.getLocalVolatility(impVolSurface);
    _localVolatilityStrike = LocalVolatilitySurfaceConverter.toStrikeSurface(_localVolatilityMoneyness);
>>>>>>> a3c1de6e

  }

  /**
   * Run  a backwards PDE solver for the given option (i.e. expiry and strike), and print out the values of initial forward (F(0,T)), forward price,
   * and implied volatility
   * @param ps a print stream
   * @param expiry the expiry of the option
   * @param strike the option's strike
   */
  public void runBackwardsPDESolver(final PrintStream ps, final double expiry, final double strike) {

    final double forward = _forwardCurve.getForward(expiry);
    final double maxSpot = 3.5 * forward;

<<<<<<< HEAD
    final PDEResults1D res = runBackwardsPDESolver(strike, _localVolatility, _isCall, _theta, expiry, maxSpot,
=======
    PDEResults1D res = runBackwardsPDESolver(strike, _localVolatilityStrike, _isCall, _theta, expiry, maxSpot,
>>>>>>> a3c1de6e
        _timeSteps, _spaceSteps, _timeGridBunching, _spaceGridBunching, forward);
    final int n = res.getGrid().getNumSpaceNodes();
    for (int i = 0; i < n; i++) {
      final double price = res.getFunctionValue(i);
      final double f = res.getSpaceValue(i);
      try {
        final double vol = BlackFormulaRepository.impliedVolatility(price, f, strike, expiry, _isCall);
        ps.println(f + "\t" + price + "\t" + vol);
      } catch (final Exception e) {

      }
    }
  }

  /**
   * Run a forward PDE solver to get model prices (and thus implied vols) and compare these with the market data.
   * Also output the (model) implied volatility as a function of strike for each tenor.
   * @param ps The print stream
   */
  public void runPDESolver(final PrintStream ps) {

    double minK = Double.POSITIVE_INFINITY;
    double maxK = 0.0;
    for (int i = 0; i < _nExpiries; i++) {
      final int m = _strikes[i].length;
      for (int j = 0; j < m; j++) {
        final double k = _strikes[i][j];
        if (k < minK) {
          minK = k;
        }
        if (k > maxK) {
          maxK = k;
        }
      }
    }
    minK /= 2;
    maxK *= 1.5;

    final double maxT = _expiries[_nExpiries - 1];
    final double maxMoneyness = 3.5;

<<<<<<< HEAD
    final PDEFullResults1D pdeRes = runForwardPDESolver(_forwardCurve, _localVolatility, _isCall, _theta, maxT, maxMoneyness,
        _timeSteps, _spaceSteps, _timeGridBunching, _spaceGridBunching, 1.0);
    //  PDEUtilityTools.printSurface("prices", pdeRes);
    final BlackVolatilitySurface pdeVolSurface = modifiedPriceToVolSurface(_forwardCurve, pdeRes, 0, maxT, 0.3, 3.0);
=======
    PDEFullResults1D pdeRes = runForwardPDESolver(/*_forwardCurve,*/_localVolatilityMoneyness, _isCall, _theta, maxT, maxMoneyness,
        _timeSteps, _spaceSteps, _timeGridBunching, _spaceGridBunching, 1.0);
    //  PDEUtilityTools.printSurface("prices", pdeRes);
    BlackVolatilitySurfaceMoneyness pdeVolSurface = modifiedPriceToVolSurface(_forwardCurve, pdeRes, 0, maxT, 0.3, 3.0);
>>>>>>> a3c1de6e
    //  PDEUtilityTools.printSurface("vol surface", pdeVolSurface.getSurface(), 0, maxT, 0.3, 3.0);
    double chiSq = 0;
    for (int i = 0; i < _nExpiries; i++) {
      final int m = _strikes[i].length;
      final double t = _expiries[i];
      for (int j = 0; j < m; j++) {
        final double k = _strikes[i][j];

        final double mrtVol = _impliedVols[i][j];
        final double modelVol = pdeVolSurface.getVolatility(t, k);
        ps.println(_expiries[i] + "\t" + k + "\t" + mrtVol + "\t" + modelVol);
        chiSq += (mrtVol - modelVol) * (mrtVol - modelVol);
      }
    }
    ps.println("chi^2 " + chiSq * 1e6);

    ps.print("\n");
    ps.println("strike sensitivity");
    for (int i = 0; i < _nExpiries; i++) {
      ps.print(_expiries[i] + "\t" + "" + "\t");
    }
    ps.print("\n");
    for (int i = 0; i < _nExpiries; i++) {
      ps.print("Strike\tImplied Vol\t");
    }
    ps.print("\n");
    for (int j = 0; j < 100; j++) {
      for (int i = 0; i < _nExpiries; i++) {
        final int m = _strikes[i].length;
        final double t = _expiries[i];
        final double kLow = _strikes[i][0];
        final double kHigh = _strikes[i][m - 1];
        final double k = kLow + (kHigh - kLow) * j / 99.;
        ps.print(k + "\t" + pdeVolSurface.getVolatility(t, k) + "\t");
      }
      ps.print("\n");
    }
  }

  /**
   * Runs both forward and backwards PDE solvers, and produces delta and gamma (plus the dual - i.e. with respect to strike)
   * values again strike and spot, for the given expiry and strike using the calculated local volatility
   * @param ps Print Stream
   * @param expiry the expiry of test option
   * @param strike the strike of test option
   */
  public void deltaAndGamma(final PrintStream ps, final double expiry, final double strike) {
    deltaAndGamma(ps, expiry, strike, _localVolatilityStrike);
  }

  /**
   * Runs both forward and backwards PDE solvers, and produces delta and gamma (plus the dual - i.e. with respect to strike)
   * values again strike and spot, for the given expiry and strike using the provided local volatility (i.e. override
   * that calculated from the fitted implied volatility surface).
   * @param ps Print Stream
   * @param expiry the expiry of test option
   * @param strike the strike of test option
   * @param localVol The local volatility
   */
  public void deltaAndGamma(final PrintStream ps, final double expiry, final double strike,
      final LocalVolatilitySurfaceStrike localVol) {

    //    double minK = Double.POSITIVE_INFINITY;
    //    double maxK = 0.0;
    //    for (int i = 0; i < _nExpiries; i++) {
    //      final int m = _strikes[i].length;
    //      for (int j = 0; j < m; j++) {
    //        double k = _strikes[i][j];
    //        if (k < minK) {
    //          minK = k;
    //        }
    //        if (k > maxK) {
    //          maxK = k;
    //        }
    //      }
    //    }
    //    minK /= 2;
    //    maxK *= 1.5;

    final double forward = _forwardCurve.getForward(expiry);

    final double shift = 5e-2;

    final double maxForward = 3.5 * Math.max(strike, _forwardCurve.getForward(expiry));
    final double maxMoneyness = 3.5;

    final PDEFullResults1D pdeRes = runForwardPDESolver(_forwardCurve, localVol, _isCall, _theta, expiry, maxMoneyness,
        _timeSteps, _spaceSteps, _timeGridBunching, _spaceGridBunching, 1.0);

    final PDEFullResults1D pdeResUp = runForwardPDESolver(_forwardCurve.withFractionalShift(shift), localVol, _isCall,
        _theta, expiry, maxMoneyness, _timeSteps, _spaceSteps, _timeGridBunching, _spaceGridBunching, 1.0);
    final PDEFullResults1D pdeResDown = runForwardPDESolver(_forwardCurve.withFractionalShift(-shift), localVol, _isCall,
        _theta, expiry, maxMoneyness, _timeSteps, _spaceSteps, _timeGridBunching, _spaceGridBunching, 1.0);

    final int n = pdeRes.getNumberSpaceNodes();

    ps.println("Result of running Forward PDE solver - this gives you a grid of prices at expiries and strikes for a spot " +
        "and forward curve. Dual delta and gamma are calculated by finite difference on the PDE grid. Spot delta and " +
        "gamma are calculated by ");
    ps.println("Strike\tVol\tBS Delta\tDelta\tBS Dual Delta\tDual Delta\tBS Gamma\tGamma\tBS Dual Gamma\tDual Gamma");

    for (int i = 0; i < n; i++) {
      final double m = pdeRes.getSpaceValue(i);
      if (m > 0.3 && m < 3.0) {
        final double k = m * forward;

        final double mPrice = pdeRes.getFunctionValue(i);
        double impVol = 0;
        try {
          impVol = BlackFormulaRepository.impliedVolatility(mPrice, 1.0, m, expiry, _isCall);
        } catch (final Exception e) {
        }
        final double bsDelta = BlackFormulaRepository.delta(forward, k, expiry, impVol, _isCall);
        final double bsDualDelta = BlackFormulaRepository.dualDelta(forward, k, expiry, impVol, _isCall);
        final double bsGamma = BlackFormulaRepository.gamma(forward, k, expiry, impVol);
        final double bsDualGamma = BlackFormulaRepository.dualGamma(forward, k, expiry, impVol);

        final double modelDD = pdeRes.getFirstSpatialDerivative(i);
        final double fixedSurfaceDelta = mPrice - m * modelDD; //i.e. the delta if the moneyness parameterised local vol surface was invariant to forward
        final double surfaceDelta = (pdeResUp.getFunctionValue(i) - pdeResDown.getFunctionValue(i)) / 2 / forward / shift;
        final double modelDelta = fixedSurfaceDelta + forward * surfaceDelta;

        final double modelDG = pdeRes.getSecondSpatialDerivative(i) / forward;
        final double fixedSurfaceGamma = m * m * modelDG;
        final double surfaceVanna = (pdeResUp.getFirstSpatialDerivative(i) - pdeResDown.getFirstSpatialDerivative(i)) / 2 / forward / shift;
        final double surfaceGamma = (pdeResUp.getFunctionValue(i) + pdeResDown.getFunctionValue(i) - 2 * pdeRes.getFunctionValue(i)) / forward / shift / shift;
        final double modelGamma = fixedSurfaceGamma + 2 * surfaceDelta - 2 * m * surfaceVanna + surfaceGamma;

        ps.println(k + "\t" + impVol + "\t" + bsDelta + "\t" + modelDelta + "\t" + bsDualDelta + "\t" + modelDD
            + "\t" + bsGamma + "\t" + modelGamma + "\t" + bsDualGamma + "\t" + modelDG);
      }
    }
    ps.print("\n");

    //Now run the backwards solver and get delta and gamma off the grid
    ps.println("Result of running backwards PDE solver - this gives you a set of prices at different spot levels for a" +
        " single expiry and strike. Delta and gamma are calculated by finite difference on the grid");
    ps.println("Spot\tVol\tBS Delta\tDelta\tBS Gamma\tGamma");

    PDEResults1D res = runBackwardsPDESolver(strike, localVol, _isCall, _theta, expiry, maxForward,
        _timeSteps, _spaceSteps, _timeGridBunching, _spaceGridBunching, forward);

    for (int i = 0; i < n; i++) {
      final double price = res.getFunctionValue(i);
      final double fwd = res.getGrid().getSpaceNode(i);
      double impVol = 0;
      try {
        impVol = BlackFormulaRepository.impliedVolatility(price, fwd, strike, expiry, _isCall);
      } catch (final Exception e) {
      }
      final double bsDelta = BlackFormulaRepository.delta(fwd, strike, expiry, impVol, _isCall);
      final double bsGamma = BlackFormulaRepository.gamma(fwd, strike, expiry, impVol);

      final double modelDelta = res.getFirstSpatialDerivative(i);
      final double modelGamma = res.getSecondSpatialDerivative(i);

      ps.println(fwd + "\t" + impVol + "\t" + bsDelta + "\t" + modelDelta + "\t" + bsGamma + "\t" + modelGamma);
    }
    ps.print("\n");

    //finally run the backwards PDE solver 100 times with different strikes,  interpolating to get vol, delta and gamma at the forward
    final int xIndex = res.getGrid().getLowerBoundIndexForSpace(forward);
    final double actForward = res.getSpaceValue(xIndex);
    final double f1 = res.getSpaceValue(xIndex);
    final double f2 = res.getSpaceValue(xIndex + 1);
    final double w = (f2 - forward) / (f2 - f1);
    ps.println("True forward: " + forward + ", grid forward: " + actForward);
    ps.println("Result of running 100 backwards PDE solvers all with different strikes. Delta and gamma for each strike" +
        " is calculated from finite difference on the grid");
    ps.println("Strike\tVol\tDelta\tGamma");
    for (int i = 0; i < 100; i++) {
      final double k = forward * (0.3 + 2.7 * i / 99.0);
      res = runBackwardsPDESolver(k, localVol, _isCall, _theta, expiry, maxForward,
          _timeSteps, _spaceSteps, _timeGridBunching, _spaceGridBunching, forward);

      double vol = 0;
      try {
        final double vol1 = BlackFormulaRepository.impliedVolatility(res.getFunctionValue(xIndex), f1, k, expiry, _isCall);
        final double vol2 = BlackFormulaRepository.impliedVolatility(res.getFunctionValue(xIndex), f1, k, expiry, _isCall);
        vol = w * vol1 + (1 - w) * vol2;
      } catch (final Exception e) {
      }
      final double modelDelta = w * res.getFirstSpatialDerivative(xIndex) + (1 - w) * res.getFirstSpatialDerivative(xIndex + 1);
      final double modelGamma = w * res.getSecondSpatialDerivative(xIndex) + (1 - w) * res.getSecondSpatialDerivative(xIndex + 1);
      ps.println(k + "\t" + vol + "\t" + modelDelta + "\t" + modelGamma);
    }
  }

  /**
   * bumped each input volatility by 1bs and record the effect on the representative point by following the chain
   * of refitting the implied volatility surface, the local volatility surface and running the forward PDE solver
   * @param ps Print Stream
   * @param option test option
   */
  public void bucketedVegaForwardPDE(final PrintStream ps, final EuropeanVanillaOption option) {

    final double forward = _forwardCurve.getForward(option.getTimeToExpiry());
    final double maxT = option.getTimeToExpiry();
    final double maxMoneyness = 3.5;
    final double x = option.getStrike() / forward;

<<<<<<< HEAD
    final PDEFullResults1D pdeRes = runForwardPDESolver(_forwardCurve, _localVolatility, _isCall, _theta, maxT, maxMoneyness,
=======
    PDEFullResults1D pdeRes = runForwardPDESolver(_localVolatilityMoneyness, _isCall, _theta, maxT, maxMoneyness,
>>>>>>> a3c1de6e
        _timeSteps, _spaceSteps, _timeGridBunching, _spaceGridBunching, 1.0);

    final double[] xNodes = pdeRes.getGrid().getSpaceNodes();
    int index = getLowerBoundIndex(xNodes, x);
    if (index >= 1) {
      index--;
    }
    if (index >= _spaceSteps - 1) {
      index--;
      if (index >= _spaceSteps - 1) {
        index--;
      }
    }
    final double[] vols = new double[4];
    final double[] moneyness = new double[4];
    System.arraycopy(xNodes, index, moneyness, 0, 4);
    for (int i = 0; i < 4; i++) {
      vols[i] = BlackFormulaRepository.impliedVolatility(pdeRes.getFunctionValue(index + i), 1.0, moneyness[i],
          option.getTimeToExpiry(), option.isCall());
    }
    Interpolator1DDoubleQuadraticDataBundle db = INTERPOLATOR_1D.getDataBundle(moneyness, vols);
    final double exampleVol = INTERPOLATOR_1D.interpolate(db, x);

    final double shiftAmount = 1e-4; //1bps

    final double[][] res = new double[_nExpiries][];

    for (int i = 0; i < _nExpiries; i++) {
      final int m = _strikes[i].length;
      res[i] = new double[m];
      for (int j = 0; j < m; j++) {
<<<<<<< HEAD
        final PiecewiseSABRSurfaceFitter fitter = _surfaceFitter.withBumpedPoint(i, j, shiftAmount);
        final BlackVolatilitySurface bumpedSurface = fitter.getImpliedVolatilitySurface(true, false, _modMoneynessParameter);
        final LocalVolatilitySurface bumpedLV = DUPIRE.getLocalVolatility(bumpedSurface, _forwardCurve);
        final PDEFullResults1D pdeResBumped = runForwardPDESolver(_forwardCurve, bumpedLV, _isCall, _theta, maxT,
=======
        PiecewiseSABRSurfaceFitter fitter = _surfaceFitter.withBumpedPoint(i, j, shiftAmount);
        BlackVolatilitySurfaceMoneyness bumpedSurface = fitter.getImpliedVolatilityMoneynessSurface(true, false, _modMoneynessParameter);
        LocalVolatilitySurfaceMoneyness bumpedLV = DUPIRE.getLocalVolatility(bumpedSurface);
        PDEFullResults1D pdeResBumped = runForwardPDESolver(bumpedLV, _isCall, _theta, maxT,
>>>>>>> a3c1de6e
            maxMoneyness, _timeSteps, _spaceSteps, _timeGridBunching, _spaceGridBunching, 1.0);
        for (int k = 0; k < 4; k++) {
          vols[k] = BlackFormulaRepository.impliedVolatility(pdeResBumped.getFunctionValue(index + k), 1.0, moneyness[k],
              option.getTimeToExpiry(), option.isCall());
        }
        db = INTERPOLATOR_1D.getDataBundle(moneyness, vols);
        final double vol = INTERPOLATOR_1D.interpolate(db, x);
        res[i][j] = (vol - exampleVol) / shiftAmount;
      }
    }

    for (int i = 0; i < _nExpiries; i++) {
      //  System.out.print(TENORS[i] + "\t");
      final int m = _strikes[i].length;
      for (int j = 0; j < m; j++) {
        ps.print(res[i][j] + "\t");
      }
      ps.print("\n");
    }
    ps.print("\n");
  }

  /**
   * bumped each input volatility by 1bs and record the effect on the representative point by following the chain
   * of refitting the implied volatility surface, the local volatility surface and running the backwards PDE solver
   * @param ps Print Stream
   * @param option test option
   */
  public void bucketedVegaBackwardsPDE(final PrintStream ps, final EuropeanVanillaOption option) {

    final double forward = _forwardCurve.getForward(option.getTimeToExpiry());
    final double maxFwd = 3.5 * Math.max(option.getStrike(), forward);
<<<<<<< HEAD
    final PDEResults1D pdeRes = runBackwardsPDESolver(option.getStrike(), _localVolatility, option.isCall(), _theta, option.getTimeToExpiry(),
=======
    PDEResults1D pdeRes = runBackwardsPDESolver(option.getStrike(), _localVolatilityStrike, option.isCall(), _theta, option.getTimeToExpiry(),
>>>>>>> a3c1de6e
        maxFwd, _timeSteps, _spaceSteps, _timeGridBunching, _spaceGridBunching, option.getStrike());

    final double exampleVol;
    final double[] fwdNodes = pdeRes.getGrid().getSpaceNodes();
    int index = getLowerBoundIndex(fwdNodes, forward);
    if (index >= 1) {
      index--;
    }
    if (index >= _spaceSteps - 1) {
      index--;
      if (index >= _spaceSteps - 1) {
        index--;
      }
    }
    final double[] vols = new double[4];
    final double[] fwds = new double[4];
    System.arraycopy(fwdNodes, index, fwds, 0, 4);
    for (int i = 0; i < 4; i++) {
      vols[i] = BlackFormulaRepository.impliedVolatility(pdeRes.getFunctionValue(index + i), fwds[i], option.getStrike(), option.getTimeToExpiry(), option.isCall());
    }
    Interpolator1DDoubleQuadraticDataBundle db = INTERPOLATOR_1D.getDataBundle(fwds, vols);
    exampleVol = INTERPOLATOR_1D.interpolate(db, forward);

    final double shiftAmount = 1e-4; //1bps

    final double[][] res = new double[_nExpiries][];

    for (int i = 0; i < _nExpiries; i++) {
      final int m = _strikes[i].length;
      res[i] = new double[m];
      for (int j = 0; j < m; j++) {
<<<<<<< HEAD
        final PiecewiseSABRSurfaceFitter fitter = _surfaceFitter.withBumpedPoint(i, j, shiftAmount);
        final BlackVolatilitySurface bumpedSurface = fitter.getImpliedVolatilitySurface(true, false, _modMoneynessParameter);
        final LocalVolatilitySurface bumpedLV = DUPIRE.getLocalVolatility(bumpedSurface, _forwardCurve);
        final PDEResults1D pdeResBumped = runBackwardsPDESolver(option.getStrike(), bumpedLV, option.isCall(), _theta, option.getTimeToExpiry(),
=======
        PiecewiseSABRSurfaceFitter fitter = _surfaceFitter.withBumpedPoint(i, j, shiftAmount);
        BlackVolatilitySurfaceMoneyness bumpedSurface = fitter.getImpliedVolatilityMoneynessSurface(true, false, _modMoneynessParameter);
        LocalVolatilitySurfaceStrike bumpedLV = LocalVolatilitySurfaceConverter.toStrikeSurface(DUPIRE.getLocalVolatility(bumpedSurface));
        PDEResults1D pdeResBumped = runBackwardsPDESolver(option.getStrike(), bumpedLV, option.isCall(), _theta, option.getTimeToExpiry(),
>>>>>>> a3c1de6e
            maxFwd, _timeSteps, _spaceSteps, _timeGridBunching, _spaceGridBunching, option.getStrike());
        for (int k = 0; k < 4; k++) {
          vols[k] = BlackFormulaRepository.impliedVolatility(pdeResBumped.getFunctionValue(index + k), fwds[k], option.getStrike(), option.getTimeToExpiry(), option.isCall());
        }
        db = INTERPOLATOR_1D.getDataBundle(fwds, vols);
        final double vol = INTERPOLATOR_1D.interpolate(db, forward);
        res[i][j] = (vol - exampleVol) / shiftAmount;
      }
    }

    for (int i = 0; i < _nExpiries; i++) {
      //     System.out.print(TENORS[i] + "\t");
      final int m = _strikes[i].length;
      for (int j = 0; j < m; j++) {
        ps.print(res[i][j] + "\t");
      }
      ps.print("\n");
    }
    ps.print("\n");
  }

  /**
   * Get the volatility based Greeks (vega, vanna & vomma) for the provided option, by parallel bumping of calculated
   * local volatility surface and bumping of the spot rate. The option prices are calculated by running a forward PDE
   * solver
   * @param ps Print Stream
   * @param option test option
   */
<<<<<<< HEAD
  public void vega(final PrintStream ps, final EuropeanVanillaOption option) {
    vega(ps, option, _localVolatility);
=======
  public void vega(PrintStream ps, final EuropeanVanillaOption option) {
    vega(ps, option, _localVolatilityStrike);
>>>>>>> a3c1de6e
  }

  /**
   * Get the volatility based Greeks (vega, vanna & vomma) for the provided option, by parallel bumping of supplied
   * local volatility surface and bumping of the spot rate. The option prices are calculated by running a forward PDE
   * solver
   * @param ps Print Stream
   * @param option test option
   * @param localVol the local volatility
   */
<<<<<<< HEAD
  public void vega(final PrintStream ps, final EuropeanVanillaOption option, final LocalVolatilitySurface localVol) {
=======
  public void vega(PrintStream ps, final EuropeanVanillaOption option, final LocalVolatilitySurfaceStrike localVol) {
>>>>>>> a3c1de6e
    final double forward = _forwardCurve.getForward(option.getTimeToExpiry());
    final double maxT = option.getTimeToExpiry();
    final double maxMoneyness = 3.5;
    final double volShift = 1e-4;
    final double fwdShift = 5e-2;

<<<<<<< HEAD
    final LocalVolatilitySurface lvUp = new LocalVolatilitySurface(SurfaceShiftFunctionFactory.getShiftedSurface(localVol.getSurface(), volShift, true));
    final LocalVolatilitySurface lvDown = new LocalVolatilitySurface(SurfaceShiftFunctionFactory.getShiftedSurface(localVol.getSurface(), -volShift, true));
=======
    //parallel shift the strike parameterised local vol surface
    LocalVolatilitySurfaceStrike lvUp = new LocalVolatilitySurfaceStrike(SurfaceShiftFunctionFactory.getShiftedSurface(localVol.getSurface(), volShift, true));
    LocalVolatilitySurfaceStrike lvDown = new LocalVolatilitySurfaceStrike(SurfaceShiftFunctionFactory.getShiftedSurface(localVol.getSurface(), -volShift, true));
>>>>>>> a3c1de6e

    //first order shifts
    final PDEFullResults1D pdeRes = runForwardPDESolver(_forwardCurve, localVol, _isCall, _theta, maxT, maxMoneyness,
        _timeSteps, _spaceSteps, _timeGridBunching, _spaceGridBunching, 1.0);
    final PDEResults1D pdeResUp = runForwardPDESolver(_forwardCurve, lvUp, _isCall, _theta, maxT, maxMoneyness,
        _timeSteps, _spaceSteps, _timeGridBunching, _spaceGridBunching, 1.0);
    final PDEResults1D pdeResDown = runForwardPDESolver(_forwardCurve, lvDown, _isCall, _theta, maxT, maxMoneyness,
        _timeSteps, _spaceSteps, _timeGridBunching, _spaceGridBunching, 1.0);

    //second order shifts
    final PDEResults1D pdeResUpUp = runForwardPDESolver(_forwardCurve.withFractionalShift(fwdShift), lvUp, _isCall, _theta, maxT, maxMoneyness,
        _timeSteps, _spaceSteps, _timeGridBunching, _spaceGridBunching, 1.0);
    final PDEFullResults1D pdeResUpDown = runForwardPDESolver(_forwardCurve.withFractionalShift(fwdShift), lvDown, _isCall, _theta, maxT, maxMoneyness,
        _timeSteps, _spaceSteps, _timeGridBunching, _spaceGridBunching, 1.0);
    final PDEFullResults1D pdeResDownUp = runForwardPDESolver(_forwardCurve.withFractionalShift(-fwdShift), lvUp, _isCall, _theta, maxT, maxMoneyness,
        _timeSteps, _spaceSteps, _timeGridBunching, _spaceGridBunching, 1.0);
    final PDEFullResults1D pdeResDownDown = runForwardPDESolver(_forwardCurve.withFractionalShift(-fwdShift), lvDown, _isCall, _theta, maxT, maxMoneyness,
        _timeSteps, _spaceSteps, _timeGridBunching, _spaceGridBunching, 1.0);

    ps.println("Strike\tBS Vega\tVega\tBS Vanna\tVanna\tBS Vomma\tVomma");
    final int n = pdeRes.getNumberSpaceNodes();
    for (int i = 0; i < n; i++) {
      final double x = pdeRes.getSpaceValue(i);
      final double k = x * forward;
      final double mPrice = pdeRes.getFunctionValue(i);
      try {
        final double bsVol = BlackFormulaRepository.impliedVolatility(mPrice, 1.0, x, maxT, _isCall);
        final double bsVega = BlackFormulaRepository.vega(forward, k, maxT, bsVol);
        final double bsVanna = BlackFormulaRepository.vanna(forward, k, maxT, bsVol);
        final double bsVomma = BlackFormulaRepository.vomma(forward, k, maxT, bsVol);
        final double modelVega = (pdeResUp.getFunctionValue(i) - pdeResDown.getFunctionValue(i)) / 2 / volShift;

        //xVanna is the vanna if the moneyness parameterised local vol surface was invariant to changes in the forward curve
        final double xVanna = (pdeResUp.getFunctionValue(i) - pdeResDown.getFunctionValue(i)
            - x * (pdeResUp.getFirstSpatialDerivative(i) - pdeResDown.getFirstSpatialDerivative(i))) / 2 / volShift;
        //this is the vanna coming purely from deformation of the local volatility surface
        final double surfaceVanna = (pdeResUpUp.getFunctionValue(i) + pdeResDownDown.getFunctionValue(i) -
            pdeResUpDown.getFunctionValue(i) - pdeResDownUp.getFunctionValue(i)) / 4 / fwdShift / volShift;
        final double modelVanna = xVanna + surfaceVanna;
        final double modelVomma = (pdeResUp.getFunctionValue(i) + pdeResDown.getFunctionValue(i)
            - 2 * pdeRes.getFunctionValue(i)) / volShift / volShift;
        ps.println(k + "\t" + bsVega + "\t" + modelVega + "\t" + bsVanna + "\t" + modelVanna + "\t" + bsVomma + "\t" + modelVomma);
      } catch (final Exception e) {
      }
    }

  }

  /**
   * 
   * @param spot
   * @param localVolatility
   * @param isCall
   * @param theta The theta parameters of the PDE solver
   * @param maxT
   * @param maxMoneyness
   * @param nTimeSteps
   * @param nStrikeSteps
   * @param timeMeshLambda
   * @param strikeMeshBunching
   * @return
   */
  private PDEFullResults1D runForwardPDESolver(final LocalVolatilitySurfaceMoneyness localVolatility, final boolean isCall,
      final double theta, final double maxT, final double maxMoneyness, final int
      nTimeSteps, final int nStrikeSteps, final double timeMeshLambda, final double strikeMeshBunching, final double centreMoneyness) {

    final PDEDataBundleProvider provider = new PDEDataBundleProvider();
    final ConvectionDiffusionPDEDataBundle db = provider.getForwardLocalVol(localVolatility, isCall);
    final ConvectionDiffusionPDESolver solver = new ThetaMethodFiniteDifference(theta, true);

    BoundaryCondition lower;
    BoundaryCondition upper;
    if (isCall) {
      //call option with strike zero is worth the forward, while a put is worthless
      lower = new DirichletBoundaryCondition(1.0, 0.0);
      upper = new DirichletBoundaryCondition(0.0, maxMoneyness);
    } else {
      lower = new DirichletBoundaryCondition(0.0, 0.0);
      upper = new NeumannBoundaryCondition(1.0, maxMoneyness, false);
    }

    final MeshingFunction timeMesh = new ExponentialMeshing(0.0, maxT, nTimeSteps, timeMeshLambda);
    final MeshingFunction spaceMesh = new HyperbolicMeshing(0.0, maxMoneyness, centreMoneyness, nStrikeSteps, strikeMeshBunching);
    final PDEGrid1D grid = new PDEGrid1D(timeMesh, spaceMesh);
    final PDEFullResults1D res = (PDEFullResults1D) solver.solve(db, grid, lower, upper);
    return res;
  }

  private PDEFullResults1D runForwardPDESolver(final ForwardCurve forwardCurve, final LocalVolatilitySurfaceStrike localVolatility,
      final boolean isCall, final double theta, final double maxT, final double maxMoneyness, final int
      nTimeSteps, final int nStrikeSteps, final double timeMeshLambda, final double strikeMeshBunching, final double centreMoneyness) {

    final PDEDataBundleProvider provider = new PDEDataBundleProvider();
    final ConvectionDiffusionPDEDataBundle db = provider.getForwardLocalVol(localVolatility, forwardCurve, isCall);
    final ConvectionDiffusionPDESolver solver = new ThetaMethodFiniteDifference(theta, true);

    BoundaryCondition lower;
    BoundaryCondition upper;
    if (isCall) {
      //call option with strike zero is worth the forward, while a put is worthless
      lower = new DirichletBoundaryCondition(1.0, 0.0);
      upper = new DirichletBoundaryCondition(0.0, maxMoneyness);
    } else {
      lower = new DirichletBoundaryCondition(0.0, 0.0);
      upper = new NeumannBoundaryCondition(1.0, maxMoneyness, false);
    }

    final MeshingFunction timeMesh = new ExponentialMeshing(0.0, maxT, nTimeSteps, timeMeshLambda);
    final MeshingFunction spaceMesh = new HyperbolicMeshing(0.0, maxMoneyness, centreMoneyness, nStrikeSteps, strikeMeshBunching);
    final PDEGrid1D grid = new PDEGrid1D(timeMesh, spaceMesh);
    final PDEFullResults1D res = (PDEFullResults1D) solver.solve(db, grid, lower, upper);
    return res;
  }

  /**
   * Runs a backwards PDE (i.e the initial condition is at t = expiry, and the final solution is a t = 0) on a grid of time and forward, F(t,T), points
   * for an option with a given strike under a local volatility model
   * @param strike The strike of the option
   * @param localVolatility Local volatility surface
   * @param isCall true for call
   * @param theta Balance between fully explicit (theta = 0) and fully implicit (theta = 1) time marching schemes. Theta = 0.5 is Crank-Nicolson
   * @param expiry The time-to-expiry of the option
   * @param maxFwd The maximum forward in the grid (should be a few times larger than the forward F(0,T) and/or the strike)
   * @param nTimeNodes Number of nodes in the time direction
   * @param nFwdNodes Number of nodes in the forward (space) direction
   * @param timeMeshLambda for lambda > 0 the point are bunched around tau = 0
   * @param spotMeshBunching as this -> 0 points bunched around fwdNodeCentre
   * @param fwdNodeCentre The point with the highest concentration of space nodes
   * @return PDEResults1D which contains the forward (i.e. non-discounted) option prices and different initial levels of the forward F(0,T)
   */
  private PDEResults1D runBackwardsPDESolver(final double strike, final LocalVolatilitySurfaceStrike localVolatility, final boolean isCall,
      final double theta, final double expiry, final double maxFwd, final int
      nTimeNodes, final int nFwdNodes, final double timeMeshLambda, final double spotMeshBunching, final double fwdNodeCentre) {

    final PDEDataBundleProvider provider = new PDEDataBundleProvider();
    final ConvectionDiffusionPDEDataBundle db = provider.getBackwardsLocalVol(strike, expiry, isCall, localVolatility, _forwardCurve);
    final ConvectionDiffusionPDESolver solver = new ThetaMethodFiniteDifference(theta, false);

    BoundaryCondition lower;
    BoundaryCondition upper;
    if (isCall) {
      lower = new DirichletBoundaryCondition(0.0, 0.0); //call option with strike zero is worth 0
      upper = new NeumannBoundaryCondition(1.0, maxFwd, false);
    } else {
      lower = new DirichletBoundaryCondition(strike, 0.0);
      upper = new NeumannBoundaryCondition(0.0, maxFwd, false);
    }

    final MeshingFunction timeMesh = new ExponentialMeshing(0.0, expiry, nTimeNodes, timeMeshLambda);
    //keep the grid the same regardless of spot (useful for finite-difference)
    final MeshingFunction spaceMesh = new HyperbolicMeshing(0.0, maxFwd, fwdNodeCentre, nFwdNodes, spotMeshBunching);
    final PDEGrid1D grid = new PDEGrid1D(timeMesh, spaceMesh);
    final PDEResults1D res = solver.solve(db, grid, lower, upper);
    return res;
  }

<<<<<<< HEAD
  private BlackVolatilitySurface priceToVolSurface(final ForwardCurve forwardCurve, final PDEFullResults1D prices,
=======
  private BlackVolatilitySurfaceOld priceToVolSurface(final ForwardCurve forwardCurve, PDEFullResults1D prices,
>>>>>>> a3c1de6e
      final double minT, final double maxT, final double minStrike, final double maxStrike) {

    final Map<DoublesPair, Double> vol = PDEUtilityTools.priceToImpliedVol(forwardCurve, prices, minT, maxT, minStrike, maxStrike, _isCall);
    final Map<Double, Interpolator1DDataBundle> idb = GRID_INTERPOLATOR2D.getDataBundle(vol);

    final Function<Double, Double> func = new Function<Double, Double>() {
      @Override
      public Double evaluate(final Double... tk) {
        return GRID_INTERPOLATOR2D.interpolate(idb, new DoublesPair(tk[0], tk[1]));
      }
    };

    return new BlackVolatilitySurfaceOld(FunctionalDoublesSurface.from(func));
  }

  /**
   * Convert the results of running the forward PDE, which are forward option prices divided by the relevant forward, to an implied volatility
   * surface parameterised by expiry and moneyness (=strike/forward)
   * @param forwardCurve
   * @param prices
   * @param minT
   * @param maxT
   * @param minMoneyness
   * @param maxMoneyness
   * @return
   */
<<<<<<< HEAD
  private BlackVolatilityMoneynessSurface modifiedPriceToVolSurface(final ForwardCurve forwardCurve, final PDEFullResults1D prices,
=======
  private BlackVolatilitySurfaceMoneyness modifiedPriceToVolSurface(final ForwardCurve forwardCurve, PDEFullResults1D prices,
>>>>>>> a3c1de6e
      final double minT, final double maxT, final double minMoneyness, final double maxMoneyness) {

    final Map<DoublesPair, Double> vol = PDEUtilityTools.modifiedPriceToImpliedVol(prices, minT, maxT, minMoneyness, maxMoneyness, _isCall);
    final Map<Double, Interpolator1DDataBundle> idb = GRID_INTERPOLATOR2D.getDataBundle(vol);

    final Function<Double, Double> func = new Function<Double, Double>() {
      @Override
      public Double evaluate(final Double... tk) {
        return GRID_INTERPOLATOR2D.interpolate(idb, new DoublesPair(tk[0], tk[1]));
      }
    };

    return new BlackVolatilitySurfaceMoneyness(FunctionalDoublesSurface.from(func), forwardCurve);
  }

  private int getLowerBoundIndex(final double[] array, final double t) {
    final int n = array.length;
    if (t < array[0]) {
      return 0;
    }
    if (t > array[n - 1]) {
      return n - 1;
    }

    int index = Arrays.binarySearch(array, t);
    if (index >= 0) {
      // Fast break out if it's an exact match.
      return index;
    }
    if (index < 0) {
      index = -(index + 1);
      index--;
    }
    return index;
  }

}<|MERGE_RESOLUTION|>--- conflicted
+++ resolved
@@ -29,7 +29,6 @@
 import com.opengamma.financial.model.option.pricing.analytic.formula.EuropeanVanillaOption;
 import com.opengamma.financial.model.volatility.BlackFormulaRepository;
 import com.opengamma.financial.model.volatility.local.DupireLocalVolatilityCalculator;
-import com.opengamma.financial.model.volatility.local.LocalVolatilitySurface;
 import com.opengamma.math.function.Function;
 import com.opengamma.math.interpolation.CombinedInterpolatorExtrapolator;
 import com.opengamma.math.interpolation.DoubleQuadraticInterpolator1D;
@@ -71,13 +70,8 @@
   private final double _timeGridBunching;
   private final double _spaceGridBunching;
 
-<<<<<<< HEAD
   public LocalVolatilityPDEGreekCalculator(final ForwardCurve forwardCurve, final double[] expiries, final double[][] strikes, final double[][] impliedVols,
-      final boolean isCall) {
-=======
-  public LocalVolatilityPDEGreekCalculator(final ForwardCurve forwardCurve, final double[] expiries, final double[][] strikes, double[][] impliedVols,
       final boolean isCall, final double modMoneynessParameter) {
->>>>>>> a3c1de6e
 
     Validate.notNull(forwardCurve, "null forward curve");
     Validate.notNull(expiries, "null expiries");
@@ -109,14 +103,9 @@
     }
 
     _surfaceFitter = new PiecewiseSABRSurfaceFitter(forwards, expiries, strikes, impliedVols);
-<<<<<<< HEAD
-    final BlackVolatilitySurface impVolSurface = _surfaceFitter.getImpliedVolatilitySurface(true, false, _modMoneynessParameter);
-    _localVolatility = DUPIRE.getLocalVolatility(impVolSurface, forwardCurve);
-=======
-    BlackVolatilitySurfaceMoneyness impVolSurface = _surfaceFitter.getImpliedVolatilityMoneynessSurface(true, false, _modMoneynessParameter);
+    final BlackVolatilitySurfaceMoneyness impVolSurface = _surfaceFitter.getImpliedVolatilityMoneynessSurface(true, false, _modMoneynessParameter);
     _localVolatilityMoneyness = DUPIRE.getLocalVolatility(impVolSurface);
     _localVolatilityStrike = LocalVolatilitySurfaceConverter.toStrikeSurface(_localVolatilityMoneyness);
->>>>>>> a3c1de6e
 
   }
 
@@ -132,11 +121,7 @@
     final double forward = _forwardCurve.getForward(expiry);
     final double maxSpot = 3.5 * forward;
 
-<<<<<<< HEAD
-    final PDEResults1D res = runBackwardsPDESolver(strike, _localVolatility, _isCall, _theta, expiry, maxSpot,
-=======
-    PDEResults1D res = runBackwardsPDESolver(strike, _localVolatilityStrike, _isCall, _theta, expiry, maxSpot,
->>>>>>> a3c1de6e
+    final PDEResults1D res = runBackwardsPDESolver(strike, _localVolatilityStrike, _isCall, _theta, expiry, maxSpot,
         _timeSteps, _spaceSteps, _timeGridBunching, _spaceGridBunching, forward);
     final int n = res.getGrid().getNumSpaceNodes();
     for (int i = 0; i < n; i++) {
@@ -178,17 +163,10 @@
     final double maxT = _expiries[_nExpiries - 1];
     final double maxMoneyness = 3.5;
 
-<<<<<<< HEAD
-    final PDEFullResults1D pdeRes = runForwardPDESolver(_forwardCurve, _localVolatility, _isCall, _theta, maxT, maxMoneyness,
+    final PDEFullResults1D pdeRes = runForwardPDESolver(/*_forwardCurve,*/_localVolatilityMoneyness, _isCall, _theta, maxT, maxMoneyness,
         _timeSteps, _spaceSteps, _timeGridBunching, _spaceGridBunching, 1.0);
     //  PDEUtilityTools.printSurface("prices", pdeRes);
-    final BlackVolatilitySurface pdeVolSurface = modifiedPriceToVolSurface(_forwardCurve, pdeRes, 0, maxT, 0.3, 3.0);
-=======
-    PDEFullResults1D pdeRes = runForwardPDESolver(/*_forwardCurve,*/_localVolatilityMoneyness, _isCall, _theta, maxT, maxMoneyness,
-        _timeSteps, _spaceSteps, _timeGridBunching, _spaceGridBunching, 1.0);
-    //  PDEUtilityTools.printSurface("prices", pdeRes);
-    BlackVolatilitySurfaceMoneyness pdeVolSurface = modifiedPriceToVolSurface(_forwardCurve, pdeRes, 0, maxT, 0.3, 3.0);
->>>>>>> a3c1de6e
+    final BlackVolatilitySurfaceMoneyness pdeVolSurface = modifiedPriceToVolSurface(_forwardCurve, pdeRes, 0, maxT, 0.3, 3.0);
     //  PDEUtilityTools.printSurface("vol surface", pdeVolSurface.getSurface(), 0, maxT, 0.3, 3.0);
     double chiSq = 0;
     for (int i = 0; i < _nExpiries; i++) {
@@ -390,11 +368,7 @@
     final double maxMoneyness = 3.5;
     final double x = option.getStrike() / forward;
 
-<<<<<<< HEAD
-    final PDEFullResults1D pdeRes = runForwardPDESolver(_forwardCurve, _localVolatility, _isCall, _theta, maxT, maxMoneyness,
-=======
-    PDEFullResults1D pdeRes = runForwardPDESolver(_localVolatilityMoneyness, _isCall, _theta, maxT, maxMoneyness,
->>>>>>> a3c1de6e
+    final PDEFullResults1D pdeRes = runForwardPDESolver(_localVolatilityMoneyness, _isCall, _theta, maxT, maxMoneyness,
         _timeSteps, _spaceSteps, _timeGridBunching, _spaceGridBunching, 1.0);
 
     final double[] xNodes = pdeRes.getGrid().getSpaceNodes();
@@ -426,17 +400,10 @@
       final int m = _strikes[i].length;
       res[i] = new double[m];
       for (int j = 0; j < m; j++) {
-<<<<<<< HEAD
         final PiecewiseSABRSurfaceFitter fitter = _surfaceFitter.withBumpedPoint(i, j, shiftAmount);
-        final BlackVolatilitySurface bumpedSurface = fitter.getImpliedVolatilitySurface(true, false, _modMoneynessParameter);
-        final LocalVolatilitySurface bumpedLV = DUPIRE.getLocalVolatility(bumpedSurface, _forwardCurve);
-        final PDEFullResults1D pdeResBumped = runForwardPDESolver(_forwardCurve, bumpedLV, _isCall, _theta, maxT,
-=======
-        PiecewiseSABRSurfaceFitter fitter = _surfaceFitter.withBumpedPoint(i, j, shiftAmount);
-        BlackVolatilitySurfaceMoneyness bumpedSurface = fitter.getImpliedVolatilityMoneynessSurface(true, false, _modMoneynessParameter);
-        LocalVolatilitySurfaceMoneyness bumpedLV = DUPIRE.getLocalVolatility(bumpedSurface);
-        PDEFullResults1D pdeResBumped = runForwardPDESolver(bumpedLV, _isCall, _theta, maxT,
->>>>>>> a3c1de6e
+        final BlackVolatilitySurfaceMoneyness bumpedSurface = fitter.getImpliedVolatilityMoneynessSurface(true, false, _modMoneynessParameter);
+        final LocalVolatilitySurfaceMoneyness bumpedLV = DUPIRE.getLocalVolatility(bumpedSurface);
+        final PDEFullResults1D pdeResBumped = runForwardPDESolver(bumpedLV, _isCall, _theta, maxT,
             maxMoneyness, _timeSteps, _spaceSteps, _timeGridBunching, _spaceGridBunching, 1.0);
         for (int k = 0; k < 4; k++) {
           vols[k] = BlackFormulaRepository.impliedVolatility(pdeResBumped.getFunctionValue(index + k), 1.0, moneyness[k],
@@ -469,11 +436,7 @@
 
     final double forward = _forwardCurve.getForward(option.getTimeToExpiry());
     final double maxFwd = 3.5 * Math.max(option.getStrike(), forward);
-<<<<<<< HEAD
-    final PDEResults1D pdeRes = runBackwardsPDESolver(option.getStrike(), _localVolatility, option.isCall(), _theta, option.getTimeToExpiry(),
-=======
-    PDEResults1D pdeRes = runBackwardsPDESolver(option.getStrike(), _localVolatilityStrike, option.isCall(), _theta, option.getTimeToExpiry(),
->>>>>>> a3c1de6e
+    final PDEResults1D pdeRes = runBackwardsPDESolver(option.getStrike(), _localVolatilityStrike, option.isCall(), _theta, option.getTimeToExpiry(),
         maxFwd, _timeSteps, _spaceSteps, _timeGridBunching, _spaceGridBunching, option.getStrike());
 
     final double exampleVol;
@@ -505,17 +468,10 @@
       final int m = _strikes[i].length;
       res[i] = new double[m];
       for (int j = 0; j < m; j++) {
-<<<<<<< HEAD
         final PiecewiseSABRSurfaceFitter fitter = _surfaceFitter.withBumpedPoint(i, j, shiftAmount);
-        final BlackVolatilitySurface bumpedSurface = fitter.getImpliedVolatilitySurface(true, false, _modMoneynessParameter);
-        final LocalVolatilitySurface bumpedLV = DUPIRE.getLocalVolatility(bumpedSurface, _forwardCurve);
+        final BlackVolatilitySurfaceMoneyness bumpedSurface = fitter.getImpliedVolatilityMoneynessSurface(true, false, _modMoneynessParameter);
+        final LocalVolatilitySurfaceStrike bumpedLV = LocalVolatilitySurfaceConverter.toStrikeSurface(DUPIRE.getLocalVolatility(bumpedSurface));
         final PDEResults1D pdeResBumped = runBackwardsPDESolver(option.getStrike(), bumpedLV, option.isCall(), _theta, option.getTimeToExpiry(),
-=======
-        PiecewiseSABRSurfaceFitter fitter = _surfaceFitter.withBumpedPoint(i, j, shiftAmount);
-        BlackVolatilitySurfaceMoneyness bumpedSurface = fitter.getImpliedVolatilityMoneynessSurface(true, false, _modMoneynessParameter);
-        LocalVolatilitySurfaceStrike bumpedLV = LocalVolatilitySurfaceConverter.toStrikeSurface(DUPIRE.getLocalVolatility(bumpedSurface));
-        PDEResults1D pdeResBumped = runBackwardsPDESolver(option.getStrike(), bumpedLV, option.isCall(), _theta, option.getTimeToExpiry(),
->>>>>>> a3c1de6e
             maxFwd, _timeSteps, _spaceSteps, _timeGridBunching, _spaceGridBunching, option.getStrike());
         for (int k = 0; k < 4; k++) {
           vols[k] = BlackFormulaRepository.impliedVolatility(pdeResBumped.getFunctionValue(index + k), fwds[k], option.getStrike(), option.getTimeToExpiry(), option.isCall());
@@ -544,13 +500,8 @@
    * @param ps Print Stream
    * @param option test option
    */
-<<<<<<< HEAD
   public void vega(final PrintStream ps, final EuropeanVanillaOption option) {
-    vega(ps, option, _localVolatility);
-=======
-  public void vega(PrintStream ps, final EuropeanVanillaOption option) {
     vega(ps, option, _localVolatilityStrike);
->>>>>>> a3c1de6e
   }
 
   /**
@@ -561,25 +512,16 @@
    * @param option test option
    * @param localVol the local volatility
    */
-<<<<<<< HEAD
-  public void vega(final PrintStream ps, final EuropeanVanillaOption option, final LocalVolatilitySurface localVol) {
-=======
-  public void vega(PrintStream ps, final EuropeanVanillaOption option, final LocalVolatilitySurfaceStrike localVol) {
->>>>>>> a3c1de6e
+  public void vega(final PrintStream ps, final EuropeanVanillaOption option, final LocalVolatilitySurfaceStrike localVol) {
     final double forward = _forwardCurve.getForward(option.getTimeToExpiry());
     final double maxT = option.getTimeToExpiry();
     final double maxMoneyness = 3.5;
     final double volShift = 1e-4;
     final double fwdShift = 5e-2;
 
-<<<<<<< HEAD
-    final LocalVolatilitySurface lvUp = new LocalVolatilitySurface(SurfaceShiftFunctionFactory.getShiftedSurface(localVol.getSurface(), volShift, true));
-    final LocalVolatilitySurface lvDown = new LocalVolatilitySurface(SurfaceShiftFunctionFactory.getShiftedSurface(localVol.getSurface(), -volShift, true));
-=======
     //parallel shift the strike parameterised local vol surface
-    LocalVolatilitySurfaceStrike lvUp = new LocalVolatilitySurfaceStrike(SurfaceShiftFunctionFactory.getShiftedSurface(localVol.getSurface(), volShift, true));
-    LocalVolatilitySurfaceStrike lvDown = new LocalVolatilitySurfaceStrike(SurfaceShiftFunctionFactory.getShiftedSurface(localVol.getSurface(), -volShift, true));
->>>>>>> a3c1de6e
+    final LocalVolatilitySurfaceStrike lvUp = new LocalVolatilitySurfaceStrike(SurfaceShiftFunctionFactory.getShiftedSurface(localVol.getSurface(), volShift, true));
+    final LocalVolatilitySurfaceStrike lvDown = new LocalVolatilitySurfaceStrike(SurfaceShiftFunctionFactory.getShiftedSurface(localVol.getSurface(), -volShift, true));
 
     //first order shifts
     final PDEFullResults1D pdeRes = runForwardPDESolver(_forwardCurve, localVol, _isCall, _theta, maxT, maxMoneyness,
@@ -736,11 +678,7 @@
     return res;
   }
 
-<<<<<<< HEAD
-  private BlackVolatilitySurface priceToVolSurface(final ForwardCurve forwardCurve, final PDEFullResults1D prices,
-=======
-  private BlackVolatilitySurfaceOld priceToVolSurface(final ForwardCurve forwardCurve, PDEFullResults1D prices,
->>>>>>> a3c1de6e
+  private BlackVolatilitySurfaceOld priceToVolSurface(final ForwardCurve forwardCurve, final PDEFullResults1D prices,
       final double minT, final double maxT, final double minStrike, final double maxStrike) {
 
     final Map<DoublesPair, Double> vol = PDEUtilityTools.priceToImpliedVol(forwardCurve, prices, minT, maxT, minStrike, maxStrike, _isCall);
@@ -767,11 +705,7 @@
    * @param maxMoneyness
    * @return
    */
-<<<<<<< HEAD
-  private BlackVolatilityMoneynessSurface modifiedPriceToVolSurface(final ForwardCurve forwardCurve, final PDEFullResults1D prices,
-=======
-  private BlackVolatilitySurfaceMoneyness modifiedPriceToVolSurface(final ForwardCurve forwardCurve, PDEFullResults1D prices,
->>>>>>> a3c1de6e
+  private BlackVolatilitySurfaceMoneyness modifiedPriceToVolSurface(final ForwardCurve forwardCurve, final PDEFullResults1D prices,
       final double minT, final double maxT, final double minMoneyness, final double maxMoneyness) {
 
     final Map<DoublesPair, Double> vol = PDEUtilityTools.modifiedPriceToImpliedVol(prices, minT, maxT, minMoneyness, maxMoneyness, _isCall);
