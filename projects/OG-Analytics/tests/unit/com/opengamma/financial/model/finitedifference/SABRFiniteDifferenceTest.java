--- conflicted
+++ resolved
@@ -7,8 +7,6 @@
 
 import static org.testng.AssertJUnit.assertEquals;
 
-import javax.time.calendar.ZonedDateTime;
-
 import org.testng.annotations.Test;
 
 import com.opengamma.financial.model.finitedifference.applications.PDEDataBundleProvider;
@@ -16,24 +14,14 @@
 import com.opengamma.financial.model.interestrate.curve.YieldAndDiscountCurve;
 import com.opengamma.financial.model.interestrate.curve.YieldCurve;
 import com.opengamma.financial.model.option.pricing.analytic.formula.BlackFunctionData;
-import com.opengamma.financial.model.option.pricing.analytic.formula.BlackPriceFunction;
 import com.opengamma.financial.model.option.pricing.analytic.formula.EuropeanVanillaOption;
 import com.opengamma.financial.model.volatility.BlackFormulaRepository;
 import com.opengamma.financial.model.volatility.BlackImpliedVolatilityFormula;
 import com.opengamma.financial.model.volatility.local.DupireLocalVolatilityCalculator;
-import com.opengamma.financial.model.volatility.local.LocalVolatilitySurface;
 import com.opengamma.financial.model.volatility.smile.function.SABRFormulaData;
 import com.opengamma.financial.model.volatility.smile.function.SABRHaganVolatilityFunction;
-import com.opengamma.financial.model.volatility.surface.AbsoluteLocalVolatilitySurface;
-<<<<<<< HEAD
-import com.opengamma.financial.model.volatility.surface.BlackVolatilityMoneynessSurface;
-import com.opengamma.financial.model.volatility.surface.BlackVolatilitySurface;
-import com.opengamma.financial.model.volatility.surface.LocalVolatilityMoneynessSurface;
-=======
 import com.opengamma.financial.model.volatility.surface.BlackVolatilitySurfaceMoneyness;
 import com.opengamma.financial.model.volatility.surface.BlackVolatilitySurfaceStrike;
-import com.opengamma.financial.model.volatility.surface.DupireLocalVolatilityCalculator;
->>>>>>> a3c1de6e
 import com.opengamma.financial.model.volatility.surface.LocalVolatilitySurfaceConverter;
 import com.opengamma.financial.model.volatility.surface.LocalVolatilitySurfaceMoneyness;
 import com.opengamma.financial.model.volatility.surface.LocalVolatilitySurfaceStrike;
@@ -44,7 +32,6 @@
 import com.opengamma.math.interpolation.DoubleQuadraticInterpolator1D;
 import com.opengamma.math.interpolation.data.Interpolator1DDoubleQuadraticDataBundle;
 import com.opengamma.math.surface.FunctionalDoublesSurface;
-import com.opengamma.util.time.DateUtils;
 
 /**
  * 
@@ -56,7 +43,6 @@
   private static final DoubleQuadraticInterpolator1D INTERPOLATOR_1D = new DoubleQuadraticInterpolator1D();
   private static final PDEDataBundleProvider PDE_DATA_PROVIDER = new PDEDataBundleProvider();
 
-  private static final BlackPriceFunction BLACK_PRICE_FUNCTION = new BlackPriceFunction();
   private static final BlackImpliedVolatilityFormula BLACK_IMPLIED_VOL = new BlackImpliedVolatilityFormula();
   private static final SABRHaganVolatilityFunction SABR = new SABRHaganVolatilityFunction();
   private static final double SPOT = 0.04;
@@ -71,7 +57,6 @@
   private static final double T = 5.0;
   private static final ForwardCurve FORWARD_CURVE;
   private static final YieldAndDiscountCurve YIELD_CURVE = new YieldCurve(ConstantDoublesCurve.from(RATE));
-  private static final ZonedDateTime DATE = DateUtils.getUTCDate(2010, 7, 1);
   private static final EuropeanVanillaOption OPTION;
   private static final ConvectionDiffusionPDEDataBundle DATA;
 
@@ -83,7 +68,6 @@
   private static final BlackVolatilitySurfaceMoneyness SABR_VOL_M_SURFACE;
   private static final LocalVolatilitySurfaceStrike SABR_LOCAL_VOL;
   private static final LocalVolatilitySurfaceMoneyness LV_M;
-  private static final AbsoluteLocalVolatilitySurface SABR_ABS_LOCAL_VOL;
   /**
    * 
    */
@@ -139,21 +123,9 @@
 
     final DupireLocalVolatilityCalculator cal = new DupireLocalVolatilityCalculator();
 
-    //    Function<Double, Double> dummySurface = new Function<Double, Double>() {
-    //
-    //      @Override
-    //      public Double evaluate(Double... tk) {
-    //        double t = tk[0];
-    //        double k = tk[1];
-    //        return 0.15 + 4.0 * FunctionUtils.square(Math.log(k / SPOT)) / Math.sqrt(1 + 10 * t);
-    //      }
-    //    };
-    //
-    //    SABR_LOCAL_VOL = new LocalVolatilitySurface(FunctionalDoublesSurface.from(dummySurface));
     SABR_LOCAL_VOL = getSABRLocalVolSurface(BETA, FORWARD_CURVE);
 
     LV_M = cal.getLocalVolatility(SABR_VOL_M_SURFACE);
-    SABR_ABS_LOCAL_VOL = cal.getAbsoluteLocalVolatilitySurface(SABR_VOL_SURFACE, SPOT, RATE);
 
     STRIKE = SPOT / YIELD_CURVE.getDiscountFactor(T);
 
@@ -189,7 +161,6 @@
     final BlackFunctionData data = new BlackFunctionData(FORWARD_CURVE.getForward(T), df, 0.0);
 
     double impVol;
-    final double impVol2;
     try {
       impVol = BLACK_IMPLIED_VOL.getImpliedVolatility(data, OPTION, price);
     } catch (final Exception e) {
@@ -230,7 +201,6 @@
     final BlackFunctionData data = new BlackFunctionData(FORWARD_CURVE.getForward(T), df, 0.0);
 
     double impVol;
-    final double impVol2;
     try {
       impVol = BLACK_IMPLIED_VOL.getImpliedVolatility(data, OPTION, price);
     } catch (final Exception e) {
@@ -405,13 +375,8 @@
     final double maxStrike = 5.0 * forward;
     final double shift = 1e-3;
 
-<<<<<<< HEAD
-    final LocalVolatilityMoneynessSurface lvUp = LocalVolatilitySurfaceConverter.shiftForwardCurve(LV_M, shift);
-    final LocalVolatilityMoneynessSurface lvDown = LocalVolatilitySurfaceConverter.shiftForwardCurve(LV_M, -shift);
-=======
-    LocalVolatilitySurfaceMoneyness lvUp = LocalVolatilitySurfaceConverter.shiftForwardCurve(LV_M, shift);
-    LocalVolatilitySurfaceMoneyness lvDown = LocalVolatilitySurfaceConverter.shiftForwardCurve(LV_M, -shift);
->>>>>>> a3c1de6e
+    final LocalVolatilitySurfaceMoneyness lvUp = LocalVolatilitySurfaceConverter.shiftForwardCurve(LV_M, shift);
+    final LocalVolatilitySurfaceMoneyness lvDown = LocalVolatilitySurfaceConverter.shiftForwardCurve(LV_M, -shift);
 
     final ConvectionDiffusionPDEDataBundle pdeDataFwd = PDE_DATA_PROVIDER.getForwardLocalVol(LV_M, true);
     final ConvectionDiffusionPDEDataBundle pdeDataCUp = PDE_DATA_PROVIDER.getForwardLocalVol(RATE, RATE - DRIFT, SPOT * (1 + shift), true, SABR_LOCAL_VOL);
@@ -509,13 +474,8 @@
     final double maxMoneyness = 5.0;
     final double shift = 1e-3;
 
-<<<<<<< HEAD
-    final LocalVolatilityMoneynessSurface lvUp = LocalVolatilitySurfaceConverter.shiftForwardCurve(LV_M, shift);
-    final LocalVolatilityMoneynessSurface lvDown = LocalVolatilitySurfaceConverter.shiftForwardCurve(LV_M, -shift);
-=======
-    LocalVolatilitySurfaceMoneyness lvUp = LocalVolatilitySurfaceConverter.shiftForwardCurve(LV_M, shift);
-    LocalVolatilitySurfaceMoneyness lvDown = LocalVolatilitySurfaceConverter.shiftForwardCurve(LV_M, -shift);
->>>>>>> a3c1de6e
+    final LocalVolatilitySurfaceMoneyness lvUp = LocalVolatilitySurfaceConverter.shiftForwardCurve(LV_M, shift);
+    final LocalVolatilitySurfaceMoneyness lvDown = LocalVolatilitySurfaceConverter.shiftForwardCurve(LV_M, -shift);
 
     final ConvectionDiffusionPDEDataBundle pdeDataFwd = PDE_DATA_PROVIDER.getForwardLocalVol(LV_M, true);
     final ConvectionDiffusionPDEDataBundle pdeDataUp = PDE_DATA_PROVIDER.getForwardLocalVol(lvUp, true);
@@ -534,8 +494,6 @@
     final PDEResults1D res = solver.solve(pdeDataFwd, gridFwd, lowerFwd, upperFwd);
     final PDEResults1D resUp = solver.solve(pdeDataUp, gridFwd, lowerFwd, upperFwd);
     final PDEResults1D resDown = solver.solve(pdeDataDown, gridFwd, lowerFwd, upperFwd);
-
-    final double q = Math.exp(-(RATE - DRIFT) * T);
 
     for (int i = 0; i < xNodes; i++) {
       final double x = res.getSpaceValue(i);
@@ -600,13 +558,8 @@
 
     final double forward = FORWARD_CURVE.getForward(T);
     final double maxMoneyness = 5.0;
-<<<<<<< HEAD
     final SABRFormulaData sabrData = new SABRFormulaData(ATM_VOL.evaluate(T), 1.0, RHO, NU.evaluate(T));
-    final LocalVolatilitySurface locVol = getSABRLocalVolSurface(1.0, FORWARD_CURVE);
-=======
-    SABRFormulaData sabrData = new SABRFormulaData(ATM_VOL.evaluate(T), 1.0, RHO, NU.evaluate(T));
-    LocalVolatilitySurfaceStrike locVol = getSABRLocalVolSurface(1.0, FORWARD_CURVE);
->>>>>>> a3c1de6e
+    final LocalVolatilitySurfaceStrike locVol = getSABRLocalVolSurface(1.0, FORWARD_CURVE);
 
     final ConvectionDiffusionPDEDataBundle pdeDataFwd = PDE_DATA_PROVIDER.getForwardLocalVol(locVol, FORWARD_CURVE, true);
 
