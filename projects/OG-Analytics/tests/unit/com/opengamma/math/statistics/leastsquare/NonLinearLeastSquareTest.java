--- conflicted
+++ resolved
@@ -126,35 +126,35 @@
   @Test
   public void solveExactTest() {
     final DoubleMatrix1D start = new DoubleMatrix1D(new double[] {1.2, 0.8, -0.2, -0.3});
-    LeastSquareResults res = LS.solve(X, Y, SIGMA, PARAM_FUNCTION, PARAM_GRAD, start);
-    assertEquals(0.0, res.getChiSq(), 1e-8);
-    assertEquals(1.0, res.getParameters().getEntry(0), 1e-8);
-    assertEquals(1.0, res.getParameters().getEntry(1), 1e-8);
-    assertEquals(0.0, res.getParameters().getEntry(2), 1e-8);
-    assertEquals(0.0, res.getParameters().getEntry(3), 1e-8);
-    res = LS.solve(X, Y, SIGMA.getEntry(0), PARAM_FUNCTION, PARAM_GRAD, start);
-    assertEquals(0.0, res.getChiSq(), 1e-8);
-    assertEquals(1.0, res.getParameters().getEntry(0), 1e-8);
-    assertEquals(1.0, res.getParameters().getEntry(1), 1e-8);
-    assertEquals(0.0, res.getParameters().getEntry(2), 1e-8);
-    assertEquals(0.0, res.getParameters().getEntry(3), 1e-8);
-    res = LS.solve(X, Y, PARAM_FUNCTION, PARAM_GRAD, start);
-    assertEquals(0.0, res.getChiSq(), 1e-8);
-    assertEquals(1.0, res.getParameters().getEntry(0), 1e-8);
-    assertEquals(1.0, res.getParameters().getEntry(1), 1e-8);
-    assertEquals(0.0, res.getParameters().getEntry(2), 1e-8);
-    assertEquals(0.0, res.getParameters().getEntry(3), 1e-8);
+    LeastSquareResults result = LS.solve(X, Y, SIGMA, PARAM_FUNCTION, PARAM_GRAD, start);
+    assertEquals(0.0, result.getChiSq(), 1e-8);
+    assertEquals(1.0, result.getParameters().getEntry(0), 1e-8);
+    assertEquals(1.0, result.getParameters().getEntry(1), 1e-8);
+    assertEquals(0.0, result.getParameters().getEntry(2), 1e-8);
+    assertEquals(0.0, result.getParameters().getEntry(3), 1e-8);
+    result = LS.solve(X, Y, SIGMA.getEntry(0), PARAM_FUNCTION, PARAM_GRAD, start);
+    assertEquals(0.0, result.getChiSq(), 1e-8);
+    assertEquals(1.0, result.getParameters().getEntry(0), 1e-8);
+    assertEquals(1.0, result.getParameters().getEntry(1), 1e-8);
+    assertEquals(0.0, result.getParameters().getEntry(2), 1e-8);
+    assertEquals(0.0, result.getParameters().getEntry(3), 1e-8);
+    result = LS.solve(X, Y, PARAM_FUNCTION, PARAM_GRAD, start);
+    assertEquals(0.0, result.getChiSq(), 1e-8);
+    assertEquals(1.0, result.getParameters().getEntry(0), 1e-8);
+    assertEquals(1.0, result.getParameters().getEntry(1), 1e-8);
+    assertEquals(0.0, result.getParameters().getEntry(2), 1e-8);
+    assertEquals(0.0, result.getParameters().getEntry(3), 1e-8);
   }
 
   @Test
   public void solveExactTest2() {
     final DoubleMatrix1D start = new DoubleMatrix1D(new double[] {0.2, 1.8, 0.2, 0.3});
-    final LeastSquareResults res = LS.solve(Y, SIGMA, FUNCTION, start);
-    assertEquals(0.0, res.getChiSq(), 1e-8);
-    assertEquals(1.0, res.getParameters().getEntry(0), 1e-8);
-    assertEquals(1.0, res.getParameters().getEntry(1), 1e-8);
-    assertEquals(0.0, res.getParameters().getEntry(2), 1e-8);
-    assertEquals(0.0, res.getParameters().getEntry(3), 1e-8);
+    final LeastSquareResults result = LS.solve(Y, SIGMA, FUNCTION, start);
+    assertEquals(0.0, result.getChiSq(), 1e-8);
+    assertEquals(1.0, result.getParameters().getEntry(0), 1e-8);
+    assertEquals(1.0, result.getParameters().getEntry(1), 1e-8);
+    assertEquals(0.0, result.getParameters().getEntry(2), 1e-8);
+    assertEquals(0.0, result.getParameters().getEntry(3), 1e-8);
   }
 
   public void solveExactFromChiSqTest() {
@@ -203,12 +203,12 @@
     final DoubleMatrix1D start = new DoubleMatrix1D(new double[] {1.2, 0.8, -0.2, -0.3});
 
     final NonLinearLeastSquare ls = new NonLinearLeastSquare();
-    final LeastSquareResults res = ls.solve(X, Y, SIGMA, PARAM_FUNCTION, start);
-    assertEquals(0.0, res.getChiSq(), 1e-8);
-    assertEquals(1.0, res.getParameters().getEntry(0), 1e-8);
-    assertEquals(1.0, res.getParameters().getEntry(1), 1e-8);
-    assertEquals(0.0, res.getParameters().getEntry(2), 1e-8);
-    assertEquals(0.0, res.getParameters().getEntry(3), 1e-8);
+    final LeastSquareResults result = ls.solve(X, Y, SIGMA, PARAM_FUNCTION, start);
+    assertEquals(0.0, result.getChiSq(), 1e-8);
+    assertEquals(1.0, result.getParameters().getEntry(0), 1e-8);
+    assertEquals(1.0, result.getParameters().getEntry(1), 1e-8);
+    assertEquals(0.0, result.getParameters().getEntry(2), 1e-8);
+    assertEquals(0.0, result.getParameters().getEntry(3), 1e-8);
   }
 
   @Test
@@ -254,43 +254,23 @@
     final DoubleMatrix1D deltaY = new DoubleMatrix1D(dy);
     final DoubleMatrix1D solution = new DoubleMatrix1D(new double[] {1.0, 1.0, 0.0, 0.0});
     final NonLinearLeastSquare ls = new NonLinearLeastSquare();
-<<<<<<< HEAD
     final DoubleMatrix2D res = ls.calInverseJacobian(SIGMA, FUNCTION, GRAD, solution);
-    System.out.println("invese Jac: " + res);
+    //  System.out.println("invese Jac: " + res);
 
     final DoubleMatrix1D deltaParms = (DoubleMatrix1D) ma.multiply(res, deltaY);
-    System.out.println("delta parms: " + deltaParms);
+    // System.out.println("delta parms: " + deltaParms);
 
     final DoubleMatrix1D y = (DoubleMatrix1D) ma.add(Y, deltaY);
 
     final LeastSquareResults lsRes = ls.solve(X, y, SIGMA, PARAM_FUNCTION, PARAM_GRAD, solution);
     final DoubleMatrix1D trueDeltaParms = (DoubleMatrix1D) ma.subtract(lsRes.getParameters(), solution);
-    System.out.println("true delta parms: " + trueDeltaParms);
+    // System.out.println("true delta parms: " + trueDeltaParms);
 
     assertEquals(trueDeltaParms.getEntry(0), deltaParms.getEntry(0), 5e-5);
     assertEquals(trueDeltaParms.getEntry(1), deltaParms.getEntry(1), 5e-5);
     assertEquals(trueDeltaParms.getEntry(2), deltaParms.getEntry(2), 5e-5);
     assertEquals(trueDeltaParms.getEntry(3), deltaParms.getEntry(3), 5e-5);
   }
-=======
-    final DoubleMatrix2D res = ls.calInverseJacobian(SIGMA,FUNCTION,GRAD,solution);
-  //  System.out.println("invese Jac: " + res);
-    
-    DoubleMatrix1D deltaParms = (DoubleMatrix1D) ma.multiply(res, deltaY);
-   // System.out.println("delta parms: " + deltaParms);
-    
-    DoubleMatrix1D y = (DoubleMatrix1D) ma.add(Y, deltaY);
-    
-    final LeastSquareResults lsRes = ls.solve(X, y, SIGMA, PARAM_FUNCTION, PARAM_GRAD, solution);
-    DoubleMatrix1D trueDeltaParms  = (DoubleMatrix1D) ma.subtract(lsRes.getParameters(), solution);
-   // System.out.println("true delta parms: " + trueDeltaParms);
- 
-    assertEquals(trueDeltaParms.getEntry(0),deltaParms.getEntry(0),5e-5);
-    assertEquals(trueDeltaParms.getEntry(1),deltaParms.getEntry(1),5e-5);
-    assertEquals(trueDeltaParms.getEntry(2),deltaParms.getEntry(2),5e-5);
-    assertEquals(trueDeltaParms.getEntry(3),deltaParms.getEntry(3),5e-5);
-   }
->>>>>>> 5ffb0e5a
 
   private Function1D<DoubleMatrix1D, Double> getChiSqFunction(final DoubleMatrix1D x, final DoubleMatrix1D y, final DoubleMatrix1D sigma,
       final ParameterizedFunction<Double, DoubleMatrix1D, Double> paramFunc) {
