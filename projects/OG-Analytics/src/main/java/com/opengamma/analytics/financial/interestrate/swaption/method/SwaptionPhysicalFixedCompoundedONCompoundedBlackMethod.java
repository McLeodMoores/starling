--- conflicted
+++ resolved
@@ -207,11 +207,7 @@
     ArgumentChecker.notNull(curves, "Curves with Black volatility");
     final Swap<CouponFixedAccruedCompounding, CouponONCompounded> swap = swaption.getUnderlyingSwap();
     final CouponFixedAccruedCompounding cpnFixed = swap.getFirstLeg().getNthPayment(0);
-<<<<<<< HEAD
-    final double numeraire = curves.getCurve(cpnFixed.getFundingCurveName()).getDiscountFactor(cpnFixed.getPaymentTime()) * cpnFixed.getNotional();
-=======
     final double numeraire = Math.abs(curves.getCurve(cpnFixed.getFundingCurveName()).getDiscountFactor(cpnFixed.getPaymentTime()) * cpnFixed.getNotional());
->>>>>>> 4cc733b8
     final double forwardModified = METHOD_SWAP.forwardModified(swap, curves);
     final double sign = (swaption.isLong() ? 1.0 : -1.0);
     return CurrencyAmount.of(swaption.getCurrency(), forwardDeltaTheoretical(swaption, curves) * forwardModified * numeraire * sign);
@@ -228,11 +224,7 @@
     final double gamma = forwardGammaTheoretical(swaption, curves);
     final Swap<CouponFixedAccruedCompounding, CouponONCompounded> swap = swaption.getUnderlyingSwap();
     final CouponFixedAccruedCompounding cpnFixed = swap.getFirstLeg().getNthPayment(0);
-<<<<<<< HEAD
-    final double numeraire = curves.getCurve(cpnFixed.getFundingCurveName()).getDiscountFactor(cpnFixed.getPaymentTime()) * cpnFixed.getNotional();
-=======
     final double numeraire = Math.abs(curves.getCurve(cpnFixed.getFundingCurveName()).getDiscountFactor(cpnFixed.getPaymentTime()) * cpnFixed.getNotional());
->>>>>>> 4cc733b8
     final double forwardModified = METHOD_SWAP.forwardModified(swap, curves);
     final double sign = (swaption.isLong() ? 1.0 : -1.0);
     return CurrencyAmount.of(swaption.getCurrency(), gamma * forwardModified * forwardModified * numeraire * sign);
