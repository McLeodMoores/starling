--- conflicted
+++ resolved
@@ -5,12 +5,7 @@
  */
 package com.opengamma.analytics.financial.instrument.inflation;
 
-<<<<<<< HEAD
-import javax.time.calendar.ZonedDateTime;
-=======
-import org.apache.commons.lang.ObjectUtils;
 import org.threeten.bp.ZonedDateTime;
->>>>>>> 0e4f380c
 
 import com.opengamma.analytics.financial.instrument.InstrumentDefinitionVisitor;
 import com.opengamma.analytics.financial.instrument.InstrumentDefinitionWithData;
@@ -29,8 +24,8 @@
  * The index for a given month is given in the yield curve and in the time series on the first of the month.
  * The pay-off is factor*(Index_End / Index_Start - X) with X=0 for notional payment and X=1 for no notional payment.
  */
-public class CouponInflationZeroCouponMonthlyGearingDefinition extends CouponInflationDefinition
-    implements CouponInflationGearing, InstrumentDefinitionWithData<Payment, DoubleTimeSeries<ZonedDateTime>> {
+public class CouponInflationZeroCouponMonthlyGearingDefinition extends CouponInflationDefinition implements CouponInflationGearing,
+    InstrumentDefinitionWithData<Payment, DoubleTimeSeries<ZonedDateTime>> {
 
   /**
    * The reference date for the index at the coupon start. May not be relevant as the index value is known.
@@ -76,8 +71,7 @@
    */
   public CouponInflationZeroCouponMonthlyGearingDefinition(final Currency currency, final ZonedDateTime paymentDate, final ZonedDateTime accrualStartDate,
       final ZonedDateTime accrualEndDate, final double paymentYearFraction, final double notional, final IndexPrice priceIndex, final int monthLag,
-      final ZonedDateTime referenceStartDate, final double indexStartValue, final ZonedDateTime referenceEndDate, final boolean payNotional,
-      final double factor) {
+      final ZonedDateTime referenceStartDate, final double indexStartValue, final ZonedDateTime referenceEndDate, final boolean payNotional, final double factor) {
     super(currency, paymentDate, accrualStartDate, accrualEndDate, paymentYearFraction, notional, priceIndex);
     ArgumentChecker.notNull(referenceStartDate, "Reference start date");
     ArgumentChecker.notNull(referenceEndDate, "Reference end date");
@@ -102,12 +96,11 @@
    * @param factor The multiplicative factor.
    * @return The coupon.
    */
-  public static CouponInflationZeroCouponMonthlyGearingDefinition from(final ZonedDateTime accrualStartDate, final ZonedDateTime paymentDate,
-      final double notional, final IndexPrice priceIndex, final int monthLag, final double indexStartValue, final ZonedDateTime referenceEndDate,
-      final double factor) {
+  public static CouponInflationZeroCouponMonthlyGearingDefinition from(final ZonedDateTime accrualStartDate, final ZonedDateTime paymentDate, final double notional,
+      final IndexPrice priceIndex, final int monthLag, final double indexStartValue, final ZonedDateTime referenceEndDate, final double factor) {
     ArgumentChecker.notNull(priceIndex, "Price index");
-    return new CouponInflationZeroCouponMonthlyGearingDefinition(priceIndex.getCurrency(), paymentDate, accrualStartDate, paymentDate, 1.0, notional, priceIndex, monthLag, accrualStartDate,
-        indexStartValue, referenceEndDate, false, factor);
+    return new CouponInflationZeroCouponMonthlyGearingDefinition(priceIndex.getCurrency(), paymentDate, accrualStartDate, paymentDate, 1.0, notional, priceIndex,
+        monthLag, accrualStartDate, indexStartValue, referenceEndDate, false, factor);
   }
 
   /**
@@ -123,14 +116,14 @@
    * @param factor The multiplicative factor.
    * @return The inflation zero-coupon.
    */
-  public static CouponInflationZeroCouponMonthlyGearingDefinition from(final ZonedDateTime accrualStartDate, final ZonedDateTime paymentDate, final double notional, final IndexPrice priceIndex,
-      final double indexStartValue, final int monthLag, final boolean payNotional, final double factor) {
+  public static CouponInflationZeroCouponMonthlyGearingDefinition from(final ZonedDateTime accrualStartDate, final ZonedDateTime paymentDate, final double notional,
+      final IndexPrice priceIndex, final double indexStartValue, final int monthLag, final boolean payNotional, final double factor) {
     ZonedDateTime referenceStartDate = accrualStartDate.minusMonths(monthLag);
     ZonedDateTime referenceEndDate = paymentDate.minusMonths(monthLag);
     referenceStartDate = referenceStartDate.withDayOfMonth(1);
     referenceEndDate = referenceEndDate.withDayOfMonth(1);
-    return new CouponInflationZeroCouponMonthlyGearingDefinition(priceIndex.getCurrency(), paymentDate, accrualStartDate, paymentDate, 1.0, notional, priceIndex, monthLag, referenceStartDate,
-        indexStartValue, referenceEndDate, payNotional, factor);
+    return new CouponInflationZeroCouponMonthlyGearingDefinition(priceIndex.getCurrency(), paymentDate, accrualStartDate, paymentDate, 1.0, notional, priceIndex,
+        monthLag, referenceStartDate, indexStartValue, referenceEndDate, payNotional, factor);
   }
 
   /**
@@ -146,14 +139,15 @@
    * @param factor The multiplicative factor.
    * @return The inflation zero-coupon.
    */
-  public static CouponInflationZeroCouponMonthlyGearingDefinition from(final ZonedDateTime paymentDate, final ZonedDateTime accrualStartDate, final ZonedDateTime accrualEndDate,
-      final double notional, final IndexPrice priceIndex, final double indexStartValue, final int monthLag, final boolean payNotional, final double factor) {
+  public static CouponInflationZeroCouponMonthlyGearingDefinition from(final ZonedDateTime paymentDate, final ZonedDateTime accrualStartDate,
+      final ZonedDateTime accrualEndDate, final double notional, final IndexPrice priceIndex, final double indexStartValue, final int monthLag,
+      final boolean payNotional, final double factor) {
     ZonedDateTime referenceStartDate = accrualStartDate.minusMonths(monthLag);
     ZonedDateTime referenceEndDate = paymentDate.minusMonths(monthLag);
     referenceStartDate = referenceStartDate.withDayOfMonth(1);
     referenceEndDate = referenceEndDate.withDayOfMonth(1);
-    return new CouponInflationZeroCouponMonthlyGearingDefinition(priceIndex.getCurrency(), paymentDate, accrualStartDate, accrualEndDate, 1.0, notional, priceIndex, monthLag, referenceStartDate,
-        indexStartValue, referenceEndDate, payNotional, factor);
+    return new CouponInflationZeroCouponMonthlyGearingDefinition(priceIndex.getCurrency(), paymentDate, accrualStartDate, accrualEndDate, 1.0, notional, priceIndex,
+        monthLag, referenceStartDate, indexStartValue, referenceEndDate, payNotional, factor);
   }
 
   /**
@@ -205,8 +199,8 @@
   public CouponInflationDefinition with(final ZonedDateTime paymentDate, final ZonedDateTime accrualStartDate, final ZonedDateTime accrualEndDate, final double notional) {
     final ZonedDateTime refInterpolatedDate = accrualEndDate.minusMonths(_monthLag);
     final ZonedDateTime referenceEndDate = refInterpolatedDate.withDayOfMonth(1);
-    return new CouponInflationZeroCouponMonthlyGearingDefinition(getCurrency(), paymentDate, accrualStartDate, accrualEndDate, getPaymentYearFraction(), getNotional(), getPriceIndex(), _monthLag,
-        getReferenceStartDate(), getIndexStartValue(), referenceEndDate, payNotional(), _factor);
+    return new CouponInflationZeroCouponMonthlyGearingDefinition(getCurrency(), paymentDate, accrualStartDate, accrualEndDate, getPaymentYearFraction(), getNotional(),
+        getPriceIndex(), _monthLag, getReferenceStartDate(), getIndexStartValue(), referenceEndDate, payNotional(), _factor);
   }
 
   @Override
@@ -219,8 +213,8 @@
     final double paymentTime = TimeCalculator.getTimeBetween(date, getPaymentDate());
     final double referenceEndTime = TimeCalculator.getTimeBetween(date, getReferenceEndDate());
     final String discountingCurveName = yieldCurveNames[0];
-    return new CouponInflationZeroCouponMonthlyGearing(getCurrency(), paymentTime, discountingCurveName, getPaymentYearFraction(), getNotional(), getPriceIndex(), _indexStartValue, referenceEndTime,
-        _payNotional, _factor);
+    return new CouponInflationZeroCouponMonthlyGearing(getCurrency(), paymentTime, discountingCurveName, getPaymentYearFraction(), getNotional(), getPriceIndex(),
+        _indexStartValue, referenceEndTime, _payNotional, _factor);
   }
 
   @Override
@@ -233,8 +227,8 @@
     final String discountingCurveName = yieldCurveNames[0];
     double referenceEndTime = 0.0;
     referenceEndTime = TimeCalculator.getTimeBetween(date, _referenceEndDate);
-    return new CouponInflationZeroCouponMonthlyGearing(getCurrency(), paymentTime, discountingCurveName, getPaymentYearFraction(), getNotional(), getPriceIndex(), _indexStartValue, referenceEndTime,
-        _payNotional, _factor);
+    return new CouponInflationZeroCouponMonthlyGearing(getCurrency(), paymentTime, discountingCurveName, getPaymentYearFraction(), getNotional(), getPriceIndex(),
+        _indexStartValue, referenceEndTime, _payNotional, _factor);
   }
 
   @Override
@@ -265,7 +259,7 @@
   }
 
   @Override
-  public boolean equals(Object obj) {
+  public boolean equals(final Object obj) {
     if (this == obj) {
       return true;
     }
@@ -275,7 +269,7 @@
     if (getClass() != obj.getClass()) {
       return false;
     }
-    CouponInflationZeroCouponMonthlyGearingDefinition other = (CouponInflationZeroCouponMonthlyGearingDefinition) obj;
+    final CouponInflationZeroCouponMonthlyGearingDefinition other = (CouponInflationZeroCouponMonthlyGearingDefinition) obj;
     if (Double.doubleToLongBits(_factor) != Double.doubleToLongBits(other._factor)) {
       return false;
     }
