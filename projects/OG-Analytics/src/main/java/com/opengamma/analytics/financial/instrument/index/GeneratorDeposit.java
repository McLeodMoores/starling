--- conflicted
+++ resolved
@@ -5,14 +5,8 @@
  */
 package com.opengamma.analytics.financial.instrument.index;
 
-<<<<<<< HEAD
-import javax.time.calendar.ZonedDateTime;
-
-=======
->>>>>>> 0e4f380c
 import org.apache.commons.lang.ObjectUtils;
 import org.apache.commons.lang.Validate;
-import org.threeten.bp.Period;
 import org.threeten.bp.ZonedDateTime;
 
 import com.opengamma.analytics.financial.instrument.cash.CashDefinition;
@@ -63,8 +57,8 @@
    * @param businessDayConvention The business day convention associated to the index.
    * @param endOfMonth Flag indicating if the end-of-month rule is used.
    */
-  public GeneratorDeposit(final String name, final Currency currency, final Calendar calendar, final int spotLag, final DayCount dayCount, final BusinessDayConvention businessDayConvention,
-      final boolean endOfMonth) {
+  public GeneratorDeposit(final String name, final Currency currency, final Calendar calendar, final int spotLag, final DayCount dayCount,
+      final BusinessDayConvention businessDayConvention, final boolean endOfMonth) {
     super(name);
     Validate.notNull(currency, "Currency");
     Validate.notNull(calendar, "Calendar");
