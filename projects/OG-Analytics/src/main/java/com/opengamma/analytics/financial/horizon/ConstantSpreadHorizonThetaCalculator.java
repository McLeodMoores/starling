--- conflicted
+++ resolved
@@ -31,10 +31,6 @@
 import com.opengamma.analytics.financial.model.option.definition.SmileDeltaTermStructureDataBundle;
 import com.opengamma.analytics.financial.model.option.definition.YieldCurveWithBlackCubeBundle;
 import com.opengamma.analytics.financial.model.option.definition.YieldCurveWithBlackSwaptionBundle;
-<<<<<<< HEAD
-import com.opengamma.analytics.financial.provider.calculator.generic.TodayPaymentCalculator;
-=======
->>>>>>> 4cc733b8
 import com.opengamma.analytics.financial.schedule.ScheduleCalculator;
 import com.opengamma.analytics.util.time.TimeCalculator;
 import com.opengamma.financial.convention.calendar.Calendar;
@@ -48,18 +44,10 @@
 /**
  * Computes the difference in present value between one day and the next, without volatility or rate slide.
  * That is, the market moves in such a way that the discount rates or implied volatility requested
-<<<<<<< HEAD
  * for the same maturity DATE will be equal on both dates. <p>
  *
  * Note that the time to maturity will differ by the daysForward provided in the constructor
  * @deprecated This class tests deprecated functionality
-=======
- * for the same maturity DATE will be equal on both dates. <b>This calculator does not take into account any
- * payments that are made on the calculation date.</b>
- * <p>
- * Note that the time to maturity will differ by the daysForward provided in the constructor
- * @deprecated This class uses deprecated market data objects.
->>>>>>> 4cc733b8
  */
 //TODO Rethink daysForward as it is only safely handles 1/-1.
 @Deprecated
@@ -100,15 +88,7 @@
    * @return The theta
    */
   public MultipleCurrencyAmount getTheta(final SwapDefinition definition, final ZonedDateTime date, final String[] yieldCurveNames, final YieldCurveBundle data,
-<<<<<<< HEAD
-      final ZonedDateTimeDoubleTimeSeries[] fixingSeries, final int daysForward, final Calendar calendar) {
-    ArgumentChecker.isTrue(daysForward == 1 || daysForward == -1, "daysForward must be either 1 or -1");
-    final InstrumentDerivative instrumentToday = definition.toDerivative(date, fixingSeries, yieldCurveNames);
-    final ZonedDateTime horizonDate = ScheduleCalculator.getAdjustedDate(date, daysForward, calendar);
-    final double shiftTime = TimeCalculator.getTimeBetween(date, date.plusDays(daysForward));
-    final TodayPaymentCalculator paymentCalculator = TodayPaymentCalculator.getInstance(shiftTime);
-=======
-    final ZonedDateTimeDoubleTimeSeries[] fixingSeries, final int daysForward) {
+      final ZonedDateTimeDoubleTimeSeries[] fixingSeries, final int daysForward) {
     ArgumentChecker.notNull(definition, "definition");
     ArgumentChecker.notNull(date, "date");
     ArgumentChecker.notNull(yieldCurveNames, "yield curve names");
@@ -117,7 +97,6 @@
     ArgumentChecker.isTrue(daysForward == 1 || daysForward == -1, "daysForward must be either 1 or -1");
     final ZonedDateTime horizonDate = date.plusDays(daysForward);
     final Swap<? extends Payment, ? extends Payment> instrumentToday = definition.toDerivative(date, fixingSeries, yieldCurveNames);
->>>>>>> 4cc733b8
     final ZonedDateTimeDoubleTimeSeries[] shiftedFixingSeries = getDateShiftedTimeSeries(fixingSeries, horizonDate);
     final Swap<? extends Payment, ? extends Payment> instrumentTomorrow = definition.toDerivative(horizonDate, shiftedFixingSeries, yieldCurveNames);
     final double shiftTime = TimeCalculator.getTimeBetween(date, horizonDate);
