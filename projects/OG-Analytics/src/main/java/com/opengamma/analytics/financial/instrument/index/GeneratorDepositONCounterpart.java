--- conflicted
+++ resolved
@@ -5,13 +5,7 @@
  */
 package com.opengamma.analytics.financial.instrument.index;
 
-<<<<<<< HEAD
-import javax.time.calendar.ZonedDateTime;
-
-=======
->>>>>>> 0e4f380c
 import org.apache.commons.lang.ObjectUtils;
-import org.threeten.bp.Period;
 import org.threeten.bp.ZonedDateTime;
 
 import com.opengamma.analytics.financial.instrument.cash.DepositCounterpartDefinition;
@@ -124,7 +118,7 @@
   }
 
   @Override
-  public boolean equals(Object obj) {
+  public boolean equals(final Object obj) {
     if (this == obj) {
       return true;
     }
@@ -134,7 +128,7 @@
     if (getClass() != obj.getClass()) {
       return false;
     }
-    GeneratorDepositONCounterpart other = (GeneratorDepositONCounterpart) obj;
+    final GeneratorDepositONCounterpart other = (GeneratorDepositONCounterpart) obj;
     if (!ObjectUtils.equals(_calendar, other._calendar)) {
       return false;
     }
