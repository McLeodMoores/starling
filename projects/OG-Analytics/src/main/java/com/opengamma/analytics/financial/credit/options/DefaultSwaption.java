/**
 * Copyright (C) 2013 - present by OpenGamma Inc. and the OpenGamma group of companies
 *
 * Please see distribution for license.
 */
package com.opengamma.analytics.financial.credit.options;

import com.opengamma.analytics.financial.credit.isdastandardmodel.AnalyticCDSPricer;
import com.opengamma.analytics.financial.credit.isdastandardmodel.AnnuityForSpreadFunction;
import com.opengamma.analytics.financial.credit.isdastandardmodel.AnnuityForSpreadISDAFunction;
import com.opengamma.analytics.financial.credit.isdastandardmodel.CDSAnalytic;
import com.opengamma.analytics.financial.credit.isdastandardmodel.ISDACompliantCreditCurve;
import com.opengamma.analytics.financial.credit.isdastandardmodel.ISDACompliantYieldCurve;
import com.opengamma.analytics.financial.credit.isdastandardmodel.PriceType;
import com.opengamma.analytics.financial.credit.isdastandardmodel.fastcalibration.SuperFastCreditCurveBuilder;
import com.opengamma.analytics.financial.model.volatility.BlackFormulaRepository;
import com.opengamma.util.ArgumentChecker;

/**
 * Pricer for option to enter a forward starting CDS (aka default swaption)
 */
public class DefaultSwaption {

  private final AnalyticCDSPricer _pricer = new AnalyticCDSPricer();

  /**
   * Price a default swaption
   * @param cds
   * @param yieldCurve
   * @param creditCurve
   * @param strike
   * @param optionExpiry
   * @param vol
   * @param isPayer
   * @param hasFrontEndProt
   * @return The price of the swaption
   */
  public double price(final CDSAnalytic cds, final ISDACompliantYieldCurve yieldCurve, final ISDACompliantCreditCurve creditCurve, final double strike, final double optionExpiry, final double vol,
      final boolean isPayer, final boolean hasFrontEndProt) {

<<<<<<< HEAD
    //front end protection is worth zero for an option to be the seller of protection
=======
    ArgumentChecker.isTrue(cds.getEffectiveProtectionStart() >= optionExpiry, "Have not provided a forward CDS. The option expiry is {}, but the CDS(effective) protection start time is {}",
        optionExpiry, cds.getEffectiveProtectionStart());

    //front end protection is worth zero for an option to be the seller of protection 
>>>>>>> d1eafe34
    final double fep = isPayer && hasFrontEndProt ? cds.getLGD() * yieldCurve.getDiscountFactor(optionExpiry) * (1 - creditCurve.getSurvivalProbability(optionExpiry)) : 0.0;
    final double annuity = _pricer.annuity(cds, yieldCurve, creditCurve, PriceType.CLEAN, 0);
    final double protLeg = _pricer.protectionLeg(cds, yieldCurve, creditCurve, 0);
    final double fwdSpread = protLeg / annuity;
    final double koVal = annuity * BlackFormulaRepository.price(fwdSpread, strike, optionExpiry, vol, isPayer);
    return koVal + fep;
  }

  public double priceFlat(final CDSAnalytic cds, final ISDACompliantYieldCurve yieldCurve, final ISDACompliantCreditCurve creditCurve, final double strike, final double optionExpiry,
      final double vol, final boolean isPayer, final boolean hasFrontEndProt, final double coupon) {

    //note cds is the underlying CDS seen at the option expiry 
    ArgumentChecker.isFalse(cds.getCashSettleTime() >= optionExpiry, "Have provided a forward CDS. The option expiry is {}, but the CDS cash-settlement time is {}", optionExpiry,
        cds.getCashSettleTime());

    final ISDACompliantYieldCurve fwdYC = yieldCurve.withOffset(optionExpiry);
    final ISDACompliantCreditCurve fwdCC = new ISDACompliantCreditCurve(creditCurve.withOffset(optionExpiry));
    //this is the expected price at option expiry (+ 3 working days) 
    final double expPrice = _pricer.pv(cds, fwdYC, fwdCC, coupon);
    final SuperFastCreditCurveBuilder ccBuidler = new SuperFastCreditCurveBuilder();
    final ISDACompliantCreditCurve flatCC = ccBuidler.calibrateCreditCurve(cds, coupon, fwdYC, expPrice);

    //these values are condition on no default by option expiry 
    final double annuity = _pricer.annuity(cds, fwdYC, flatCC, PriceType.CLEAN);
    final double protLeg = _pricer.protectionLeg(cds, fwdYC, flatCC);
    final double fwdSpread = protLeg / annuity;

    //discount using 'real' credit curve 
    final double disAnnuity = yieldCurve.getDiscountFactor(cds.getCashSettleTime()) * creditCurve.getSurvivalProbability(optionExpiry) * annuity;
    final double koVal = disAnnuity * BlackFormulaRepository.price(fwdSpread, strike, optionExpiry, vol, isPayer);
    return koVal;
  }

  public double priceMod(final CDSAnalytic cds, final ISDACompliantYieldCurve yieldCurve, final ISDACompliantCreditCurve creditCurve, final double strike, final double optionExpiry, final double vol,
      final boolean isPayer, final boolean hasFrontEndProt, final double coupon) {

    final AnnuityForSpreadFunction annuityFunction = new AnnuityForSpreadISDAFunction(cds, yieldCurve.withOffset(optionExpiry));

    //front end protection is worth zero for an option to be the seller of protection 
    final double fep = isPayer && hasFrontEndProt ? cds.getLGD() * yieldCurve.getDiscountFactor(optionExpiry) * (1 - creditCurve.getSurvivalProbability(optionExpiry)) : 0.0;
    final double rpv01 = _pricer.annuity(cds, yieldCurve, creditCurve, PriceType.CLEAN, 0);
    final double protLeg = _pricer.protectionLeg(cds, yieldCurve, creditCurve, 0);
    final double fwdSpread = (protLeg + fep) / rpv01;
    final double modK = coupon + (strike - coupon) * annuityFunction.evaluate(strike) / rpv01;
    final double koVal = rpv01 * BlackFormulaRepository.price(fwdSpread, modK, optionExpiry, vol, isPayer);
    return koVal;
  }

  public double impliedVol(final CDSAnalytic cds, final ISDACompliantYieldCurve yieldCurve, final ISDACompliantCreditCurve creditCurve, final double strike, final double optionExpiry,
      final double price, final boolean isPayer, final boolean hasFrontEndProt) {
    final double fep = isPayer && hasFrontEndProt ? cds.getLGD() * yieldCurve.getDiscountFactor(optionExpiry) * (1 - creditCurve.getSurvivalProbability(optionExpiry)) : 0.0;
    final double rpv01 = _pricer.annuity(cds, yieldCurve, creditCurve, PriceType.CLEAN, 0);
    final double protLeg = _pricer.protectionLeg(cds, yieldCurve, creditCurve, 0);
    final double fwdSpread = protLeg / rpv01;
    final double fwdPrice = (price - fep) / rpv01;
    return BlackFormulaRepository.impliedVolatility(fwdPrice, fwdSpread, strike, optionExpiry, isPayer);
  }
}<|MERGE_RESOLUTION|>--- conflicted
+++ resolved
@@ -1,6 +1,6 @@
 /**
  * Copyright (C) 2013 - present by OpenGamma Inc. and the OpenGamma group of companies
- *
+ * 
  * Please see distribution for license.
  */
 package com.opengamma.analytics.financial.credit.options;
@@ -24,7 +24,7 @@
   private final AnalyticCDSPricer _pricer = new AnalyticCDSPricer();
 
   /**
-   * Price a default swaption
+   * Price a default swaption 
    * @param cds
    * @param yieldCurve
    * @param creditCurve
@@ -33,19 +33,15 @@
    * @param vol
    * @param isPayer
    * @param hasFrontEndProt
-   * @return The price of the swaption
+   * @return
    */
   public double price(final CDSAnalytic cds, final ISDACompliantYieldCurve yieldCurve, final ISDACompliantCreditCurve creditCurve, final double strike, final double optionExpiry, final double vol,
       final boolean isPayer, final boolean hasFrontEndProt) {
 
-<<<<<<< HEAD
-    //front end protection is worth zero for an option to be the seller of protection
-=======
     ArgumentChecker.isTrue(cds.getEffectiveProtectionStart() >= optionExpiry, "Have not provided a forward CDS. The option expiry is {}, but the CDS(effective) protection start time is {}",
         optionExpiry, cds.getEffectiveProtectionStart());
 
     //front end protection is worth zero for an option to be the seller of protection 
->>>>>>> d1eafe34
     final double fep = isPayer && hasFrontEndProt ? cds.getLGD() * yieldCurve.getDiscountFactor(optionExpiry) * (1 - creditCurve.getSurvivalProbability(optionExpiry)) : 0.0;
     final double annuity = _pricer.annuity(cds, yieldCurve, creditCurve, PriceType.CLEAN, 0);
     final double protLeg = _pricer.protectionLeg(cds, yieldCurve, creditCurve, 0);
