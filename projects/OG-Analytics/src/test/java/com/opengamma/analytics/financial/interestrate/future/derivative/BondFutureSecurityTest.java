/**
 * Copyright (C) 2011 - present by OpenGamma Inc. and the OpenGamma group of companies
 * 
 * Please see distribution for license.
 */
package com.opengamma.analytics.financial.interestrate.future.derivative;

import static org.testng.AssertJUnit.assertEquals;
import static org.testng.AssertJUnit.assertFalse;
import static org.testng.AssertJUnit.assertTrue;
import static org.threeten.bp.temporal.ChronoUnit.MONTHS;
import static org.threeten.bp.temporal.ChronoUnit.YEARS;

import org.testng.annotations.Test;
import org.threeten.bp.Period;
import org.threeten.bp.ZonedDateTime;

import com.opengamma.analytics.financial.instrument.bond.BondFixedSecurityDefinition;
import com.opengamma.analytics.financial.interestrate.bond.definition.BondFixedSecurity;
import com.opengamma.analytics.financial.schedule.ScheduleCalculator;
import com.opengamma.financial.convention.businessday.BusinessDayConvention;
import com.opengamma.financial.convention.businessday.BusinessDayConventionFactory;
import com.opengamma.financial.convention.calendar.Calendar;
import com.opengamma.financial.convention.calendar.MondayToFridayCalendar;
import com.opengamma.financial.convention.daycount.DayCount;
import com.opengamma.financial.convention.daycount.DayCountFactory;
import com.opengamma.financial.convention.yield.YieldConvention;
import com.opengamma.financial.convention.yield.YieldConventionFactory;
import com.opengamma.util.money.Currency;
import com.opengamma.util.time.DateUtils;

/**
 * Tests related to bond futures security Derivative construction.
 */
public class BondFutureSecurityTest {
  // 5-Year U.S. Treasury Note Futures: FVU1
<<<<<<< HEAD
  private static final Currency CUR = Currency.EUR;
  private static final Period PAYMENT_TENOR = Period.ofMonths(6);
=======
  private static final Currency CUR = Currency.USD;
  private static final Period PAYMENT_TENOR = Period.of(6, MONTHS);
>>>>>>> 0e4f380c
  private static final Calendar CALENDAR = new MondayToFridayCalendar("A");
  private static final String ISSUER_NAME = "Issuer";
  private static final DayCount DAY_COUNT = DayCountFactory.INSTANCE.getDayCount("Actual/Actual ISDA");
  private static final BusinessDayConvention BUSINESS_DAY = BusinessDayConventionFactory.INSTANCE.getBusinessDayConvention("Following");
  private static final boolean IS_EOM = false;
  private static final int SETTLEMENT_DAYS = 1;
  private static final YieldConvention YIELD_CONVENTION = YieldConventionFactory.INSTANCE.getYieldConvention("STREET CONVENTION");
  private static final int NB_BOND = 7;
  private static final Period[] BOND_TENOR = new Period[] {Period.of(5, YEARS), Period.of(5, YEARS), Period.of(5, YEARS), Period.of(8, YEARS), Period.of(5, YEARS), Period.of(5, YEARS), Period.of(5, YEARS) };
  private static final ZonedDateTime[] START_ACCRUAL_DATE = new ZonedDateTime[] {DateUtils.getUTCDate(2010, 11, 30), DateUtils.getUTCDate(2010, 12, 31), DateUtils.getUTCDate(2011, 1, 31),
      DateUtils.getUTCDate(2008, 2, 29), DateUtils.getUTCDate(2011, 3, 31), DateUtils.getUTCDate(2011, 4, 30), DateUtils.getUTCDate(2011, 5, 31) };
  private static final double[] RATE = new double[] {0.01375, 0.02125, 0.0200, 0.02125, 0.0225, 0.0200, 0.0175 };
  private static final double[] CONVERSION_FACTOR = new double[] {.8317, .8565, .8493, .8516, .8540, .8417, .8292 };
  private static final ZonedDateTime[] MATURITY_DATE = new ZonedDateTime[NB_BOND];
  private static final BondFixedSecurityDefinition[] BASKET_DEFINITION = new BondFixedSecurityDefinition[NB_BOND];
  static {
    for (int loopbasket = 0; loopbasket < NB_BOND; loopbasket++) {
      MATURITY_DATE[loopbasket] = START_ACCRUAL_DATE[loopbasket].plus(BOND_TENOR[loopbasket]);
      BASKET_DEFINITION[loopbasket] = BondFixedSecurityDefinition.from(CUR, MATURITY_DATE[loopbasket], START_ACCRUAL_DATE[loopbasket], PAYMENT_TENOR, RATE[loopbasket], SETTLEMENT_DAYS, CALENDAR,
          DAY_COUNT, BUSINESS_DAY, YIELD_CONVENTION, IS_EOM, ISSUER_NAME);
    }
  }
  private static final ZonedDateTime LAST_TRADING_DATE = DateUtils.getUTCDate(2011, 9, 21);
  private static final ZonedDateTime FIRST_NOTICE_DATE = DateUtils.getUTCDate(2011, 8, 31);
  private static final ZonedDateTime LAST_NOTICE_DATE = DateUtils.getUTCDate(2011, 9, 29);
  private static final ZonedDateTime FIRST_DELIVERY_DATE = ScheduleCalculator.getAdjustedDate(FIRST_NOTICE_DATE, SETTLEMENT_DAYS, CALENDAR);
  private static final ZonedDateTime LAST_DELIVERY_DATE = ScheduleCalculator.getAdjustedDate(LAST_NOTICE_DATE, SETTLEMENT_DAYS, CALENDAR);
  private static final double NOTIONAL = 100000;
  private static final double REF_PRICE = 0.0;

  private static final ZonedDateTime REFERENCE_DATE = DateUtils.getUTCDate(2011, 6, 20);
  private static final DayCount ACT_ACT = DayCountFactory.INSTANCE.getDayCount("Actual/Actual ISDA");
  private static final double LAST_TRADING_TIME = ACT_ACT.getDayCountFraction(REFERENCE_DATE, LAST_TRADING_DATE);
  private static final double FIRST_NOTICE_TIME = ACT_ACT.getDayCountFraction(REFERENCE_DATE, FIRST_NOTICE_DATE);
  private static final double LAST_NOTICE_TIME = ACT_ACT.getDayCountFraction(REFERENCE_DATE, LAST_NOTICE_DATE);
  private static final double FIRST_DELIVERY_TIME = ACT_ACT.getDayCountFraction(REFERENCE_DATE, FIRST_DELIVERY_DATE);
  private static final double LAST_DELIVERY_TIME = ACT_ACT.getDayCountFraction(REFERENCE_DATE, LAST_DELIVERY_DATE);
  private static final String CREDIT_CURVE_NAME = "Credit";
  private static final String REPO_CURVE_NAME = "Repo";
  private static final String[] CURVES_NAME = {CREDIT_CURVE_NAME, REPO_CURVE_NAME };
  private static final BondFixedSecurity[] BASKET = new BondFixedSecurity[NB_BOND];
  static {
    for (int loopbasket = 0; loopbasket < NB_BOND; loopbasket++) {
      BASKET[loopbasket] = BASKET_DEFINITION[loopbasket].toDerivative(REFERENCE_DATE, LAST_DELIVERY_DATE, CURVES_NAME);
    }
  }

  private static final BondFuture BOND_FUTURE_SECURITY = new BondFuture(LAST_TRADING_TIME, FIRST_NOTICE_TIME, LAST_NOTICE_TIME, FIRST_DELIVERY_TIME, LAST_DELIVERY_TIME, NOTIONAL,
      BASKET, CONVERSION_FACTOR, REF_PRICE);

  @Test(expectedExceptions = IllegalArgumentException.class)
  public void testNullBasket() {
    new BondFuture(LAST_TRADING_TIME, FIRST_NOTICE_TIME, LAST_NOTICE_TIME, FIRST_DELIVERY_TIME, LAST_DELIVERY_TIME, NOTIONAL, null, CONVERSION_FACTOR, REF_PRICE);
  }

  @Test(expectedExceptions = IllegalArgumentException.class)
  public void testNullConversion() {
    new BondFuture(LAST_TRADING_TIME, FIRST_NOTICE_TIME, LAST_NOTICE_TIME, FIRST_DELIVERY_TIME, LAST_DELIVERY_TIME, NOTIONAL, BASKET, null, REF_PRICE);
  }

  @Test(expectedExceptions = IllegalArgumentException.class)
  public void zeroBasket() {
    new BondFuture(LAST_TRADING_TIME, FIRST_NOTICE_TIME, LAST_NOTICE_TIME, FIRST_DELIVERY_TIME, LAST_DELIVERY_TIME, NOTIONAL, new BondFixedSecurity[0], CONVERSION_FACTOR, REF_PRICE);
  }

  @Test(expectedExceptions = IllegalArgumentException.class)
  public void sizeConversionFactor() {
    final double[] incorrectConversionFactor = new double[NB_BOND - 1];
    new BondFuture(LAST_TRADING_TIME, FIRST_NOTICE_TIME, LAST_NOTICE_TIME, FIRST_DELIVERY_TIME, LAST_DELIVERY_TIME, NOTIONAL, BASKET, incorrectConversionFactor, REF_PRICE);
  }

  @Test
  public void getter() {
    assertEquals("Bond future security derivative: last trading date", LAST_TRADING_TIME, BOND_FUTURE_SECURITY.getTradingLastTime());
    assertEquals("Bond future security derivative: first notice date", FIRST_NOTICE_TIME, BOND_FUTURE_SECURITY.getNoticeFirstTime());
    assertEquals("Bond future security derivative: last notice date", LAST_NOTICE_TIME, BOND_FUTURE_SECURITY.getNoticeLastTime());
    assertEquals("Bond future security derivative: first delivery date", FIRST_DELIVERY_TIME, BOND_FUTURE_SECURITY.getDeliveryFirstTime());
    assertEquals("Bond future security derivative: last delivery date", LAST_DELIVERY_TIME, BOND_FUTURE_SECURITY.getDeliveryLastTime());
    assertEquals("Bond future security derivative: basket", BASKET, BOND_FUTURE_SECURITY.getDeliveryBasket());
    assertEquals("Bond future security derivative: conversion factor", CONVERSION_FACTOR, BOND_FUTURE_SECURITY.getConversionFactor());
    assertEquals("Bond future security derivative: notional", NOTIONAL, BOND_FUTURE_SECURITY.getNotional());
    assertEquals("Bond future security derivative: currency", CUR, BOND_FUTURE_SECURITY.getCurrency());
  }

  @Test
  /**
   * Tests the equal and hashCode methods.
   */
  public void equalHash() {
    assertTrue(BOND_FUTURE_SECURITY.equals(BOND_FUTURE_SECURITY));
    BondFuture other = new BondFuture(LAST_TRADING_TIME, FIRST_NOTICE_TIME, LAST_NOTICE_TIME, FIRST_DELIVERY_TIME, LAST_DELIVERY_TIME, NOTIONAL, BASKET, CONVERSION_FACTOR, REF_PRICE);
    assertTrue(BOND_FUTURE_SECURITY.equals(other));
    assertTrue(BOND_FUTURE_SECURITY.hashCode() == other.hashCode());
    BondFuture modifiedFuture;
    modifiedFuture = new BondFuture(LAST_TRADING_TIME + 0.1, FIRST_NOTICE_TIME, LAST_NOTICE_TIME, FIRST_DELIVERY_TIME, LAST_DELIVERY_TIME, NOTIONAL, BASKET, CONVERSION_FACTOR, REF_PRICE);
    assertFalse(BOND_FUTURE_SECURITY.equals(modifiedFuture));
    modifiedFuture = new BondFuture(LAST_TRADING_TIME, FIRST_NOTICE_TIME + 0.1, LAST_NOTICE_TIME, FIRST_DELIVERY_TIME, LAST_DELIVERY_TIME, NOTIONAL, BASKET, CONVERSION_FACTOR, REF_PRICE);
    assertFalse(BOND_FUTURE_SECURITY.equals(modifiedFuture));
    modifiedFuture = new BondFuture(LAST_TRADING_TIME, FIRST_NOTICE_TIME, LAST_NOTICE_TIME + 0.1, FIRST_DELIVERY_TIME, LAST_DELIVERY_TIME, NOTIONAL, BASKET, CONVERSION_FACTOR, REF_PRICE);
    assertFalse(BOND_FUTURE_SECURITY.equals(modifiedFuture));
    modifiedFuture = new BondFuture(LAST_TRADING_TIME, FIRST_NOTICE_TIME, LAST_NOTICE_TIME, FIRST_DELIVERY_TIME + 0.1, LAST_DELIVERY_TIME, NOTIONAL, BASKET, CONVERSION_FACTOR, REF_PRICE);
    assertFalse(BOND_FUTURE_SECURITY.equals(modifiedFuture));
    modifiedFuture = new BondFuture(LAST_TRADING_TIME, FIRST_NOTICE_TIME, LAST_NOTICE_TIME, FIRST_DELIVERY_TIME, LAST_DELIVERY_TIME + 0.1, NOTIONAL, BASKET, CONVERSION_FACTOR, REF_PRICE);
    assertFalse(BOND_FUTURE_SECURITY.equals(modifiedFuture));
    modifiedFuture = new BondFuture(LAST_TRADING_TIME, FIRST_NOTICE_TIME, LAST_NOTICE_TIME, FIRST_DELIVERY_TIME, LAST_DELIVERY_TIME, NOTIONAL + 100000, BASKET, CONVERSION_FACTOR, REF_PRICE);
    assertFalse(BOND_FUTURE_SECURITY.equals(modifiedFuture));
    BondFixedSecurity[] otherBasket = new BondFixedSecurity[NB_BOND];
    for (int loopbasket = 0; loopbasket < NB_BOND; loopbasket++) {
      otherBasket[loopbasket] = BASKET_DEFINITION[loopbasket].toDerivative(REFERENCE_DATE, LAST_NOTICE_DATE, CURVES_NAME);
    }
    modifiedFuture = new BondFuture(LAST_TRADING_TIME, FIRST_NOTICE_TIME, LAST_NOTICE_TIME, FIRST_DELIVERY_TIME, LAST_DELIVERY_TIME, NOTIONAL, otherBasket, CONVERSION_FACTOR, REF_PRICE);
    assertFalse(BOND_FUTURE_SECURITY.equals(modifiedFuture));
    double[] otherConversionFactor = new double[] {.9000, .8565, .8493, .8516, .8540, .8417, .8292 };
    modifiedFuture = new BondFuture(LAST_TRADING_TIME, FIRST_NOTICE_TIME, LAST_NOTICE_TIME, FIRST_DELIVERY_TIME, LAST_DELIVERY_TIME, NOTIONAL, BASKET, otherConversionFactor, REF_PRICE);
    assertFalse(BOND_FUTURE_SECURITY.equals(modifiedFuture));
    assertFalse(BOND_FUTURE_SECURITY.equals(LAST_TRADING_DATE));
    assertFalse(BOND_FUTURE_SECURITY.equals(null));
  }

}<|MERGE_RESOLUTION|>--- conflicted
+++ resolved
@@ -34,13 +34,8 @@
  */
 public class BondFutureSecurityTest {
   // 5-Year U.S. Treasury Note Futures: FVU1
-<<<<<<< HEAD
   private static final Currency CUR = Currency.EUR;
-  private static final Period PAYMENT_TENOR = Period.ofMonths(6);
-=======
-  private static final Currency CUR = Currency.USD;
   private static final Period PAYMENT_TENOR = Period.of(6, MONTHS);
->>>>>>> 0e4f380c
   private static final Calendar CALENDAR = new MondayToFridayCalendar("A");
   private static final String ISSUER_NAME = "Issuer";
   private static final DayCount DAY_COUNT = DayCountFactory.INSTANCE.getDayCount("Actual/Actual ISDA");
@@ -51,7 +46,7 @@
   private static final int NB_BOND = 7;
   private static final Period[] BOND_TENOR = new Period[] {Period.of(5, YEARS), Period.of(5, YEARS), Period.of(5, YEARS), Period.of(8, YEARS), Period.of(5, YEARS), Period.of(5, YEARS), Period.of(5, YEARS) };
   private static final ZonedDateTime[] START_ACCRUAL_DATE = new ZonedDateTime[] {DateUtils.getUTCDate(2010, 11, 30), DateUtils.getUTCDate(2010, 12, 31), DateUtils.getUTCDate(2011, 1, 31),
-      DateUtils.getUTCDate(2008, 2, 29), DateUtils.getUTCDate(2011, 3, 31), DateUtils.getUTCDate(2011, 4, 30), DateUtils.getUTCDate(2011, 5, 31) };
+    DateUtils.getUTCDate(2008, 2, 29), DateUtils.getUTCDate(2011, 3, 31), DateUtils.getUTCDate(2011, 4, 30), DateUtils.getUTCDate(2011, 5, 31) };
   private static final double[] RATE = new double[] {0.01375, 0.02125, 0.0200, 0.02125, 0.0225, 0.0200, 0.0175 };
   private static final double[] CONVERSION_FACTOR = new double[] {.8317, .8565, .8493, .8516, .8540, .8417, .8292 };
   private static final ZonedDateTime[] MATURITY_DATE = new ZonedDateTime[NB_BOND];
@@ -131,7 +126,7 @@
    */
   public void equalHash() {
     assertTrue(BOND_FUTURE_SECURITY.equals(BOND_FUTURE_SECURITY));
-    BondFuture other = new BondFuture(LAST_TRADING_TIME, FIRST_NOTICE_TIME, LAST_NOTICE_TIME, FIRST_DELIVERY_TIME, LAST_DELIVERY_TIME, NOTIONAL, BASKET, CONVERSION_FACTOR, REF_PRICE);
+    final BondFuture other = new BondFuture(LAST_TRADING_TIME, FIRST_NOTICE_TIME, LAST_NOTICE_TIME, FIRST_DELIVERY_TIME, LAST_DELIVERY_TIME, NOTIONAL, BASKET, CONVERSION_FACTOR, REF_PRICE);
     assertTrue(BOND_FUTURE_SECURITY.equals(other));
     assertTrue(BOND_FUTURE_SECURITY.hashCode() == other.hashCode());
     BondFuture modifiedFuture;
@@ -147,13 +142,13 @@
     assertFalse(BOND_FUTURE_SECURITY.equals(modifiedFuture));
     modifiedFuture = new BondFuture(LAST_TRADING_TIME, FIRST_NOTICE_TIME, LAST_NOTICE_TIME, FIRST_DELIVERY_TIME, LAST_DELIVERY_TIME, NOTIONAL + 100000, BASKET, CONVERSION_FACTOR, REF_PRICE);
     assertFalse(BOND_FUTURE_SECURITY.equals(modifiedFuture));
-    BondFixedSecurity[] otherBasket = new BondFixedSecurity[NB_BOND];
+    final BondFixedSecurity[] otherBasket = new BondFixedSecurity[NB_BOND];
     for (int loopbasket = 0; loopbasket < NB_BOND; loopbasket++) {
       otherBasket[loopbasket] = BASKET_DEFINITION[loopbasket].toDerivative(REFERENCE_DATE, LAST_NOTICE_DATE, CURVES_NAME);
     }
     modifiedFuture = new BondFuture(LAST_TRADING_TIME, FIRST_NOTICE_TIME, LAST_NOTICE_TIME, FIRST_DELIVERY_TIME, LAST_DELIVERY_TIME, NOTIONAL, otherBasket, CONVERSION_FACTOR, REF_PRICE);
     assertFalse(BOND_FUTURE_SECURITY.equals(modifiedFuture));
-    double[] otherConversionFactor = new double[] {.9000, .8565, .8493, .8516, .8540, .8417, .8292 };
+    final double[] otherConversionFactor = new double[] {.9000, .8565, .8493, .8516, .8540, .8417, .8292 };
     modifiedFuture = new BondFuture(LAST_TRADING_TIME, FIRST_NOTICE_TIME, LAST_NOTICE_TIME, FIRST_DELIVERY_TIME, LAST_DELIVERY_TIME, NOTIONAL, BASKET, otherConversionFactor, REF_PRICE);
     assertFalse(BOND_FUTURE_SECURITY.equals(modifiedFuture));
     assertFalse(BOND_FUTURE_SECURITY.equals(LAST_TRADING_DATE));
