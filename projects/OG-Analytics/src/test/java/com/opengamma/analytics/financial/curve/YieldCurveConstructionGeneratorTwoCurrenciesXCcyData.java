--- conflicted
+++ resolved
@@ -147,14 +147,10 @@
   public static final double[] DSC_1_MARKET_QUOTES = new double[] {0.0045, 0.0050, 0.0075, 0.0080, 0.0085, 0.0090, 0.0095, 0.0110, 0.0120, 0.0130, 0.0140, 0.0150, 0.0200 };
   /** Generators for the dsc USD curve */
   public static final GeneratorInstrument[] DSC_1_GENERATORS = new GeneratorInstrument[] {GENERATOR_DEPOSIT_ON_1, GENERATOR_DEPOSIT_ON_1, GENERATOR_OIS_1, GENERATOR_OIS_1, GENERATOR_OIS_1,
-<<<<<<< HEAD
-      GENERATOR_OIS_1, GENERATOR_OIS_1, GENERATOR_OIS_1, GENERATOR_OIS_1, GENERATOR_OIS_1, GENERATOR_OIS_1, GENERATOR_OIS_1, GENERATOR_OIS_1};
-=======
-      GENERATOR_OIS_1, GENERATOR_OIS_1, GENERATOR_OIS_1, GENERATOR_OIS_1, GENERATOR_OIS_1, GENERATOR_OIS_1, GENERATOR_OIS_1, GENERATOR_OIS_1 };
->>>>>>> ea5732c5
+    GENERATOR_OIS_1, GENERATOR_OIS_1, GENERATOR_OIS_1, GENERATOR_OIS_1, GENERATOR_OIS_1, GENERATOR_OIS_1, GENERATOR_OIS_1, GENERATOR_OIS_1};
   /** Tenors for the dsc USD curve */
   public static final Period[] DSC_1_TENOR = new Period[] {Period.ofDays(0), Period.ofDays(1), Period.ofMonths(1), Period.ofMonths(2), Period.ofMonths(3), Period.ofMonths(6), Period.ofMonths(9),
-      Period.ofYears(1), Period.ofYears(2), Period.ofYears(3), Period.ofYears(4), Period.ofYears(5), Period.ofYears(10) };
+    Period.ofYears(1), Period.ofYears(2), Period.ofYears(3), Period.ofYears(4), Period.ofYears(5), Period.ofYears(10) };
 
   /** Market values for the Fwd 3M USD curve */
   public static final double[] FWD_1_MARKET_QUOTES = new double[] {0.0050, 0.0075, 0.0160, 0.0170, 0.0200, 0.0225 };
@@ -167,14 +163,10 @@
   public static final double[] DSC_2_MARKET_QUOTES = new double[] {0.0070, 0.0075, 0.0002, 0.0004, 0.0006, 0.0012, 0.0018, 0.0025, -0.0025, -0.0025, -0.0025, -0.0025, -0.0025 };
   /** Generators for the dsc EUR curve */
   public static final GeneratorInstrument[] DSC_2_GENERATORS = new GeneratorInstrument[] {GENERATOR_DEPOSIT_ON_2, GENERATOR_DEPOSIT_ON_2, GENERATOR_FX, GENERATOR_FX, GENERATOR_FX, GENERATOR_FX,
-<<<<<<< HEAD
-      GENERATOR_FX, GENERATOR_FX, GENERATOR_XCCY, GENERATOR_XCCY, GENERATOR_XCCY, GENERATOR_XCCY, GENERATOR_XCCY};
-=======
-      GENERATOR_FX, GENERATOR_FX, GENERATOR_XCCY, GENERATOR_XCCY, GENERATOR_XCCY, GENERATOR_XCCY, GENERATOR_XCCY };
->>>>>>> ea5732c5
+    GENERATOR_FX, GENERATOR_FX, GENERATOR_XCCY, GENERATOR_XCCY, GENERATOR_XCCY, GENERATOR_XCCY, GENERATOR_XCCY};
   /** Tenors for the dsc EUR curve */
   public static final Period[] DSC_2_TENOR = new Period[] {Period.ofDays(0), Period.ofDays(1), Period.ofMonths(1), Period.ofMonths(2), Period.ofMonths(3), Period.ofMonths(6), Period.ofMonths(9),
-      Period.ofYears(1), Period.ofYears(2), Period.ofYears(3), Period.ofYears(4), Period.ofYears(5), Period.ofYears(10) };
+    Period.ofYears(1), Period.ofYears(2), Period.ofYears(3), Period.ofYears(4), Period.ofYears(5), Period.ofYears(10) };
   //  /** FX rqtes for the dsc EUR curve */
   //  public static final Double[] DSC_2_FX_RATE = new Double[] {FX_EURUSD, FX_EURUSD, FX_EURUSD, FX_EURUSD, FX_EURUSD, FX_EURUSD, FX_EURUSD, FX_EURUSD, FX_EURUSD, FX_EURUSD, FX_EURUSD, FX_EURUSD,
   //      FX_EURUSD};
@@ -183,14 +175,10 @@
   public static final double[] FWD_2_MARKET_QUOTES = new double[] {0.0075, 0.0100, 0.0185, 0.0195, 0.0205, 0.0215, 0.0225, 0.0250 };
   /** Generators for the Fwd 3M USD curve */
   public static final GeneratorInstrument[] FWD_2_GENERATORS = new GeneratorInstrument[] {GENERATOR_DEPOSIT_2, EUR1YEURIBOR3M, EUR1YEURIBOR3M, EUR1YEURIBOR3M, EUR1YEURIBOR3M, EUR1YEURIBOR3M,
-<<<<<<< HEAD
-      EUR1YEURIBOR3M, EUR1YEURIBOR3M};
-=======
-      EUR1YEURIBOR3M, EUR1YEURIBOR3M };
->>>>>>> ea5732c5
+    EUR1YEURIBOR3M, EUR1YEURIBOR3M};
   /** Tenors for the Fwd 3M USD curve */
   public static final Period[] FWD_2_TENOR = new Period[] {Period.ofMonths(3), Period.ofMonths(6), Period.ofYears(1), Period.ofYears(2), Period.ofYears(3), Period.ofYears(4), Period.ofYears(5),
-      Period.ofYears(10) };
+    Period.ofYears(10) };
 
   /** Standard USD discounting curve instrument definitions */
   public static final List<InstrumentDefinition<?>> DEFINITIONS_DSC_1;
@@ -350,7 +338,7 @@
       final double[][] inverseJacobianPVArray = inverseJacobianPV.getData();
       final int dim = inverseJacobianPV.getNumberOfColumns();
       final double[] pvmqs = new double[dim];
-      // Implementation note: pvmqs: Present Value Sensitivity with respect to Market Quote. 
+      // Implementation note: pvmqs: Present Value Sensitivity with respect to Market Quote.
       //   To be coherent, the pv calculator should provide a pv in the first currency of FX swaps and XCcy swaps.
       i = 0;
       for (final InstrumentDerivative ird : instruments) {
@@ -372,10 +360,10 @@
 
   @SuppressWarnings({"unchecked"})
   /**
-   * Build the curves and returns a pair containing 
-   * 1) the yield curve bundle (4 curves) and 
+   * Build the curves and returns a pair containing
+   * 1) the yield curve bundle (4 curves) and
    * 2) the inverse Jacobian (derivative of the curve parameters with respect to the market quotes) for the full bundle.
-   * The curves are build in two blocks: first USD and then EUR. 
+   * The curves are build in two blocks: first USD and then EUR.
    */
   public static Pair<YieldCurveBundle, DoubleMatrix2D> makeCurves2Blocks(final List<InstrumentDefinition<?>> dsc1Definitions, final List<InstrumentDefinition<?>> fwd1Definitions,
       final List<InstrumentDefinition<?>> dsc2Definitions, final List<InstrumentDefinition<?>> fwd2Definitions, final InstrumentDerivativeVisitorAdapter<YieldCurveBundle, Double> calculator,
@@ -500,7 +488,7 @@
       final double[][] inverseJacobianPVArray = inverseJacobianPV.getData();
       final int dim = inverseJacobianPV.getNumberOfColumns();
       final double[] pvmqs = new double[dim];
-      // Implementation note: pvmqs: Present Value Sensitivity with respect to Market Quote. 
+      // Implementation note: pvmqs: Present Value Sensitivity with respect to Market Quote.
       //   To be coherent, the pv calculator should provide a pv in the first currency of FX swaps and XCcy swaps.
       int i = 0;
       for (final InstrumentDerivative ird : instrumentsT) {
