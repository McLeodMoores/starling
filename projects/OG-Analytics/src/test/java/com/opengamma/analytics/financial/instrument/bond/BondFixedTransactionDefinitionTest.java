/**
 * Copyright (C) 2011 - present by OpenGamma Inc. and the OpenGamma group of companies
 * 
 * Please see distribution for license.
 */
package com.opengamma.analytics.financial.instrument.bond;

import static org.testng.AssertJUnit.assertEquals;
import static org.threeten.bp.temporal.ChronoUnit.MONTHS;
import static org.threeten.bp.temporal.ChronoUnit.YEARS;

import org.testng.annotations.Test;
import org.threeten.bp.Period;
import org.threeten.bp.ZonedDateTime;

import com.opengamma.analytics.financial.interestrate.bond.definition.BondFixedSecurity;
import com.opengamma.analytics.financial.interestrate.bond.definition.BondFixedTransaction;
import com.opengamma.financial.convention.businessday.BusinessDayConvention;
import com.opengamma.financial.convention.businessday.BusinessDayConventionFactory;
import com.opengamma.financial.convention.calendar.Calendar;
import com.opengamma.financial.convention.calendar.MondayToFridayCalendar;
import com.opengamma.financial.convention.daycount.DayCount;
import com.opengamma.financial.convention.daycount.DayCountFactory;
import com.opengamma.financial.convention.yield.YieldConvention;
import com.opengamma.financial.convention.yield.YieldConventionFactory;
import com.opengamma.util.money.Currency;
import com.opengamma.util.time.DateUtils;

public class BondFixedTransactionDefinitionTest {
  //Issue: Semi-annual 2Y
<<<<<<< HEAD
  private static final Currency CUR = Currency.EUR;
  private static final Period PAYMENT_TENOR = Period.ofMonths(6);
=======
  private static final Currency CUR = Currency.USD;
  private static final Period PAYMENT_TENOR = Period.of(6, MONTHS);
>>>>>>> 0e4f380c
  private static final Calendar CALENDAR = new MondayToFridayCalendar("A");
  private static final String ISSUER_NAME = "Issuer";
  private static final DayCount DAY_COUNT = DayCountFactory.INSTANCE.getDayCount("Actual/Actual ICMA");//("Actual/Actual ICMA");("Actual/Actual ISDA")
  private static final BusinessDayConvention BUSINESS_DAY = BusinessDayConventionFactory.INSTANCE.getBusinessDayConvention("Following");
  private static final boolean IS_EOM = false;
  private static final Period BOND_TENOR = Period.of(2, YEARS);
  private static final int SETTLEMENT_DAYS = 2;
  private static final ZonedDateTime START_ACCRUAL_DATE = DateUtils.getUTCDate(2011, 7, 13);
  private static final ZonedDateTime MATURITY_DATE = START_ACCRUAL_DATE.plus(BOND_TENOR);
  private static final double RATE = 0.0325;
  private static final YieldConvention YIELD_CONVENTION = YieldConventionFactory.INSTANCE.getYieldConvention("STREET CONVENTION");
  private static final BondFixedSecurityDefinition BOND_SECURITY_DEFINITION = BondFixedSecurityDefinition.from(CUR, MATURITY_DATE, START_ACCRUAL_DATE, PAYMENT_TENOR, RATE, SETTLEMENT_DAYS, CALENDAR,
      DAY_COUNT, BUSINESS_DAY, YIELD_CONVENTION, IS_EOM, ISSUER_NAME);
  // Transaction
  private static final double PRICE = 0.90;
  private static final ZonedDateTime SETTLEMENT_DATE = DateUtils.getUTCDate(2011, 8, 18);
  private static final double QUANTITY = 100000000; //100m
  private static final BondFixedTransactionDefinition BOND_TRANSACTION_DEFINITION = new BondFixedTransactionDefinition(BOND_SECURITY_DEFINITION, QUANTITY, SETTLEMENT_DATE, PRICE);
  // to derivatives: common
  private static final String CREDIT_CURVE_NAME = "Credit";
  private static final String REPO_CURVE_NAME = "Repo";
  private static final String[] CURVES_NAME = {CREDIT_CURVE_NAME, REPO_CURVE_NAME};
  private static final ZonedDateTime REFERENCE_DATE_1 = DateUtils.getUTCDate(2011, 8, 17);

  @Test(expectedExceptions = IllegalArgumentException.class)
  public void testNullUnderlying() {
    new BondFixedTransactionDefinition(null, QUANTITY, SETTLEMENT_DATE, PRICE);
  }

  @Test(expectedExceptions = IllegalArgumentException.class)
  public void testNullSettle() {
    new BondFixedTransactionDefinition(BOND_SECURITY_DEFINITION, QUANTITY, null, PRICE);
  }

  @Test
  public void testGetters() {
    assertEquals(PRICE, BOND_TRANSACTION_DEFINITION.getPrice());
    assertEquals(QUANTITY, BOND_TRANSACTION_DEFINITION.getQuantity());
    assertEquals(SETTLEMENT_DATE, BOND_TRANSACTION_DEFINITION.getSettlementDate());
    assertEquals(BOND_SECURITY_DEFINITION, BOND_TRANSACTION_DEFINITION.getUnderlyingBond());
    double expectedAccrued = 0.195652174 * RATE / 2; //36 days out of 184 in Actual/Actual ICMA.
    assertEquals(expectedAccrued, BOND_TRANSACTION_DEFINITION.getAccruedInterestAtSettlement(), 1E-6);
    assertEquals(DateUtils.getUTCDate(2011, 7, 13), BOND_TRANSACTION_DEFINITION.getPreviousAccrualDate());
    assertEquals(DateUtils.getUTCDate(2012, 1, 13), BOND_TRANSACTION_DEFINITION.getNextAccrualDate());
  }

  @Test
  public void toDerivatives() {
    BondFixedSecurity bondSecurityStandard = BOND_SECURITY_DEFINITION.toDerivative(REFERENCE_DATE_1, CURVES_NAME);
    BondFixedTransaction bondTransaction = BOND_TRANSACTION_DEFINITION.toDerivative(REFERENCE_DATE_1, CURVES_NAME);
    assertEquals("Bond transaction: toDerivative", bondSecurityStandard, bondTransaction.getBondStandard());
    BondFixedSecurity bondSecurityPurchase = BOND_SECURITY_DEFINITION.toDerivative(REFERENCE_DATE_1, SETTLEMENT_DATE, CURVES_NAME);
    assertEquals("Bond transaction: toDerivative", bondSecurityPurchase.getAccruedInterest(), bondTransaction.getBondTransaction().getAccruedInterest());
    assertEquals("Bond transaction: toDerivative", bondSecurityPurchase.getCouponPerYear(), bondTransaction.getBondTransaction().getCouponPerYear());
    assertEquals("Bond transaction: toDerivative", bondSecurityPurchase.getYieldConvention(), bondTransaction.getBondTransaction().getYieldConvention());
  }

}<|MERGE_RESOLUTION|>--- conflicted
+++ resolved
@@ -28,13 +28,8 @@
 
 public class BondFixedTransactionDefinitionTest {
   //Issue: Semi-annual 2Y
-<<<<<<< HEAD
   private static final Currency CUR = Currency.EUR;
-  private static final Period PAYMENT_TENOR = Period.ofMonths(6);
-=======
-  private static final Currency CUR = Currency.USD;
   private static final Period PAYMENT_TENOR = Period.of(6, MONTHS);
->>>>>>> 0e4f380c
   private static final Calendar CALENDAR = new MondayToFridayCalendar("A");
   private static final String ISSUER_NAME = "Issuer";
   private static final DayCount DAY_COUNT = DayCountFactory.INSTANCE.getDayCount("Actual/Actual ICMA");//("Actual/Actual ICMA");("Actual/Actual ISDA")
@@ -46,13 +41,14 @@
   private static final ZonedDateTime MATURITY_DATE = START_ACCRUAL_DATE.plus(BOND_TENOR);
   private static final double RATE = 0.0325;
   private static final YieldConvention YIELD_CONVENTION = YieldConventionFactory.INSTANCE.getYieldConvention("STREET CONVENTION");
-  private static final BondFixedSecurityDefinition BOND_SECURITY_DEFINITION = BondFixedSecurityDefinition.from(CUR, MATURITY_DATE, START_ACCRUAL_DATE, PAYMENT_TENOR, RATE, SETTLEMENT_DAYS, CALENDAR,
-      DAY_COUNT, BUSINESS_DAY, YIELD_CONVENTION, IS_EOM, ISSUER_NAME);
+  private static final BondFixedSecurityDefinition BOND_SECURITY_DEFINITION = BondFixedSecurityDefinition.from(CUR, MATURITY_DATE, START_ACCRUAL_DATE, PAYMENT_TENOR,
+      RATE, SETTLEMENT_DAYS, CALENDAR, DAY_COUNT, BUSINESS_DAY, YIELD_CONVENTION, IS_EOM, ISSUER_NAME);
   // Transaction
   private static final double PRICE = 0.90;
   private static final ZonedDateTime SETTLEMENT_DATE = DateUtils.getUTCDate(2011, 8, 18);
   private static final double QUANTITY = 100000000; //100m
-  private static final BondFixedTransactionDefinition BOND_TRANSACTION_DEFINITION = new BondFixedTransactionDefinition(BOND_SECURITY_DEFINITION, QUANTITY, SETTLEMENT_DATE, PRICE);
+  private static final BondFixedTransactionDefinition BOND_TRANSACTION_DEFINITION = new BondFixedTransactionDefinition(BOND_SECURITY_DEFINITION, QUANTITY,
+      SETTLEMENT_DATE, PRICE);
   // to derivatives: common
   private static final String CREDIT_CURVE_NAME = "Credit";
   private static final String REPO_CURVE_NAME = "Repo";
@@ -75,7 +71,7 @@
     assertEquals(QUANTITY, BOND_TRANSACTION_DEFINITION.getQuantity());
     assertEquals(SETTLEMENT_DATE, BOND_TRANSACTION_DEFINITION.getSettlementDate());
     assertEquals(BOND_SECURITY_DEFINITION, BOND_TRANSACTION_DEFINITION.getUnderlyingBond());
-    double expectedAccrued = 0.195652174 * RATE / 2; //36 days out of 184 in Actual/Actual ICMA.
+    final double expectedAccrued = 0.195652174 * RATE / 2; //36 days out of 184 in Actual/Actual ICMA.
     assertEquals(expectedAccrued, BOND_TRANSACTION_DEFINITION.getAccruedInterestAtSettlement(), 1E-6);
     assertEquals(DateUtils.getUTCDate(2011, 7, 13), BOND_TRANSACTION_DEFINITION.getPreviousAccrualDate());
     assertEquals(DateUtils.getUTCDate(2012, 1, 13), BOND_TRANSACTION_DEFINITION.getNextAccrualDate());
@@ -83,10 +79,10 @@
 
   @Test
   public void toDerivatives() {
-    BondFixedSecurity bondSecurityStandard = BOND_SECURITY_DEFINITION.toDerivative(REFERENCE_DATE_1, CURVES_NAME);
-    BondFixedTransaction bondTransaction = BOND_TRANSACTION_DEFINITION.toDerivative(REFERENCE_DATE_1, CURVES_NAME);
+    final BondFixedSecurity bondSecurityStandard = BOND_SECURITY_DEFINITION.toDerivative(REFERENCE_DATE_1, CURVES_NAME);
+    final BondFixedTransaction bondTransaction = BOND_TRANSACTION_DEFINITION.toDerivative(REFERENCE_DATE_1, CURVES_NAME);
     assertEquals("Bond transaction: toDerivative", bondSecurityStandard, bondTransaction.getBondStandard());
-    BondFixedSecurity bondSecurityPurchase = BOND_SECURITY_DEFINITION.toDerivative(REFERENCE_DATE_1, SETTLEMENT_DATE, CURVES_NAME);
+    final BondFixedSecurity bondSecurityPurchase = BOND_SECURITY_DEFINITION.toDerivative(REFERENCE_DATE_1, SETTLEMENT_DATE, CURVES_NAME);
     assertEquals("Bond transaction: toDerivative", bondSecurityPurchase.getAccruedInterest(), bondTransaction.getBondTransaction().getAccruedInterest());
     assertEquals("Bond transaction: toDerivative", bondSecurityPurchase.getCouponPerYear(), bondTransaction.getBondTransaction().getCouponPerYear());
     assertEquals("Bond transaction: toDerivative", bondSecurityPurchase.getYieldConvention(), bondTransaction.getBondTransaction().getYieldConvention());
