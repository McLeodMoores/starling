/**
 * Copyright (C) 2012 - present by OpenGamma Inc. and the OpenGamma group of companies
 *
 * Please see distribution for license.
 */
package com.opengamma.analytics.financial.interestrate.swap.method;

import static org.testng.AssertJUnit.assertEquals;
import static org.testng.AssertJUnit.assertTrue;

import java.util.List;
import java.util.Set;
import java.util.TreeSet;

import org.apache.commons.lang.ArrayUtils;
import org.testng.annotations.Test;
import org.threeten.bp.Period;
import org.threeten.bp.ZoneOffset;
import org.threeten.bp.ZonedDateTime;

import com.opengamma.analytics.financial.horizon.ConstantSpreadHorizonThetaCalculator;
import com.opengamma.analytics.financial.horizon.ConstantSpreadYieldCurveBundleRolldownFunction;
import com.opengamma.analytics.financial.instrument.annuity.AnnuityCouponIborDefinition;
import com.opengamma.analytics.financial.instrument.annuity.AnnuityCouponIborSpreadDefinition;
import com.opengamma.analytics.financial.instrument.index.GeneratorSwapFixedIbor;
import com.opengamma.analytics.financial.instrument.index.GeneratorSwapFixedIborMaster;
import com.opengamma.analytics.financial.instrument.index.IborIndex;
import com.opengamma.analytics.financial.instrument.index.IndexIborMaster;
import com.opengamma.analytics.financial.instrument.swap.SwapDefinition;
import com.opengamma.analytics.financial.instrument.swap.SwapFixedIborDefinition;
import com.opengamma.analytics.financial.instrument.swap.SwapIborIborDefinition;
import com.opengamma.analytics.financial.interestrate.FDCurveSensitivityCalculator;
import com.opengamma.analytics.financial.interestrate.InterestRateCurveSensitivity;
import com.opengamma.analytics.financial.interestrate.InterestRateCurveSensitivityUtils;
import com.opengamma.analytics.financial.interestrate.ParSpreadMarketQuoteCalculator;
import com.opengamma.analytics.financial.interestrate.ParSpreadMarketQuoteCurveSensitivityCalculator;
import com.opengamma.analytics.financial.interestrate.PresentValueCalculator;
import com.opengamma.analytics.financial.interestrate.TestsDataSetsSABR;
import com.opengamma.analytics.financial.interestrate.YieldCurveBundle;
import com.opengamma.analytics.financial.interestrate.annuity.derivative.Annuity;
import com.opengamma.analytics.financial.interestrate.payments.derivative.Coupon;
import com.opengamma.analytics.financial.interestrate.payments.derivative.CouponIbor;
import com.opengamma.analytics.financial.interestrate.payments.derivative.CouponIborSpread;
import com.opengamma.analytics.financial.interestrate.payments.derivative.Payment;
import com.opengamma.analytics.financial.interestrate.swap.derivative.Swap;
import com.opengamma.analytics.financial.interestrate.swap.derivative.SwapFixedCoupon;
import com.opengamma.analytics.financial.provider.calculator.generic.TodayPaymentCalculator;
import com.opengamma.analytics.financial.schedule.NoHolidayCalendar;
import com.opengamma.analytics.util.time.TimeCalculator;
import com.opengamma.financial.convention.calendar.Calendar;
import com.opengamma.financial.convention.calendar.MondayToFridayCalendar;
import com.opengamma.timeseries.precise.zdt.ImmutableZonedDateTimeDoubleTimeSeries;
import com.opengamma.timeseries.precise.zdt.ZonedDateTimeDoubleTimeSeries;
import com.opengamma.util.money.Currency;
import com.opengamma.util.money.MultipleCurrencyAmount;
import com.opengamma.util.time.DateUtils;
import com.opengamma.util.tuple.DoublesPair;

/**
 * @deprecated This class tests deprecated methods.
 */
@Deprecated
public class SwapCalculatorTest {

  private static final Calendar CALENDAR_NONE = new NoHolidayCalendar();
  private static final Calendar CALENDAR_USD = new MondayToFridayCalendar("USD Calendar");
  private static final GeneratorSwapFixedIborMaster GENERATOR_SWAP_MASTER = GeneratorSwapFixedIborMaster.getInstance();
  private static final IndexIborMaster INDEX_IBOR_MASTER = IndexIborMaster.getInstance();

  // Swap Fixed-Ibor
  private static final GeneratorSwapFixedIbor USD6MLIBOR3M = GENERATOR_SWAP_MASTER.getGenerator("USD6MLIBOR3M", CALENDAR_USD);
  private static final Period SWAP_TENOR = Period.ofYears(5);
  private static final ZonedDateTime SETTLEMENT_DATE = DateUtils.getUTCDate(2012, 5, 17);
  private static final double NOTIONAL = 100000000; //100m
  private static final double RATE_FIXED = 0.025;
  private static final SwapFixedIborDefinition SWAP_FIXED_IBOR_DEFINITION = SwapFixedIborDefinition.from(SETTLEMENT_DATE, SWAP_TENOR, USD6MLIBOR3M, NOTIONAL, RATE_FIXED, true);

  // Swap Ibor-ibor
  private static final IborIndex USDLIBOR3M = INDEX_IBOR_MASTER.getIndex("USDLIBOR3M");
  private static final double SPREAD3 = 0.0020;
  private static final IborIndex USDLIBOR6M = INDEX_IBOR_MASTER.getIndex("USDLIBOR6M");
  private static final double SPREAD6 = 0.0005;
  private static final SwapIborIborDefinition SWAP_IBORSPREAD_IBORSPREAD_DEFINITION = new SwapIborIborDefinition(AnnuityCouponIborSpreadDefinition.from(SETTLEMENT_DATE, SWAP_TENOR, NOTIONAL,
      USDLIBOR3M, SPREAD3, true, CALENDAR_USD), AnnuityCouponIborSpreadDefinition.from(SETTLEMENT_DATE, SWAP_TENOR, NOTIONAL, USDLIBOR6M, SPREAD6, false, CALENDAR_USD));
  private static final SwapDefinition SWAP_IBOR_IBORSPREAD_DEFINITION = new SwapDefinition(AnnuityCouponIborDefinition.from(SETTLEMENT_DATE, SWAP_TENOR, NOTIONAL, USDLIBOR3M, true, CALENDAR_USD),
      AnnuityCouponIborSpreadDefinition.from(SETTLEMENT_DATE, SWAP_TENOR, NOTIONAL, USDLIBOR6M, SPREAD6, false, CALENDAR_USD));

  private static final Currency USD = USDLIBOR3M.getCurrency();
  private static final YieldCurveBundle CURVES = TestsDataSetsSABR.createCurves2(USD);
  private static final String[] CURVE_NAMES = TestsDataSetsSABR.curves2Names();
  private static final ParSpreadMarketQuoteCalculator PSC = ParSpreadMarketQuoteCalculator.getInstance();
  private static final PresentValueCalculator PVC = PresentValueCalculator.getInstance();
  private static final ParSpreadMarketQuoteCurveSensitivityCalculator PSCSC = ParSpreadMarketQuoteCurveSensitivityCalculator.getInstance();
  private static final TodayPaymentCalculator TPC = TodayPaymentCalculator.getInstance();
  private static final ConstantSpreadYieldCurveBundleRolldownFunction CURVE_ROLLDOWN = ConstantSpreadYieldCurveBundleRolldownFunction.getInstance();

  private static final ZonedDateTimeDoubleTimeSeries FIXING_TS_3 = ImmutableZonedDateTimeDoubleTimeSeries.of(
      new ZonedDateTime[] {DateUtils.getUTCDate(2012, 5, 10), DateUtils.getUTCDate(2012, 5, 14), DateUtils.getUTCDate(2012, 5, 15),
          DateUtils.getUTCDate(2012, 5, 16), DateUtils.getUTCDate(2012, 8, 15), DateUtils.getUTCDate(2012, 11, 15) },
          new double[] {0.0080, 0.0090, 0.0100, 0.0110, 0.0140, 0.0160 }, ZoneOffset.UTC);
  private static final ZonedDateTimeDoubleTimeSeries FIXING_TS_6 = ImmutableZonedDateTimeDoubleTimeSeries.of(
      new ZonedDateTime[] {DateUtils.getUTCDate(2012, 5, 10), DateUtils.getUTCDate(2012, 5, 15), DateUtils.getUTCDate(2012, 5, 16) },
      new double[] {0.0095, 0.0120, 0.0130 }, ZoneOffset.UTC);
  private static final ZonedDateTimeDoubleTimeSeries[] FIXING_TS_3_6 = new ZonedDateTimeDoubleTimeSeries[] {FIXING_TS_3, FIXING_TS_6 };
  private static final ConstantSpreadHorizonThetaCalculator THETAC = ConstantSpreadHorizonThetaCalculator.getInstance();

  private static final double TOLERANCE_PV = 1.0E-2; // one cent out of 100m
  private static final double TOLERANCE_SPREAD_DELTA = 1.0E-6;

  @Test
  public void parSpreadFixedIborBeforeFirstFixing() {
    final ZonedDateTime referenceDate = DateUtils.getUTCDate(2012, 5, 14);
    final SwapFixedCoupon<Coupon> swap = SWAP_FIXED_IBOR_DEFINITION.toDerivative(referenceDate, CURVE_NAMES);
    final double parSpread = swap.accept(PSC, CURVES);
    final SwapFixedIborDefinition swap0Definition = SwapFixedIborDefinition.from(SETTLEMENT_DATE, SWAP_TENOR, USD6MLIBOR3M, NOTIONAL, RATE_FIXED + parSpread, true);
    final SwapFixedCoupon<Coupon> swap0 = swap0Definition.toDerivative(referenceDate, CURVE_NAMES);
    final double pv = swap0.accept(PVC, CURVES);
    assertEquals("ParSpreadCalculator: fixed-coupon swap", pv, 0, TOLERANCE_PV);
  }

  @Test
  public void parSpreadFixedIborAfterFirstFixing() {
    final ZonedDateTime referenceDate = DateUtils.getUTCDate(2012, 5, 16);
    final SwapFixedCoupon<Coupon> swap = SWAP_FIXED_IBOR_DEFINITION.toDerivative(referenceDate, FIXING_TS_3_6, CURVE_NAMES);
    final double parSpread = swap.accept(PSC, CURVES);
    final SwapFixedIborDefinition swap0Definition = SwapFixedIborDefinition.from(SETTLEMENT_DATE, SWAP_TENOR, USD6MLIBOR3M, NOTIONAL, RATE_FIXED + parSpread, true);
    final SwapFixedCoupon<Coupon> swap0 = swap0Definition.toDerivative(referenceDate, FIXING_TS_3_6, CURVE_NAMES);
    final double pv = swap0.accept(PVC, CURVES);
    assertEquals("ParSpreadCalculator: fixed-coupon swap", pv, 0, TOLERANCE_PV);
  }

  @Test
  public void parSpreadIborSpreadIborSpreadBeforeFirstFixing() {
    final ZonedDateTime referenceDate = DateUtils.getUTCDate(2012, 5, 14);
    final Swap<Coupon, Coupon> swap = SWAP_IBORSPREAD_IBORSPREAD_DEFINITION.toDerivative(referenceDate, CURVE_NAMES);
    final double parSpread = swap.accept(PSC, CURVES);
    final SwapIborIborDefinition swap0Definition = new SwapIborIborDefinition(AnnuityCouponIborSpreadDefinition.from(SETTLEMENT_DATE, SWAP_TENOR, NOTIONAL, USDLIBOR3M, SPREAD3 + parSpread, true, CALENDAR_USD),
        AnnuityCouponIborSpreadDefinition.from(SETTLEMENT_DATE, SWAP_TENOR, NOTIONAL, USDLIBOR6M, SPREAD6, false, CALENDAR_USD));
    final Swap<Coupon, Coupon> swap0 = swap0Definition.toDerivative(referenceDate, CURVE_NAMES);
    final double pv = swap0.accept(PVC, CURVES);
    assertEquals("ParSpreadCalculator: fixed-coupon swap", pv, 0, TOLERANCE_PV);
  }

  @Test
  public void parSpreadIborSpreadIborSpreadAfterFirstFixing() {
    final ZonedDateTime referenceDate = DateUtils.getUTCDate(2012, 5, 16);
    final Swap<Coupon, Coupon> swap = SWAP_IBORSPREAD_IBORSPREAD_DEFINITION.toDerivative(referenceDate, FIXING_TS_3_6, CURVE_NAMES);
    final double parSpread = swap.accept(PSC, CURVES);
    final SwapIborIborDefinition swap0Definition = new SwapIborIborDefinition(AnnuityCouponIborSpreadDefinition.from(SETTLEMENT_DATE, SWAP_TENOR, NOTIONAL, USDLIBOR3M, SPREAD3 + parSpread, true, CALENDAR_USD),
        AnnuityCouponIborSpreadDefinition.from(SETTLEMENT_DATE, SWAP_TENOR, NOTIONAL, USDLIBOR6M, SPREAD6, false, CALENDAR_USD));
    final Swap<Coupon, Coupon> swap0 = swap0Definition.toDerivative(referenceDate, FIXING_TS_3_6, CURVE_NAMES);
    final double pv = swap0.accept(PVC, CURVES);
    assertEquals("ParSpreadCalculator: fixed-coupon swap", pv, 0, TOLERANCE_PV);
  }

  @Test
  /**
   * Test for a swap with first leg without spread and par spread computed on that leg.
   */
  public void parSpreadIborIborBeforeFirstFixing() {
    final ZonedDateTime referenceDate = DateUtils.getUTCDate(2012, 5, 14);
    final Swap<? extends Payment, ? extends Payment> swap = new Swap<>((Annuity<Payment>) SWAP_IBOR_IBORSPREAD_DEFINITION.getFirstLeg().toDerivative(referenceDate, CURVE_NAMES),
        (Annuity<Payment>) SWAP_IBOR_IBORSPREAD_DEFINITION.getSecondLeg().toDerivative(referenceDate, new String[] {CURVE_NAMES[0], CURVE_NAMES[2] }));
    final double parSpread = swap.accept(PSC, CURVES);
    final SwapIborIborDefinition swap0Definition = new SwapIborIborDefinition(AnnuityCouponIborSpreadDefinition.from(SETTLEMENT_DATE, SWAP_TENOR, NOTIONAL, USDLIBOR3M, parSpread, true, CALENDAR_USD),
        AnnuityCouponIborSpreadDefinition.from(SETTLEMENT_DATE, SWAP_TENOR, NOTIONAL, USDLIBOR6M, SPREAD6, false, CALENDAR_USD));
    final Swap<Coupon, Coupon> swap0 = swap0Definition.toDerivative(referenceDate, CURVE_NAMES);
    final double pv = swap0.accept(PVC, CURVES);
    assertEquals("ParSpreadCalculator: fixed-coupon swap", pv, 0, TOLERANCE_PV);
  }

  @Test
  public void parSpreadCurveSensitivityFixedIborBeforeFirstFixing() {
    final ZonedDateTime referenceDate = DateUtils.getUTCDate(2012, 5, 14);
    final SwapFixedCoupon<Coupon> swap = SWAP_FIXED_IBOR_DEFINITION.toDerivative(referenceDate, CURVE_NAMES);
    final String fwdCurveName = ((CouponIbor) swap.getSecondLeg().getNthPayment(0)).getForwardCurveName();
    InterestRateCurveSensitivity pscsComputed = swap.accept(PSCSC, CURVES);
    pscsComputed = pscsComputed.cleaned();
    final double[] timesDsc = new double[swap.getSecondLeg().getNumberOfPayments()];
    for (int loopcpn = 0; loopcpn < swap.getSecondLeg().getNumberOfPayments(); loopcpn++) {
      timesDsc[loopcpn] = swap.getSecondLeg().getNthPayment(loopcpn).getPaymentTime();
    }
    final List<DoublesPair> sensiDscFD = FDCurveSensitivityCalculator.curveSensitvityFDCalculator(swap, PSC, CURVES, swap.getFirstLeg().getDiscountCurve(), timesDsc, 1.0E-10);
    final List<DoublesPair> sensiDscComputed = pscsComputed.getSensitivities().get(swap.getFirstLeg().getDiscountCurve());
    assertTrue("parSpread: curve sensitivity - dsc", InterestRateCurveSensitivityUtils.compare(sensiDscFD, sensiDscComputed, TOLERANCE_SPREAD_DELTA));
    final Set<Double> timesFwdSet = new TreeSet<>();
    for (int loopcpn = 0; loopcpn < swap.getSecondLeg().getNumberOfPayments(); loopcpn++) {
      timesFwdSet.add(((CouponIbor) swap.getSecondLeg().getNthPayment(loopcpn)).getFixingPeriodStartTime());
      timesFwdSet.add(((CouponIbor) swap.getSecondLeg().getNthPayment(loopcpn)).getFixingPeriodEndTime());
    }
    final Double[] timesFwd = timesFwdSet.toArray(new Double[timesFwdSet.size()]);
    final List<DoublesPair> sensiFwdFD = FDCurveSensitivityCalculator.curveSensitvityFDCalculator(swap, PSC, CURVES, fwdCurveName, ArrayUtils.toPrimitive(timesFwd), 1.0E-10);
    final List<DoublesPair> sensiFwdComputed = pscsComputed.getSensitivities().get(fwdCurveName);
    assertTrue("parSpread: curve sensitivity - fwd", InterestRateCurveSensitivityUtils.compare(sensiFwdFD, sensiFwdComputed, TOLERANCE_SPREAD_DELTA));
  }

  @Test
  public void parSpreadCurveSensitivityIborSpreadIborSpreadBeforeFirstFixing() {
    final ZonedDateTime referenceDate = DateUtils.getUTCDate(2012, 5, 14);
    final Swap<Coupon, Coupon> swap = SWAP_IBORSPREAD_IBORSPREAD_DEFINITION.toDerivative(referenceDate, FIXING_TS_3_6, CURVE_NAMES);
    final String fwdCurveName = ((CouponIborSpread) swap.getSecondLeg().getNthPayment(0)).getForwardCurveName();
    InterestRateCurveSensitivity pscsComputed = swap.accept(PSCSC, CURVES);
    pscsComputed = pscsComputed.cleaned();
    final double[] timesDsc = new double[swap.getFirstLeg().getNumberOfPayments()];
    for (int loopcpn = 0; loopcpn < swap.getFirstLeg().getNumberOfPayments(); loopcpn++) {
      timesDsc[loopcpn] = swap.getFirstLeg().getNthPayment(loopcpn).getPaymentTime();
    }
    final List<DoublesPair> sensiDscFD = FDCurveSensitivityCalculator.curveSensitvityFDCalculator(swap, PSC, CURVES, swap.getFirstLeg().getDiscountCurve(), timesDsc, 1.0E-10);
    final List<DoublesPair> sensiDscComputed = pscsComputed.getSensitivities().get(swap.getFirstLeg().getDiscountCurve());
    assertTrue("parSpread: curve sensitivity - dsc", InterestRateCurveSensitivityUtils.compare(sensiDscFD, sensiDscComputed, TOLERANCE_SPREAD_DELTA));

    final Set<Double> timesFwdSet = new TreeSet<>();
    for (int loopcpn = 0; loopcpn < swap.getFirstLeg().getNumberOfPayments(); loopcpn++) {
      timesFwdSet.add(((CouponIborSpread) swap.getFirstLeg().getNthPayment(loopcpn)).getFixingPeriodStartTime());
      timesFwdSet.add(((CouponIborSpread) swap.getFirstLeg().getNthPayment(loopcpn)).getFixingPeriodEndTime());
    }
    for (int loopcpn = 0; loopcpn < swap.getSecondLeg().getNumberOfPayments(); loopcpn++) {
      timesFwdSet.add(((CouponIborSpread) swap.getSecondLeg().getNthPayment(loopcpn)).getFixingPeriodStartTime());
      timesFwdSet.add(((CouponIborSpread) swap.getSecondLeg().getNthPayment(loopcpn)).getFixingPeriodEndTime());
    }
    final Double[] timesFwd = timesFwdSet.toArray(new Double[timesFwdSet.size()]);
    final List<DoublesPair> sensiFwdFD = FDCurveSensitivityCalculator.curveSensitvityFDCalculator(swap, PSC, CURVES, fwdCurveName, ArrayUtils.toPrimitive(timesFwd), 1.0E-10);
    final List<DoublesPair> sensiFwdComputed = pscsComputed.getSensitivities().get(fwdCurveName);
    assertTrue("parSpread: curve sensitivity - fwd", InterestRateCurveSensitivityUtils.compare(sensiFwdFD, sensiFwdComputed, TOLERANCE_SPREAD_DELTA));
  }

  @Test
  public void todayPaymentFixedIborBeforeFirstFixing() {
    final ZonedDateTime referenceDate = DateUtils.getUTCDate(2012, 5, 14);
    final SwapFixedCoupon<Coupon> swap = SWAP_FIXED_IBOR_DEFINITION.toDerivative(referenceDate, CURVE_NAMES);
    final MultipleCurrencyAmount cash = swap.accept(TPC);
    assertEquals("TodayPaymentCalculator: fixed-coupon swap", 0.0, cash.getAmount(USDLIBOR3M.getCurrency()), TOLERANCE_PV);
    assertEquals("TodayPaymentCalculator: fixed-coupon swap", 1, cash.getCurrencyAmounts().length);
  }

  @Test
  public void todayPaymentFixedIborOnFirstIborPayment() {
    final ZonedDateTime referenceDate = DateUtils.getUTCDate(2012, 8, 17);
    final SwapFixedCoupon<Coupon> swap = SWAP_FIXED_IBOR_DEFINITION.toDerivative(referenceDate, FIXING_TS_3_6, CURVE_NAMES);
    final MultipleCurrencyAmount cash = swap.accept(TPC);
    assertEquals("TodayPaymentCalculator: fixed-coupon swap", 0.0100 * NOTIONAL * SWAP_FIXED_IBOR_DEFINITION.getIborLeg().getNthPayment(0).getPaymentYearFraction(),
        cash.getAmount(USDLIBOR3M.getCurrency()), TOLERANCE_PV);
    assertEquals("TodayPaymentCalculator: fixed-coupon swap", 1, cash.getCurrencyAmounts().length);
  }

  @Test
  public void todayPaymentFixedIborOnFirstFixedPayment() {
    final ZonedDateTime referenceDate = DateUtils.getUTCDate(2012, 11, 19);
    final SwapFixedCoupon<Coupon> swap = SWAP_FIXED_IBOR_DEFINITION.toDerivative(referenceDate, FIXING_TS_3_6, CURVE_NAMES);
    final MultipleCurrencyAmount cash = swap.accept(TPC);
    assertEquals("TodayPaymentCalculator: fixed-coupon swap", SWAP_FIXED_IBOR_DEFINITION.getFixedLeg().getNthPayment(0).getAmount() + 0.0140 * NOTIONAL
        * SWAP_FIXED_IBOR_DEFINITION.getIborLeg().getNthPayment(1).getPaymentYearFraction(), cash.getAmount(USDLIBOR3M.getCurrency()), TOLERANCE_PV);
    assertEquals("TodayPaymentCalculator: fixed-coupon swap", 1, cash.getCurrencyAmounts().length);
  }

  @Test
  public void todayPaymentFixedIborBetweenPayments() {
    final ZonedDateTime referenceDate = DateUtils.getUTCDate(2012, 11, 14);
    final SwapFixedCoupon<Coupon> swap = SWAP_FIXED_IBOR_DEFINITION.toDerivative(referenceDate, FIXING_TS_3_6, CURVE_NAMES);
    final MultipleCurrencyAmount cash = swap.accept(TPC);
    assertEquals("TodayPaymentCalculator: fixed-coupon swap", 0.0, cash.getAmount(USDLIBOR3M.getCurrency()), TOLERANCE_PV);
    assertEquals("TodayPaymentCalculator: fixed-coupon swap", 1, cash.getCurrencyAmounts().length);
  }

  @Test
  public void thetaFixedIborBeforeFirstFixing() {
    final ZonedDateTime referenceDate = DateUtils.getUTCDate(2012, 5, 11);
<<<<<<< HEAD
    final MultipleCurrencyAmount theta = THETAC.getTheta(SWAP_FIXED_IBOR_DEFINITION, referenceDate, CURVE_NAMES, CURVES, FIXING_TS_3_6, 1, CALENDAR_NONE);
=======
    final MultipleCurrencyAmount theta = THETAC.getTheta(SWAP_FIXED_IBOR_DEFINITION, referenceDate, CURVE_NAMES, CURVES, FIXING_TS_3_6, 1, CALENDAR_USD);
>>>>>>> 4cc733b8
    final SwapFixedCoupon<Coupon> swapToday = SWAP_FIXED_IBOR_DEFINITION.toDerivative(referenceDate, FIXING_TS_3_6, CURVE_NAMES);
    final SwapFixedCoupon<Coupon> swapTomorrow = SWAP_FIXED_IBOR_DEFINITION.toDerivative(referenceDate.plusDays(1), FIXING_TS_3_6, CURVE_NAMES);
    final double pvToday = swapToday.accept(PVC, CURVES);
    final YieldCurveBundle tomorrowData = CURVE_ROLLDOWN.rollDown(CURVES, TimeCalculator.getTimeBetween(referenceDate, referenceDate.plusDays(1)));
    final double pvTomorrow = swapTomorrow.accept(PVC, tomorrowData);
    assertEquals("ThetaCalculator: fixed-coupon swap", pvTomorrow - pvToday, theta.getAmount(USDLIBOR3M.getCurrency()), TOLERANCE_PV);
    assertEquals("ThetaCalculator: fixed-coupon swap", 1, theta.getCurrencyAmounts().length);
  }

  @Test
  public void thetaFixedIborOneDayBeforeFirstFixing() {
    final ZonedDateTime referenceDate = DateUtils.getUTCDate(2012, 5, 14);
<<<<<<< HEAD
    final MultipleCurrencyAmount theta = THETAC.getTheta(SWAP_FIXED_IBOR_DEFINITION, referenceDate, CURVE_NAMES, CURVES, FIXING_TS_3_6, 1, CALENDAR_NONE);
=======
    final MultipleCurrencyAmount theta = THETAC.getTheta(SWAP_FIXED_IBOR_DEFINITION, referenceDate, CURVE_NAMES, CURVES, FIXING_TS_3_6, 1, CALENDAR_USD);
>>>>>>> 4cc733b8
    final SwapFixedCoupon<Coupon> swapToday = SWAP_FIXED_IBOR_DEFINITION.toDerivative(referenceDate, FIXING_TS_3_6, CURVE_NAMES);
    final ZonedDateTimeDoubleTimeSeries fixing3extended = ImmutableZonedDateTimeDoubleTimeSeries.of(
        new ZonedDateTime[] {DateUtils.getUTCDate(2012, 5, 14), DateUtils.getUTCDate(2012, 5, 15) },
        new double[] {0.0090, 0.0090 }, ZoneOffset.UTC);
    final ZonedDateTimeDoubleTimeSeries[] fixing36 = new ZonedDateTimeDoubleTimeSeries[] {fixing3extended, FIXING_TS_6 };
    final SwapFixedCoupon<Coupon> swapTomorrow = SWAP_FIXED_IBOR_DEFINITION.toDerivative(referenceDate.plusDays(1), fixing36, CURVE_NAMES);
    final double pvToday = swapToday.accept(PVC, CURVES);
    final YieldCurveBundle tomorrowData = CURVE_ROLLDOWN.rollDown(CURVES, TimeCalculator.getTimeBetween(referenceDate, referenceDate.plusDays(1)));
    final double pvTomorrow = swapTomorrow.accept(PVC, tomorrowData);
    assertEquals("ThetaCalculator: fixed-coupon swap", pvTomorrow - pvToday, theta.getAmount(USDLIBOR3M.getCurrency()), TOLERANCE_PV);
    assertEquals("ThetaCalculator: fixed-coupon swap", 1, theta.getCurrencyAmounts().length);
  }

  @Test
  public void thetaFixedIborOverFirstPayment() {
    final ZonedDateTime referenceDate = DateUtils.getUTCDate(2012, 8, 17);
<<<<<<< HEAD
    final MultipleCurrencyAmount theta = THETAC.getTheta(SWAP_FIXED_IBOR_DEFINITION, referenceDate, CURVE_NAMES, CURVES, FIXING_TS_3_6, 1, CALENDAR_NONE);
=======
    final MultipleCurrencyAmount theta = THETAC.getTheta(SWAP_FIXED_IBOR_DEFINITION, referenceDate, CURVE_NAMES, CURVES, FIXING_TS_3_6, 1, CALENDAR_USD);
>>>>>>> 4cc733b8
    final SwapFixedCoupon<Coupon> swapToday = SWAP_FIXED_IBOR_DEFINITION.toDerivative(referenceDate, FIXING_TS_3_6, CURVE_NAMES);
    final SwapFixedCoupon<Coupon> swapTomorrow = SWAP_FIXED_IBOR_DEFINITION.toDerivative(referenceDate.plusDays(1), FIXING_TS_3_6, CURVE_NAMES);
    final double pvToday = swapToday.accept(PVC, CURVES);
    final YieldCurveBundle tomorrowData = CURVE_ROLLDOWN.rollDown(CURVES, TimeCalculator.getTimeBetween(referenceDate, referenceDate.plusDays(1)));
    final double pvTomorrow = swapTomorrow.accept(PVC, tomorrowData);
    assertEquals("ThetaCalculator: fixed-coupon swap", pvTomorrow - pvToday, theta.getAmount(USDLIBOR3M.getCurrency()), TOLERANCE_PV);
    assertEquals("ThetaCalculator: fixed-coupon swap", 1, theta.getCurrencyAmounts().length);
  }
}<|MERGE_RESOLUTION|>--- conflicted
+++ resolved
@@ -265,11 +265,7 @@
   @Test
   public void thetaFixedIborBeforeFirstFixing() {
     final ZonedDateTime referenceDate = DateUtils.getUTCDate(2012, 5, 11);
-<<<<<<< HEAD
-    final MultipleCurrencyAmount theta = THETAC.getTheta(SWAP_FIXED_IBOR_DEFINITION, referenceDate, CURVE_NAMES, CURVES, FIXING_TS_3_6, 1, CALENDAR_NONE);
-=======
     final MultipleCurrencyAmount theta = THETAC.getTheta(SWAP_FIXED_IBOR_DEFINITION, referenceDate, CURVE_NAMES, CURVES, FIXING_TS_3_6, 1, CALENDAR_USD);
->>>>>>> 4cc733b8
     final SwapFixedCoupon<Coupon> swapToday = SWAP_FIXED_IBOR_DEFINITION.toDerivative(referenceDate, FIXING_TS_3_6, CURVE_NAMES);
     final SwapFixedCoupon<Coupon> swapTomorrow = SWAP_FIXED_IBOR_DEFINITION.toDerivative(referenceDate.plusDays(1), FIXING_TS_3_6, CURVE_NAMES);
     final double pvToday = swapToday.accept(PVC, CURVES);
@@ -282,11 +278,7 @@
   @Test
   public void thetaFixedIborOneDayBeforeFirstFixing() {
     final ZonedDateTime referenceDate = DateUtils.getUTCDate(2012, 5, 14);
-<<<<<<< HEAD
-    final MultipleCurrencyAmount theta = THETAC.getTheta(SWAP_FIXED_IBOR_DEFINITION, referenceDate, CURVE_NAMES, CURVES, FIXING_TS_3_6, 1, CALENDAR_NONE);
-=======
     final MultipleCurrencyAmount theta = THETAC.getTheta(SWAP_FIXED_IBOR_DEFINITION, referenceDate, CURVE_NAMES, CURVES, FIXING_TS_3_6, 1, CALENDAR_USD);
->>>>>>> 4cc733b8
     final SwapFixedCoupon<Coupon> swapToday = SWAP_FIXED_IBOR_DEFINITION.toDerivative(referenceDate, FIXING_TS_3_6, CURVE_NAMES);
     final ZonedDateTimeDoubleTimeSeries fixing3extended = ImmutableZonedDateTimeDoubleTimeSeries.of(
         new ZonedDateTime[] {DateUtils.getUTCDate(2012, 5, 14), DateUtils.getUTCDate(2012, 5, 15) },
@@ -303,11 +295,7 @@
   @Test
   public void thetaFixedIborOverFirstPayment() {
     final ZonedDateTime referenceDate = DateUtils.getUTCDate(2012, 8, 17);
-<<<<<<< HEAD
-    final MultipleCurrencyAmount theta = THETAC.getTheta(SWAP_FIXED_IBOR_DEFINITION, referenceDate, CURVE_NAMES, CURVES, FIXING_TS_3_6, 1, CALENDAR_NONE);
-=======
     final MultipleCurrencyAmount theta = THETAC.getTheta(SWAP_FIXED_IBOR_DEFINITION, referenceDate, CURVE_NAMES, CURVES, FIXING_TS_3_6, 1, CALENDAR_USD);
->>>>>>> 4cc733b8
     final SwapFixedCoupon<Coupon> swapToday = SWAP_FIXED_IBOR_DEFINITION.toDerivative(referenceDate, FIXING_TS_3_6, CURVE_NAMES);
     final SwapFixedCoupon<Coupon> swapTomorrow = SWAP_FIXED_IBOR_DEFINITION.toDerivative(referenceDate.plusDays(1), FIXING_TS_3_6, CURVE_NAMES);
     final double pvToday = swapToday.accept(PVC, CURVES);
