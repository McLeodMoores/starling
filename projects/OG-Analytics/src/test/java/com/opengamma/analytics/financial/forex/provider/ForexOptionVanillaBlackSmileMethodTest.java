/**
 * Copyright (C) 2012 - present by OpenGamma Inc. and the OpenGamma group of companies
 * 
 * Please see distribution for license.
 */
package com.opengamma.analytics.financial.forex.provider;

import static org.testng.AssertJUnit.assertEquals;
import static org.testng.AssertJUnit.assertTrue;

import org.testng.annotations.Test;
import org.threeten.bp.Period;
import org.threeten.bp.ZonedDateTime;

import com.opengamma.analytics.financial.forex.definition.ForexDefinition;
import com.opengamma.analytics.financial.forex.definition.ForexOptionVanillaDefinition;
import com.opengamma.analytics.financial.forex.derivative.Forex;
import com.opengamma.analytics.financial.forex.derivative.ForexOptionVanilla;
import com.opengamma.analytics.financial.forex.method.FXMatrix;
import com.opengamma.analytics.financial.forex.method.PresentValueForexBlackVolatilityNodeSensitivityDataBundle;
import com.opengamma.analytics.financial.forex.method.PresentValueForexBlackVolatilitySensitivity;
import com.opengamma.analytics.financial.model.option.pricing.analytic.formula.BlackFunctionData;
import com.opengamma.analytics.financial.model.option.pricing.analytic.formula.BlackPriceFunction;
import com.opengamma.analytics.financial.model.volatility.VolatilityAndBucketedSensitivities;
import com.opengamma.analytics.financial.model.volatility.surface.SmileDeltaTermStructureParametersStrikeInterpolation;
import com.opengamma.analytics.financial.provider.calculator.blackforex.CurrencyExposureForexBlackSmileCalculator;
import com.opengamma.analytics.financial.provider.calculator.blackforex.GammaSpotForexBlackSmileCalculator;
import com.opengamma.analytics.financial.provider.calculator.blackforex.PresentValueCurveSensitivityForexBlackSmileCalculator;
import com.opengamma.analytics.financial.provider.calculator.blackforex.PresentValueForexBlackSmileCalculator;
import com.opengamma.analytics.financial.provider.calculator.blackforex.PresentValueForexVolatilitySensitivityForexBlackSmileCalculator;
import com.opengamma.analytics.financial.provider.description.forex.BlackForexSmileProvider;
import com.opengamma.analytics.financial.provider.description.forex.BlackForexSmileProviderDiscount;
import com.opengamma.analytics.financial.provider.description.forex.BlackForexSmileProviderInterface;
import com.opengamma.analytics.financial.provider.description.interestrate.MulticurveProviderDiscount;
import com.opengamma.analytics.financial.provider.sensitivity.blackforex.ParameterSensitivityForexBlackSmileDiscountInterpolatedFDCalculator;
import com.opengamma.analytics.financial.provider.sensitivity.multicurve.MultipleCurrencyMulticurveSensitivity;
import com.opengamma.analytics.financial.provider.sensitivity.multicurve.MultipleCurrencyParameterSensitivity;
import com.opengamma.analytics.financial.provider.sensitivity.parameter.ParameterSensitivityParameterCalculator;
import com.opengamma.analytics.financial.schedule.ScheduleCalculator;
import com.opengamma.analytics.financial.util.AssertSensivityObjects;
import com.opengamma.analytics.math.function.Function1D;
import com.opengamma.analytics.util.time.TimeCalculator;
import com.opengamma.financial.convention.businessday.BusinessDayConvention;
import com.opengamma.financial.convention.businessday.BusinessDayConventionFactory;
import com.opengamma.financial.convention.calendar.Calendar;
import com.opengamma.financial.convention.calendar.MondayToFridayCalendar;
import com.opengamma.util.money.Currency;
import com.opengamma.util.money.CurrencyAmount;
import com.opengamma.util.money.MultipleCurrencyAmount;
import com.opengamma.util.time.DateUtils;
import com.opengamma.util.tuple.DoublesPair;
import com.opengamma.util.tuple.ObjectsPair;
import com.opengamma.util.tuple.Pair;
import com.opengamma.util.tuple.Triple;

/**
 * Tests related to the pricing method for vanilla Forex option transactions with Black function and a volatility provider.
 */
public class ForexOptionVanillaBlackSmileMethodTest {

  private static final MulticurveProviderDiscount MULTICURVES = MulticurveProviderDiscountForexDataSets.createMulticurvesForex();

<<<<<<< HEAD
  public static final String NOT_USED = "Not used";
  public static final String[] NOT_USED_2 = {NOT_USED, NOT_USED };
=======
  private static final String NOT_USED = "Not used";
  private static final String[] NOT_USED_2 = {NOT_USED, NOT_USED};
>>>>>>> 788c9b84

  private static final FXMatrix FX_MATRIX = MULTICURVES.getFxRates();
  private static final Currency EUR = Currency.EUR;
  private static final Currency USD = Currency.USD;
  private static final double SPOT = FX_MATRIX.getFxRate(EUR, USD);
  // General
  private static final Calendar CALENDAR = new MondayToFridayCalendar("A");
  private static final BusinessDayConvention BUSINESS_DAY = BusinessDayConventionFactory.INSTANCE.getBusinessDayConvention("Modified Following");
  private static final int SETTLEMENT_DAYS = 2;
  // Smile data
  private static final Period[] EXPIRY_PERIOD = new Period[] {DateUtils.periodOfMonths(3), DateUtils.periodOfMonths(6), DateUtils.periodOfYears(1),
<<<<<<< HEAD
      DateUtils.periodOfYears(2), DateUtils.periodOfYears(5) };
=======
    DateUtils.periodOfYears(2), DateUtils.periodOfYears(5)};
>>>>>>> 788c9b84
  private static final int NB_EXP = EXPIRY_PERIOD.length;
  private static final ZonedDateTime REFERENCE_DATE = DateUtils.getUTCDate(2011, 6, 13);
  private static final ZonedDateTime REFERENCE_SPOT = ScheduleCalculator.getAdjustedDate(REFERENCE_DATE, SETTLEMENT_DAYS, CALENDAR);
  private static final ZonedDateTime[] PAY_DATE = new ZonedDateTime[NB_EXP];
  private static final ZonedDateTime[] EXPIRY_DATE = new ZonedDateTime[NB_EXP];
  private static final double[] TIME_TO_EXPIRY = new double[NB_EXP + 1];
  static {
    TIME_TO_EXPIRY[0] = 0.0;
    for (int loopexp = 0; loopexp < NB_EXP; loopexp++) {
      PAY_DATE[loopexp] = ScheduleCalculator.getAdjustedDate(REFERENCE_SPOT, EXPIRY_PERIOD[loopexp], BUSINESS_DAY, CALENDAR);
      EXPIRY_DATE[loopexp] = ScheduleCalculator.getAdjustedDate(PAY_DATE[loopexp], -SETTLEMENT_DAYS, CALENDAR);
      TIME_TO_EXPIRY[loopexp + 1] = TimeCalculator.getTimeBetween(REFERENCE_DATE, EXPIRY_DATE[loopexp]);
    }
  }
<<<<<<< HEAD
  private static final double[] ATM = {0.175, 0.185, 0.18, 0.17, 0.16, 0.16 };
  private static final double[] DELTA = new double[] {0.10, 0.25 };
  private static final double[][] RISK_REVERSAL = new double[][] { {-0.010, -0.0050 }, {-0.011, -0.0060 }, {-0.012, -0.0070 }, {-0.013, -0.0080 }, {-0.014, -0.0090 },
      {-0.014, -0.0090 } };
  private static final double[][] STRANGLE = new double[][] { {0.0300, 0.0100 }, {0.0310, 0.0110 }, {0.0320, 0.0120 }, {0.0330, 0.0130 }, {0.0340, 0.0140 }, {0.0340, 0.0140 } };
=======
  private static final double[] ATM = {0.175, 0.185, 0.18, 0.17, 0.16, 0.16};
  private static final double[] DELTA = new double[] {0.10, 0.25};
  private static final double[][] RISK_REVERSAL = new double[][] { {-0.010, -0.0050}, {-0.011, -0.0060}, {-0.012, -0.0070}, {-0.013, -0.0080}, {-0.014, -0.0090},
    {-0.014, -0.0090}};
  private static final double[][] STRANGLE = new double[][] { {0.0300, 0.0100}, {0.0310, 0.0110}, {0.0320, 0.0120}, {0.0330, 0.0130}, {0.0340, 0.0140}, {0.0340, 0.0140}};
>>>>>>> 788c9b84
  private static final int NB_STRIKE = 2 * DELTA.length + 1;
  private static final SmileDeltaTermStructureParametersStrikeInterpolation SMILE_TERM = new SmileDeltaTermStructureParametersStrikeInterpolation(TIME_TO_EXPIRY, DELTA,
      ATM, RISK_REVERSAL, STRANGLE);
  private static final SmileDeltaTermStructureParametersStrikeInterpolation SMILE_TERM_FLAT = ForexSmileProviderDataSets.smileFlat(REFERENCE_DATE);
  private static final BlackForexSmileProviderDiscount SMILE_MULTICURVES = new BlackForexSmileProviderDiscount(MULTICURVES, SMILE_TERM, Pair.of(EUR, USD));
  private static final BlackForexSmileProviderDiscount SMILE_FLAT_MULTICURVES = new BlackForexSmileProviderDiscount(MULTICURVES, SMILE_TERM_FLAT, Pair.of(EUR, USD));

  private static final double SHIFT = 1.0E-6;
  private static final FXMatrix FX_MATRIX_M = new FXMatrix(EUR, USD, SPOT - SHIFT);
  private static final FXMatrix FX_MATRIX_P = new FXMatrix(EUR, USD, SPOT + SHIFT);
  private static final MulticurveProviderDiscount MULTICURVES_FX_M = MULTICURVES.copy();
  private static final MulticurveProviderDiscount MULTICURVES_FX_P = MULTICURVES.copy();
  static {
    MULTICURVES_FX_M.setForexMatrix(FX_MATRIX_M);
    MULTICURVES_FX_P.setForexMatrix(FX_MATRIX_P);
  }
  private static final BlackForexSmileProvider SMILE_M_MULTICURVES = new BlackForexSmileProvider(MULTICURVES_FX_M, SMILE_TERM_FLAT, Pair.of(EUR, USD));
  private static final BlackForexSmileProvider SMILE_P_MULTICURVES = new BlackForexSmileProvider(MULTICURVES_FX_P, SMILE_TERM_FLAT, Pair.of(EUR, USD));

  private static final BlackPriceFunction BLACK_FUNCTION = new BlackPriceFunction();

  private static final ForexOptionVanillaBlackSmileMethod METHOD_OPTION = ForexOptionVanillaBlackSmileMethod.getInstance();
  private static final ForexDiscountingProviderMethod METHOD_DISC = ForexDiscountingProviderMethod.getInstance();

  private static final PresentValueForexBlackSmileCalculator PVFBC = PresentValueForexBlackSmileCalculator.getInstance();
  private static final CurrencyExposureForexBlackSmileCalculator CEFBC = CurrencyExposureForexBlackSmileCalculator.getInstance();
  private static final PresentValueCurveSensitivityForexBlackSmileCalculator PVCSFBC = PresentValueCurveSensitivityForexBlackSmileCalculator.getInstance();
  private static final PresentValueForexVolatilitySensitivityForexBlackSmileCalculator PVVSFBSC = PresentValueForexVolatilitySensitivityForexBlackSmileCalculator
      .getInstance();

  private static final double SHIFT_FD = 1.0E-6;
  private static final ParameterSensitivityParameterCalculator<BlackForexSmileProviderInterface> PS_FBS_C = new ParameterSensitivityParameterCalculator<BlackForexSmileProviderInterface>(
      PVCSFBC);
  private static final ParameterSensitivityForexBlackSmileDiscountInterpolatedFDCalculator PS_FBS_FDC = new ParameterSensitivityForexBlackSmileDiscountInterpolatedFDCalculator(
      PVFBC, SHIFT_FD);

  //  private static final CurrencyExposureBlackSmileForexCalculator CEC_BLACK = CurrencyExposureBlackSmileForexCalculator.getInstance();
  //  private static final PresentValueCurveSensitivityBlackSmileForexCalculator PVCSC_BLACK = PresentValueCurveSensitivityBlackSmileForexCalculator.getInstance();
  //  private static final PresentValueCurveSensitivityConvertedCurveCurrencyCalculator PVCSCC_BLACK = new PresentValueCurveSensitivityConvertedCurveCurrencyCalculator(PVCSC_BLACK);
  //  private static final PresentValueBlackVolatilitySensitivityBlackForexCalculator PVVSC_BLACK = PresentValueBlackVolatilitySensitivityBlackForexCalculator.getInstance();
  // option
  private static final double STRIKE = 1.45;
  private static final boolean IS_CALL = true;
  private static final boolean IS_LONG = true;
  private static final double NOTIONAL = 100000000;
  private static final ZonedDateTime OPTION_PAY_DATE = ScheduleCalculator.getAdjustedDate(REFERENCE_DATE, DateUtils.periodOfMonths(9), BUSINESS_DAY, CALENDAR);
  private static final ZonedDateTime OPTION_EXP_DATE = ScheduleCalculator.getAdjustedDate(OPTION_PAY_DATE, -SETTLEMENT_DAYS, CALENDAR);
  private static final ForexDefinition FOREX_DEFINITION = new ForexDefinition(EUR, USD, OPTION_PAY_DATE, NOTIONAL, STRIKE);
  private static final ForexOptionVanillaDefinition FOREX_OPTION_CALL_DEFINITION = new ForexOptionVanillaDefinition(FOREX_DEFINITION, OPTION_EXP_DATE, IS_CALL, IS_LONG);
  private static final ForexOptionVanilla FOREX_CALL_OPTION = FOREX_OPTION_CALL_DEFINITION.toDerivative(REFERENCE_DATE, NOT_USED_2);

  //  private static final ConstantSpreadHorizonThetaCalculator THETAC = ConstantSpreadHorizonThetaCalculator.getInstance();
  //  private static final ConstantSpreadFXOptionBlackRolldown FX_OPTION_ROLLDOWN = ConstantSpreadFXOptionBlackRolldown.getInstance();
  //
  private static final double TOLERANCE_RELATIVE = 1.0E-9;
  private static final double TOLERANCE_PV = 1.0E-2;
  private static final double TOLERANCE_PV_DELTA = 1.0E+0;

  @Test
  /**
   * Tests the present value at a time grid point.
   */
  public void persentValueAtGridPoint() {
    final double strike = 1.45;
    final boolean isCall = true;
    final boolean isLong = true;
    final double notional = 100000000;
    final int indexPay = 2; // 1Y
    final ForexDefinition forexUnderlyingDefinition = new ForexDefinition(EUR, USD, PAY_DATE[indexPay], notional, strike);
    final ForexOptionVanillaDefinition forexOptionDefinition = new ForexOptionVanillaDefinition(forexUnderlyingDefinition, EXPIRY_DATE[indexPay], isCall, isLong);
    final ForexOptionVanilla forexOption = forexOptionDefinition.toDerivative(REFERENCE_DATE, NOT_USED_2);
    final double df = MULTICURVES.getDiscountFactor(USD, TimeCalculator.getTimeBetween(REFERENCE_DATE, PAY_DATE[indexPay]));
    final double forward = SPOT * MULTICURVES.getDiscountFactor(EUR, TimeCalculator.getTimeBetween(REFERENCE_DATE, PAY_DATE[indexPay])) / df;
    final double volatility = SMILE_TERM.getVolatility(new Triple<Double, Double, Double>(TIME_TO_EXPIRY[indexPay + 1], strike, forward));
    final BlackFunctionData dataBlack = new BlackFunctionData(forward, df, volatility);
    final Function1D<BlackFunctionData, Double> func = BLACK_FUNCTION.getPriceFunction(forexOption);
    final double priceExpected = func.evaluate(dataBlack) * notional;
    final MultipleCurrencyAmount priceComputed = METHOD_OPTION.presentValue(forexOption, SMILE_MULTICURVES);
    assertEquals("Forex vanilla option: present value", priceExpected, priceComputed.getAmount(USD), TOLERANCE_PV);
  }

  @Test
  /**
   * Tests the present value against an explicit computation.
   */
  public void presentValue() {
    final double strike = 1.45;
    final boolean isCall = true;
    final boolean isLong = true;
    final double notional = 100000000;
    final ZonedDateTime payDate = ScheduleCalculator.getAdjustedDate(REFERENCE_DATE, DateUtils.periodOfMonths(9), BUSINESS_DAY, CALENDAR);
    final ZonedDateTime expDate = ScheduleCalculator.getAdjustedDate(payDate, -SETTLEMENT_DAYS, CALENDAR);
    final double timeToExpiry = TimeCalculator.getTimeBetween(REFERENCE_DATE, expDate);
    final ForexDefinition forexUnderlyingDefinition = new ForexDefinition(EUR, USD, payDate, notional, strike);
    final ForexOptionVanillaDefinition forexOptionDefinition = new ForexOptionVanillaDefinition(forexUnderlyingDefinition, expDate, isCall, isLong);
    final ForexOptionVanilla forexOption = forexOptionDefinition.toDerivative(REFERENCE_DATE, NOT_USED_2);
    final double df = MULTICURVES.getDiscountFactor(USD, TimeCalculator.getTimeBetween(REFERENCE_DATE, payDate));
    final double forward = SPOT * MULTICURVES.getDiscountFactor(EUR, TimeCalculator.getTimeBetween(REFERENCE_DATE, payDate)) / df;
    final double volatility = SMILE_TERM.getVolatility(new Triple<Double, Double, Double>(timeToExpiry, strike, forward));
    final BlackFunctionData dataBlack = new BlackFunctionData(forward, df, volatility);
    final Function1D<BlackFunctionData, Double> func = BLACK_FUNCTION.getPriceFunction(forexOption);
    final double priceExpected = func.evaluate(dataBlack) * notional;
    final MultipleCurrencyAmount priceComputed = METHOD_OPTION.presentValue(forexOption, SMILE_MULTICURVES);
    assertEquals("Forex vanilla option: present value", priceExpected, priceComputed.getAmount(USD), TOLERANCE_PV);
  }

  @Test
  /**
   * Tests a EUR/USD call vs a USD/EUR put.
   */
  public void presentValueCallPut() {
    final double strike = 1.45;
    final boolean isCall = true;
    final boolean isLong = true;
    final double notional = 100000000;
    final ZonedDateTime payDate = ScheduleCalculator.getAdjustedDate(REFERENCE_DATE, DateUtils.periodOfMonths(9), BUSINESS_DAY, CALENDAR);
    final ZonedDateTime expDate = ScheduleCalculator.getAdjustedDate(payDate, -SETTLEMENT_DAYS, CALENDAR);
    final ForexDefinition forexEURUSDDefinition = new ForexDefinition(EUR, USD, payDate, notional, strike);
    final ForexDefinition forexUSDEURDefinition = new ForexDefinition(USD, EUR, payDate, -notional * strike, 1.0 / strike);
    final ForexOptionVanillaDefinition callEURUSDDefinition = new ForexOptionVanillaDefinition(forexEURUSDDefinition, expDate, isCall, isLong);
    final ForexOptionVanillaDefinition putUSDEURDefinition = new ForexOptionVanillaDefinition(forexUSDEURDefinition, expDate, isCall, isLong);
    final ForexOptionVanilla callEURUSD = callEURUSDDefinition.toDerivative(REFERENCE_DATE, NOT_USED_2);
    final ForexOptionVanilla putUSDEUR = putUSDEURDefinition.toDerivative(REFERENCE_DATE, NOT_USED_2);
    final MultipleCurrencyAmount pvCallEURUSD = METHOD_OPTION.presentValue(callEURUSD, SMILE_MULTICURVES);
    final MultipleCurrencyAmount pvPutUSDEUR = METHOD_OPTION.presentValue(putUSDEUR, SMILE_MULTICURVES);
    assertEquals("Forex vanilla option: present value Method vs Calculator", pvCallEURUSD.getAmount(USD) / SPOT, pvPutUSDEUR.getAmount(EUR), TOLERANCE_PV);
  }

  @Test
  /**
   * Tests the present value Method versus the Calculator.
   */
  public void presentValueMethodVsCalculator() {
    final double strike = 1.45;
    final boolean isCall = true;
    final boolean isLong = true;
    final double notional = 100000000;
    final ZonedDateTime payDate = ScheduleCalculator.getAdjustedDate(REFERENCE_DATE, DateUtils.periodOfMonths(9), BUSINESS_DAY, CALENDAR);
    final ZonedDateTime expDate = ScheduleCalculator.getAdjustedDate(payDate, -SETTLEMENT_DAYS, CALENDAR);
    final ForexDefinition forexUnderlyingDefinition = new ForexDefinition(EUR, USD, payDate, notional, strike);
    final ForexOptionVanillaDefinition forexOptionDefinition = new ForexOptionVanillaDefinition(forexUnderlyingDefinition, expDate, isCall, isLong);
    final ForexOptionVanilla forexOption = forexOptionDefinition.toDerivative(REFERENCE_DATE, NOT_USED_2);
    final MultipleCurrencyAmount pvMethod = METHOD_OPTION.presentValue(forexOption, SMILE_MULTICURVES);
    final MultipleCurrencyAmount pvCalculator = forexOption.accept(PVFBC, SMILE_MULTICURVES);
    assertEquals("Forex vanilla option: present value Method vs Calculator", pvMethod.getAmount(USD), pvCalculator.getAmount(USD), TOLERANCE_PV);
  }

  @Test
  /**
   * Tests the present value long/short parity.
   */
  public void presentValueLongShort() {
    final ForexOptionVanillaDefinition forexOptionShortDefinition = new ForexOptionVanillaDefinition(FOREX_DEFINITION, OPTION_EXP_DATE, IS_CALL, !IS_LONG);
    final ForexOptionVanilla forexOptionShort = forexOptionShortDefinition.toDerivative(REFERENCE_DATE, NOT_USED_2);
    final MultipleCurrencyAmount pvShort = METHOD_OPTION.presentValue(forexOptionShort, SMILE_MULTICURVES);
    final MultipleCurrencyAmount pvLong = METHOD_OPTION.presentValue(FOREX_CALL_OPTION, SMILE_MULTICURVES);
    assertEquals("Forex vanilla option: present value long/short parity", pvLong.getAmount(USD), -pvShort.getAmount(USD), TOLERANCE_PV);
    final MultipleCurrencyAmount ceShort = METHOD_OPTION.currencyExposure(forexOptionShort, SMILE_MULTICURVES);
    final MultipleCurrencyAmount ceLong = METHOD_OPTION.currencyExposure(FOREX_CALL_OPTION, SMILE_MULTICURVES);
    assertEquals("Forex vanilla option: currency exposure long/short parity", ceLong.getAmount(USD), -ceShort.getAmount(USD), TOLERANCE_PV);
    assertEquals("Forex vanilla option: currency exposure long/short parity", ceLong.getAmount(EUR), -ceShort.getAmount(EUR), TOLERANCE_PV);
  }

  @Test
  /**
   * Tests the currency exposure against an explicit computation.
   */
  public void currencyExposure() {
    final double strike = 1.45;
    final boolean isCall = true;
    final boolean isLong = true;
    final double notional = 100000000;
    final ZonedDateTime payDate = ScheduleCalculator.getAdjustedDate(REFERENCE_DATE, DateUtils.periodOfMonths(9), BUSINESS_DAY, CALENDAR);
    final ZonedDateTime expDate = ScheduleCalculator.getAdjustedDate(payDate, -SETTLEMENT_DAYS, CALENDAR);
    final double timeToExpiry = TimeCalculator.getTimeBetween(REFERENCE_DATE, expDate);
    final ForexDefinition forexUnderlyingDefinition = new ForexDefinition(EUR, USD, payDate, notional, strike);
    final ForexOptionVanillaDefinition forexOptionDefinitionCall = new ForexOptionVanillaDefinition(forexUnderlyingDefinition, expDate, isCall, isLong);
    final ForexOptionVanillaDefinition forexOptionDefinitionPut = new ForexOptionVanillaDefinition(forexUnderlyingDefinition, expDate, !isCall, isLong);
    final ForexOptionVanilla forexOptionCall = forexOptionDefinitionCall.toDerivative(REFERENCE_DATE, NOT_USED_2);
    final ForexOptionVanilla forexOptionPut = forexOptionDefinitionPut.toDerivative(REFERENCE_DATE, NOT_USED_2);
    final double dfDomestic = MULTICURVES.getDiscountFactor(USD, TimeCalculator.getTimeBetween(REFERENCE_DATE, payDate)); // USD
    final double dfForeign = MULTICURVES.getDiscountFactor(EUR, TimeCalculator.getTimeBetween(REFERENCE_DATE, payDate)); // EUR
    final double forward = SPOT * dfForeign / dfDomestic;
    final double volatility = SMILE_TERM.getVolatility(new Triple<Double, Double, Double>(timeToExpiry, strike, forward));
    final BlackFunctionData dataBlack = new BlackFunctionData(forward, dfDomestic, volatility);
    final double[] priceAdjointCall = BLACK_FUNCTION.getPriceAdjoint(forexOptionCall, dataBlack);
    final double[] priceAdjointPut = BLACK_FUNCTION.getPriceAdjoint(forexOptionPut, dataBlack);
    final double deltaForwardCall = priceAdjointCall[1];
    final double deltaForwardPut = priceAdjointPut[1];
    final double deltaSpotCall = deltaForwardCall * dfForeign / dfDomestic;
    final double deltaSpotPut = deltaForwardPut * dfForeign / dfDomestic;
    final MultipleCurrencyAmount priceComputedCall = METHOD_OPTION.presentValue(forexOptionCall, SMILE_MULTICURVES);
    final MultipleCurrencyAmount priceComputedPut = METHOD_OPTION.presentValue(forexOptionPut, SMILE_MULTICURVES);
    final MultipleCurrencyAmount currencyExposureCallComputed = METHOD_OPTION.currencyExposure(forexOptionCall, SMILE_MULTICURVES);
    assertEquals("Forex vanilla option: currency exposure foreign - call", deltaSpotCall * notional, currencyExposureCallComputed.getAmount(EUR), TOLERANCE_PV);
    assertEquals("Forex vanilla option: currency exposure domestic - call", -deltaSpotCall * notional * SPOT + priceComputedCall.getAmount(USD),
        currencyExposureCallComputed.getAmount(USD), 1E-2);
    final MultipleCurrencyAmount currencyExposurePutComputed = METHOD_OPTION.currencyExposure(forexOptionPut, SMILE_MULTICURVES);
    assertEquals("Forex vanilla option: currency exposure foreign- put", deltaSpotPut * notional, currencyExposurePutComputed.getAmount(EUR), TOLERANCE_PV);
    assertEquals("Forex vanilla option: currency exposure domestic - put", -deltaSpotPut * notional * SPOT + priceComputedPut.getAmount(USD),
        currencyExposurePutComputed.getAmount(USD), 1E-2);
  }

  @Test
  /**
   * Tests the currency exposure against the present value.
   */
  public void currencyExposureVsPresentValue() {
    final MultipleCurrencyAmount pv = METHOD_OPTION.presentValue(FOREX_CALL_OPTION, SMILE_MULTICURVES);
    final MultipleCurrencyAmount ce = METHOD_OPTION.currencyExposure(FOREX_CALL_OPTION, SMILE_MULTICURVES);
    assertEquals("Forex vanilla option: currency exposure vs present value", ce.getAmount(USD) + ce.getAmount(EUR) * SPOT, pv.getAmount(USD), TOLERANCE_PV);
  }

  @Test
  /**
   * Tests a EUR/USD call vs a USD/EUR put.
   */
  public void currencyExposureCallPut() {
    final double strike = 1.45;
    final boolean isCall = true;
    final boolean isLong = true;
    final double notional = 100000000;
    final ZonedDateTime payDate = ScheduleCalculator.getAdjustedDate(REFERENCE_DATE, DateUtils.periodOfMonths(9), BUSINESS_DAY, CALENDAR);
    final ZonedDateTime expDate = ScheduleCalculator.getAdjustedDate(payDate, -SETTLEMENT_DAYS, CALENDAR);
    final ForexDefinition forexEURUSDDefinition = new ForexDefinition(EUR, USD, payDate, notional, strike);
    final ForexDefinition forexUSDEURDefinition = new ForexDefinition(USD, EUR, payDate, -notional * strike, 1.0 / strike);
    final ForexOptionVanillaDefinition callEURUSDDefinition = new ForexOptionVanillaDefinition(forexEURUSDDefinition, expDate, isCall, isLong);
    final ForexOptionVanillaDefinition putUSDEURDefinition = new ForexOptionVanillaDefinition(forexUSDEURDefinition, expDate, isCall, isLong);
    final ForexOptionVanilla callEURUSD = callEURUSDDefinition.toDerivative(REFERENCE_DATE, new String[] {NOT_USED_2[0], NOT_USED_2[1] });
    final ForexOptionVanilla putUSDEUR = putUSDEURDefinition.toDerivative(REFERENCE_DATE, new String[] {NOT_USED_2[1], NOT_USED_2[0] });
    final MultipleCurrencyAmount pvCallEURUSD = METHOD_OPTION.currencyExposure(callEURUSD, SMILE_MULTICURVES);
    final MultipleCurrencyAmount pvPutUSDEUR = METHOD_OPTION.currencyExposure(putUSDEUR, SMILE_MULTICURVES);
    assertEquals("Forex vanilla option: currency exposure", pvCallEURUSD.getAmount(EUR), pvPutUSDEUR.getAmount(EUR), TOLERANCE_PV);
    assertEquals("Forex vanilla option: currency exposure", pvCallEURUSD.getAmount(USD), pvPutUSDEUR.getAmount(USD), TOLERANCE_PV);
  }

  @Test
  /**
   * Tests the put/call parity currency exposure.
   */
  public void currencyExposurePutCallParity() {
    final double strike = 1.45;
    final boolean isCall = true;
    final boolean isLong = true;
    final double notional = 100000000;
    final ZonedDateTime payDate = ScheduleCalculator.getAdjustedDate(REFERENCE_DATE, DateUtils.periodOfMonths(9), BUSINESS_DAY, CALENDAR);
    final ZonedDateTime expDate = ScheduleCalculator.getAdjustedDate(payDate, -SETTLEMENT_DAYS, CALENDAR);
    final ForexDefinition forexUnderlyingDefinition = new ForexDefinition(EUR, USD, payDate, notional, strike);
    final ForexOptionVanillaDefinition forexOptionDefinitionCall = new ForexOptionVanillaDefinition(forexUnderlyingDefinition, expDate, isCall, isLong);
    final ForexOptionVanillaDefinition forexOptionDefinitionPut = new ForexOptionVanillaDefinition(forexUnderlyingDefinition, expDate, !isCall, isLong);
    final ForexOptionVanilla forexOptionCall = forexOptionDefinitionCall.toDerivative(REFERENCE_DATE, NOT_USED_2);
    final ForexOptionVanilla forexOptionPut = forexOptionDefinitionPut.toDerivative(REFERENCE_DATE, NOT_USED_2);
    final Forex forexForward = forexUnderlyingDefinition.toDerivative(REFERENCE_DATE, NOT_USED_2);
    final MultipleCurrencyAmount currencyExposureCall = METHOD_OPTION.currencyExposure(forexOptionCall, SMILE_MULTICURVES);
    final MultipleCurrencyAmount currencyExposurePut = METHOD_OPTION.currencyExposure(forexOptionPut, SMILE_MULTICURVES);
    final MultipleCurrencyAmount currencyExposureForward = METHOD_DISC.currencyExposure(forexForward, MULTICURVES);
    assertEquals("Forex vanilla option: currency exposure put/call parity foreign", currencyExposureForward.getAmount(EUR), currencyExposureCall.getAmount(EUR)
        - currencyExposurePut.getAmount(EUR), TOLERANCE_PV);
    assertEquals("Forex vanilla option: currency exposure put/call parity domestic", currencyExposureForward.getAmount(USD), currencyExposureCall.getAmount(USD)
        - currencyExposurePut.getAmount(USD), TOLERANCE_PV);
  }

  @Test
  /**
   * Tests currency exposure Method vs Calculator.
   */
  public void currencyExposureMethodVsCalculator() {
    final double strike = 1.45;
    final boolean isCall = true;
    final boolean isLong = true;
    final double notional = 100000000;
    final ZonedDateTime payDate = ScheduleCalculator.getAdjustedDate(REFERENCE_DATE, DateUtils.periodOfMonths(9), BUSINESS_DAY, CALENDAR);
    final ZonedDateTime expDate = ScheduleCalculator.getAdjustedDate(payDate, -SETTLEMENT_DAYS, CALENDAR);
    final ForexDefinition forexUnderlyingDefinition = new ForexDefinition(EUR, USD, payDate, notional, strike);
    final ForexOptionVanillaDefinition forexOptionDefinition = new ForexOptionVanillaDefinition(forexUnderlyingDefinition, expDate, isCall, isLong);
    final ForexOptionVanilla forexOption = forexOptionDefinition.toDerivative(REFERENCE_DATE, NOT_USED_2);
    final MultipleCurrencyAmount ceMethod = METHOD_OPTION.currencyExposure(forexOption, SMILE_MULTICURVES);
    final MultipleCurrencyAmount ceCalculator = forexOption.accept(CEFBC, SMILE_MULTICURVES);
    assertEquals("Forex vanilla option: currency exposure Method vs Calculator", ceMethod.getAmount(EUR), ceCalculator.getAmount(EUR), TOLERANCE_PV);
    assertEquals("Forex vanilla option: currency exposure Method vs Calculator", ceMethod.getAmount(USD), ceCalculator.getAmount(USD), TOLERANCE_PV);
  }

  @Test
  /**
   * Tests forward Forex rate.
   */
  public void forwardForexRate() {
    final double fwd = METHOD_OPTION.forwardForexRate(FOREX_CALL_OPTION, MULTICURVES);
    final double fwdExpected = METHOD_DISC.forwardForexRate(FOREX_CALL_OPTION.getUnderlyingForex(), MULTICURVES);
    assertEquals("Forex vanilla option: forward forex rate", fwd, fwdExpected, TOLERANCE_RELATIVE);
  }

  //  @Test
  //  /**
  //   * Tests the forward Forex rate through the method and through the calculator.
  //   */
  //  public void forwardRateMethodVsCalculator() {
  //    final double fwdMethod = METHOD_OPTION.forwardForexRate(FOREX_CALL_OPTION, SMILE_BUNDLE);
  //    final ForwardRateForexCalculator FWDC = ForwardRateForexCalculator.getInstance();
  //    final double fwdCalculator = FOREX_CALL_OPTION.accept(FWDC, SMILE_BUNDLE);
  //    assertEquals("Forex: forward rate", fwdMethod, fwdCalculator, TOLERANCE_RELATIVE);
  //  }

  @Test
  /**
   * Tests the relative delta for Forex option.
   */
  public void deltaRelativeDirect() {
    final double strike = 1.45;
    final boolean isCall = true;
    final boolean isLong = true;
    final double notional = 1;
    final ZonedDateTime payDate = ScheduleCalculator.getAdjustedDate(REFERENCE_DATE, DateUtils.periodOfMonths(9), BUSINESS_DAY, CALENDAR);
    final ZonedDateTime expDate = ScheduleCalculator.getAdjustedDate(payDate, -SETTLEMENT_DAYS, CALENDAR);
    final ForexDefinition forexUnderlyingDefinition = new ForexDefinition(EUR, USD, payDate, notional, strike);
    final ForexOptionVanillaDefinition forexOptionDefinition = new ForexOptionVanillaDefinition(forexUnderlyingDefinition, expDate, isCall, isLong);
    final ForexOptionVanilla forexOption = forexOptionDefinition.toDerivative(REFERENCE_DATE, NOT_USED_2);
    final MultipleCurrencyAmount ce = METHOD_OPTION.currencyExposure(forexOption, SMILE_MULTICURVES);
    final double delta = METHOD_OPTION.deltaRelative(forexOption, SMILE_MULTICURVES, true);
    assertEquals("Forex: relative delta", ce.getAmount(EUR), delta, TOLERANCE_RELATIVE);
    final MultipleCurrencyAmount pvM = METHOD_OPTION.presentValue(forexOption, SMILE_M_MULTICURVES);
    final MultipleCurrencyAmount pvP = METHOD_OPTION.presentValue(forexOption, SMILE_P_MULTICURVES);
    final double deltaFlat = METHOD_OPTION.deltaRelative(forexOption, SMILE_FLAT_MULTICURVES, true);
    assertEquals("Forex: relative delta", (pvP.getAmount(USD) - pvM.getAmount(USD)) / (2 * SHIFT), deltaFlat, TOLERANCE_RELATIVE);
  }

  @Test
  /**
   * Tests the relative delta for Forex option.
   */
  public void deltaRelativeReverse() {
    final double strike = 1.45;
    final boolean isCall = true;
    final boolean isLong = true;
    final double notional = 1;
    final ZonedDateTime payDate = ScheduleCalculator.getAdjustedDate(REFERENCE_DATE, DateUtils.periodOfMonths(9), BUSINESS_DAY, CALENDAR);
    final ZonedDateTime expDate = ScheduleCalculator.getAdjustedDate(payDate, -SETTLEMENT_DAYS, CALENDAR);
    final ForexDefinition forexUnderlyingDefinition = new ForexDefinition(USD, EUR, payDate, notional, 1.0 / strike);
    final ForexOptionVanillaDefinition forexOptionDefinition = new ForexOptionVanillaDefinition(forexUnderlyingDefinition, expDate, isCall, isLong);
    final ForexOptionVanilla forexOption = forexOptionDefinition.toDerivative(REFERENCE_DATE, NOT_USED_2);
    final MultipleCurrencyAmount pvM = METHOD_OPTION.presentValue(forexOption, SMILE_M_MULTICURVES);
    final MultipleCurrencyAmount pvP = METHOD_OPTION.presentValue(forexOption, SMILE_P_MULTICURVES);
    final double delta = METHOD_OPTION.deltaRelative(forexOption, SMILE_FLAT_MULTICURVES, false);
    assertEquals("Forex: relative gamma", (pvP.getAmount(EUR) - pvM.getAmount(EUR)) / (2 * SHIFT), delta, TOLERANCE_RELATIVE);
  }

  @Test
  /**
   * Tests the relative delta for Forex option.
   */
  public void deltaRelativeSpotDirect() {
    final double strike = 1.45;
    final boolean isCall = true;
    final boolean isLong = true;
    final double notional = 1;
    final ZonedDateTime payDate = ScheduleCalculator.getAdjustedDate(REFERENCE_DATE, DateUtils.periodOfMonths(9), BUSINESS_DAY, CALENDAR);
    final ZonedDateTime expDate = ScheduleCalculator.getAdjustedDate(payDate, -SETTLEMENT_DAYS, CALENDAR);
    final ForexDefinition forexUnderlyingDefinition = new ForexDefinition(EUR, USD, payDate, notional, strike);
    final ForexOptionVanillaDefinition forexOptionDefinition = new ForexOptionVanillaDefinition(forexUnderlyingDefinition, expDate, isCall, isLong);
    final ForexOptionVanilla forexOption = forexOptionDefinition.toDerivative(REFERENCE_DATE, NOT_USED_2);
    final MultipleCurrencyAmount ce = METHOD_OPTION.currencyExposure(forexOption, SMILE_MULTICURVES);
    final double delta = METHOD_OPTION.deltaRelative(forexOption, SMILE_MULTICURVES, true);
    assertEquals("Forex: relative delta", ce.getAmount(EUR), delta, TOLERANCE_RELATIVE);
    final MultipleCurrencyAmount pvM = METHOD_OPTION.presentValue(forexOption, SMILE_M_MULTICURVES);
    final MultipleCurrencyAmount pvP = METHOD_OPTION.presentValue(forexOption, SMILE_P_MULTICURVES);
    final double deltaFlat = METHOD_OPTION.deltaRelativeSpot(forexOption, SMILE_FLAT_MULTICURVES, true);
    assertEquals("Forex: relative delta", (pvP.getAmount(USD) - pvM.getAmount(USD)) / (2 * SHIFT) * FX_MATRIX.getFxRate(EUR, USD), deltaFlat, TOLERANCE_RELATIVE);
  }

  @Test
  /**
   * Tests the relative delta for Forex option.
   */
  public void deltaRelativeSpotReverse() {
    final double strike = 1.45;
    final boolean isCall = true;
    final boolean isLong = true;
    final double notional = 1;
    final ZonedDateTime payDate = ScheduleCalculator.getAdjustedDate(REFERENCE_DATE, DateUtils.periodOfMonths(9), BUSINESS_DAY, CALENDAR);
    final ZonedDateTime expDate = ScheduleCalculator.getAdjustedDate(payDate, -SETTLEMENT_DAYS, CALENDAR);
    final ForexDefinition forexUnderlyingDefinition = new ForexDefinition(USD, EUR, payDate, notional, 1.0 / strike);
    final ForexOptionVanillaDefinition forexOptionDefinition = new ForexOptionVanillaDefinition(forexUnderlyingDefinition, expDate, isCall, isLong);
    final ForexOptionVanilla forexOption = forexOptionDefinition.toDerivative(REFERENCE_DATE, NOT_USED_2);
    final MultipleCurrencyAmount pvM = METHOD_OPTION.presentValue(forexOption, SMILE_M_MULTICURVES);
    final MultipleCurrencyAmount pvP = METHOD_OPTION.presentValue(forexOption, SMILE_P_MULTICURVES);
    final double delta = METHOD_OPTION.deltaRelativeSpot(forexOption, SMILE_FLAT_MULTICURVES, false);
    assertEquals("Forex: relative gamma", (pvP.getAmount(EUR) - pvM.getAmount(EUR)) / (2 * SHIFT / SPOT), delta, TOLERANCE_RELATIVE);
  }

  @Test
  /**
   * Tests the relative gamma for Forex option. Direct quote
   */
  public void gammaRelativeDirect() {
    final double strike = 1.45;
    final boolean isCall = true;
    final boolean isLong = true;
    final double notional = 1;
    final ZonedDateTime payDate = ScheduleCalculator.getAdjustedDate(REFERENCE_DATE, DateUtils.periodOfMonths(9), BUSINESS_DAY, CALENDAR);
    final ZonedDateTime expDate = ScheduleCalculator.getAdjustedDate(payDate, -SETTLEMENT_DAYS, CALENDAR);
    final ForexDefinition forexUnderlyingDefinition = new ForexDefinition(EUR, USD, payDate, notional, strike);
    final ForexOptionVanillaDefinition forexOptionDefinition = new ForexOptionVanillaDefinition(forexUnderlyingDefinition, expDate, isCall, isLong);
    final ForexOptionVanilla forexOption = forexOptionDefinition.toDerivative(REFERENCE_DATE, NOT_USED_2);
    final MultipleCurrencyAmount pv = METHOD_OPTION.presentValue(forexOption, SMILE_FLAT_MULTICURVES);
    final MultipleCurrencyAmount pvM = METHOD_OPTION.presentValue(forexOption, SMILE_M_MULTICURVES);
    final MultipleCurrencyAmount pvP = METHOD_OPTION.presentValue(forexOption, SMILE_P_MULTICURVES);
    final double gamma = METHOD_OPTION.gammaRelative(forexOption, SMILE_FLAT_MULTICURVES, true);
    assertEquals("Forex: relative gamma", 1.0, (pvP.getAmount(USD) + pvM.getAmount(USD) - 2 * pv.getAmount(USD)) / (SHIFT * SHIFT) / gamma, 2.0E-4);
  }

  @Test
  /**
   * Tests the relative gamma for Forex option. Reverse quote
   */
  public void gammaRelativeReverse() {
    final double strike = 1.45;
    final boolean isCall = true;
    final boolean isLong = true;
    final double notional = 1;
    final ZonedDateTime payDate = ScheduleCalculator.getAdjustedDate(REFERENCE_DATE, DateUtils.periodOfMonths(9), BUSINESS_DAY, CALENDAR);
    final ZonedDateTime expDate = ScheduleCalculator.getAdjustedDate(payDate, -SETTLEMENT_DAYS, CALENDAR);
    final ForexDefinition forexUnderlyingDefinition = new ForexDefinition(USD, EUR, payDate, notional, 1.0 / strike);
    final ForexOptionVanillaDefinition forexOptionDefinition = new ForexOptionVanillaDefinition(forexUnderlyingDefinition, expDate, isCall, isLong);
    final ForexOptionVanilla forexOption = forexOptionDefinition.toDerivative(REFERENCE_DATE, NOT_USED_2);
    final MultipleCurrencyAmount pv = METHOD_OPTION.presentValue(forexOption, SMILE_FLAT_MULTICURVES);
    final MultipleCurrencyAmount pvM = METHOD_OPTION.presentValue(forexOption, SMILE_M_MULTICURVES);
    final MultipleCurrencyAmount pvP = METHOD_OPTION.presentValue(forexOption, SMILE_P_MULTICURVES);
    final double gamma = METHOD_OPTION.gammaRelative(forexOption, SMILE_FLAT_MULTICURVES, false);
    assertEquals("Forex: relative gamma", 1.0, (pvP.getAmount(EUR) + pvM.getAmount(EUR) - 2 * pv.getAmount(EUR)) / (SHIFT * SHIFT) / gamma, 1.0E-4);
  }

  @Test
  /**
   * Tests the relative gamma for Forex option. Direct quote
   */
  public void gammaRelativeSpotDirect() {
    final double strike = 1.45;
    final boolean isCall = true;
    final boolean isLong = true;
    final double notional = 1;
    final ZonedDateTime payDate = ScheduleCalculator.getAdjustedDate(REFERENCE_DATE, DateUtils.periodOfMonths(9), BUSINESS_DAY, CALENDAR);
    final ZonedDateTime expDate = ScheduleCalculator.getAdjustedDate(payDate, -SETTLEMENT_DAYS, CALENDAR);
    final ForexDefinition forexUnderlyingDefinition = new ForexDefinition(EUR, USD, payDate, notional, strike);
    final ForexOptionVanillaDefinition forexOptionDefinition = new ForexOptionVanillaDefinition(forexUnderlyingDefinition, expDate, isCall, isLong);
    final ForexOptionVanilla forexOption = forexOptionDefinition.toDerivative(REFERENCE_DATE, NOT_USED_2);
    final double deltaM = METHOD_OPTION.deltaRelative(forexOption, SMILE_M_MULTICURVES, true);
    final double deltaP = METHOD_OPTION.deltaRelative(forexOption, SMILE_P_MULTICURVES, true);
    final double gamma = METHOD_OPTION.gammaRelativeSpot(forexOption, SMILE_FLAT_MULTICURVES, true);
    assertEquals("Forex: relative gamma", gamma, (deltaP - deltaM) / (2 * SHIFT / SPOT), TOLERANCE_RELATIVE);
  }

  @Test
  /**
   * Tests the relative gamma for Forex option. Reverse quote
   */
  public void gammaRelativeSpotReverse() {
    final double strike = 1.45;
    final boolean isCall = true;
    final boolean isLong = true;
    final double notional = 1;
    final ZonedDateTime payDate = ScheduleCalculator.getAdjustedDate(REFERENCE_DATE, DateUtils.periodOfMonths(9), BUSINESS_DAY, CALENDAR);
    final ZonedDateTime expDate = ScheduleCalculator.getAdjustedDate(payDate, -SETTLEMENT_DAYS, CALENDAR);
    final ForexDefinition forexUnderlyingDefinition = new ForexDefinition(USD, EUR, payDate, notional, 1.0 / strike);
    final ForexOptionVanillaDefinition forexOptionDefinition = new ForexOptionVanillaDefinition(forexUnderlyingDefinition, expDate, isCall, isLong);
    final ForexOptionVanilla forexOption = forexOptionDefinition.toDerivative(REFERENCE_DATE, NOT_USED_2);
    final double deltaM = METHOD_OPTION.deltaRelative(forexOption, SMILE_M_MULTICURVES, false);
    final double deltaP = METHOD_OPTION.deltaRelative(forexOption, SMILE_P_MULTICURVES, false);
    final double gamma = METHOD_OPTION.gammaRelativeSpot(forexOption, SMILE_FLAT_MULTICURVES, false);
    assertEquals("Forex: relative gamma", gamma, (deltaP - deltaM) / (2 * SHIFT / SPOT), TOLERANCE_RELATIVE);
  }

  @Test
  /**
   * Tests the gamma for Forex option.
   */
  public void gammaDirect() {
    final double strike = 1.45;
    final boolean isCall = true;
    final boolean isLong = true;
    final double notional = 100000000;
    final ZonedDateTime payDate = ScheduleCalculator.getAdjustedDate(REFERENCE_DATE, DateUtils.periodOfMonths(9), BUSINESS_DAY, CALENDAR);
    final ZonedDateTime expDate = ScheduleCalculator.getAdjustedDate(payDate, -SETTLEMENT_DAYS, CALENDAR);
    final ForexDefinition forexUnderlyingDefinition = new ForexDefinition(EUR, USD, payDate, notional, strike);
    final ForexOptionVanillaDefinition forexOptionDefinition = new ForexOptionVanillaDefinition(forexUnderlyingDefinition, expDate, isCall, isLong);
    final ForexOptionVanilla forexOption = forexOptionDefinition.toDerivative(REFERENCE_DATE, NOT_USED_2);
    final double gammaRelative = METHOD_OPTION.gammaRelative(forexOption, SMILE_MULTICURVES, true);
    final double gammaExpected = gammaRelative * notional;
    final CurrencyAmount gammaComputed = METHOD_OPTION.gamma(forexOption, SMILE_MULTICURVES, true);
    assertEquals("Forex: relative gamma", 1.0, gammaExpected / gammaComputed.getAmount(), TOLERANCE_PV);
  }

  @Test
  /**
   * Tests the gamma for Forex option.
   */
  public void gammaReverse() {
    final double strike = 1.45;
    final boolean isCall = true;
    final boolean isLong = true;
    final double notional = 100000000;
    final ZonedDateTime payDate = ScheduleCalculator.getAdjustedDate(REFERENCE_DATE, DateUtils.periodOfMonths(9), BUSINESS_DAY, CALENDAR);
    final ZonedDateTime expDate = ScheduleCalculator.getAdjustedDate(payDate, -SETTLEMENT_DAYS, CALENDAR);
    final ForexDefinition forexUnderlyingDefinition = new ForexDefinition(USD, EUR, payDate, notional, 1.0 / strike);
    final ForexOptionVanillaDefinition forexOptionDefinition = new ForexOptionVanillaDefinition(forexUnderlyingDefinition, expDate, isCall, isLong);
    final ForexOptionVanilla forexOption = forexOptionDefinition.toDerivative(REFERENCE_DATE, NOT_USED_2);
    final double gammaRelative = METHOD_OPTION.gammaRelative(forexOption, SMILE_MULTICURVES, false);
    final double gammaExpected = gammaRelative * notional;
    final CurrencyAmount gammaComputed = METHOD_OPTION.gamma(forexOption, SMILE_MULTICURVES, false);
    assertEquals("Forex: relative gamma", 1.0, gammaExpected / gammaComputed.getAmount(), TOLERANCE_PV);
  }

  //    @Test
  //    /**
  //     * Tests the gamma for Forex option.
  //     */
  //    public void gammaMethodVsCalculator() {
  //      final double strike = 1.45;
  //      final boolean isCall = true;
  //      final boolean isLong = true;
  //      final double notional = 100000000;
  //      final ZonedDateTime payDate = ScheduleCalculator.getAdjustedDate(REFERENCE_DATE, DateUtils.periodOfMonths(9), BUSINESS_DAY, CALENDAR);
  //      final ZonedDateTime expDate = ScheduleCalculator.getAdjustedDate(payDate, -SETTLEMENT_DAYS, CALENDAR);
  //      final ForexDefinition forexUnderlyingDefinition = new ForexDefinition(EUR, USD, payDate, notional, strike);
  //      final ForexOptionVanillaDefinition forexOptionDefinition = new ForexOptionVanillaDefinition(forexUnderlyingDefinition, expDate, isCall, isLong);
  //      final ForexOptionVanilla forexOption = forexOptionDefinition.toDerivative(REFERENCE_DATE, NOT_USED_2);
  //      final GammaValueBlackForexCalculator calculator = GammaValueBlackForexCalculator.getInstance();
  //      final CurrencyAmount gammaCalculator = forexOption.accept(calculator, SMILE_MULTICURVES);
  //      final CurrencyAmount gammaMethod = METHOD_OPTION.gamma(forexOption, SMILE_MULTICURVES, true);
  //      assertEquals("Forex: relative gamma", 1.0, gammaCalculator.getAmount() / gammaMethod.getAmount(), TOLERANCE_PV);
  //    }

  private static final GammaSpotForexBlackSmileCalculator GSFBSC = GammaSpotForexBlackSmileCalculator.getInstance();

  @Test
  /**
   * Tests the gamma for Forex option.
   */
  public void gammaSpotDirect() {
    final double strike = 1.45;
    final boolean isCall = true;
    final boolean isLong = true;
    final double notional = 100000000;
    final ZonedDateTime payDate = ScheduleCalculator.getAdjustedDate(REFERENCE_DATE, DateUtils.periodOfMonths(9), BUSINESS_DAY, CALENDAR);
    final ZonedDateTime expDate = ScheduleCalculator.getAdjustedDate(payDate, -SETTLEMENT_DAYS, CALENDAR);
    final ForexDefinition forexUnderlyingDefinition = new ForexDefinition(EUR, USD, payDate, notional, strike);
    final ForexOptionVanillaDefinition forexOptionDefinition = new ForexOptionVanillaDefinition(forexUnderlyingDefinition, expDate, isCall, isLong);
    final ForexOptionVanilla forexOption = forexOptionDefinition.toDerivative(REFERENCE_DATE, NOT_USED_2);
    final double gammaRelativeSpot = METHOD_OPTION.gammaRelativeSpot(forexOption, SMILE_MULTICURVES, true);
    final double gammaSpotExpected = gammaRelativeSpot * notional;
    final CurrencyAmount gammaSpotComputed = METHOD_OPTION.gammaSpot(forexOption, SMILE_MULTICURVES, true);
    assertEquals("Forex: relative gamma", 1.0, gammaSpotExpected / gammaSpotComputed.getAmount(), TOLERANCE_PV);
    assertEquals("Forex: relative gamma", 1.0, gammaSpotExpected / forexOption.accept(GSFBSC, SMILE_MULTICURVES).getAmount(), TOLERANCE_PV);
    final double gammaSpotExpected2 = METHOD_OPTION.gamma(forexOption, SMILE_MULTICURVES, true).getAmount() * SPOT;
    assertEquals("Forex: relative gamma", 1.0, gammaSpotExpected2 / gammaSpotComputed.getAmount(), TOLERANCE_PV);
  }

  @Test
  /**
   * Tests the gamma for Forex option.
   */
  public void gammaSpotReverse() {
    final double strike = 1.45;
    final boolean isCall = true;
    final boolean isLong = true;
    final double notional = 100000000;
    final ZonedDateTime payDate = ScheduleCalculator.getAdjustedDate(REFERENCE_DATE, DateUtils.periodOfMonths(9), BUSINESS_DAY, CALENDAR);
    final ZonedDateTime expDate = ScheduleCalculator.getAdjustedDate(payDate, -SETTLEMENT_DAYS, CALENDAR);
    final ForexDefinition forexUnderlyingDefinition = new ForexDefinition(USD, EUR, payDate, notional, 1.0 / strike);
    final ForexOptionVanillaDefinition forexOptionDefinition = new ForexOptionVanillaDefinition(forexUnderlyingDefinition, expDate, isCall, isLong);
    final ForexOptionVanilla forexOption = forexOptionDefinition.toDerivative(REFERENCE_DATE, NOT_USED_2);
    final double gammaRelativeSpot = METHOD_OPTION.gammaRelativeSpot(forexOption, SMILE_MULTICURVES, false);
    final double gammaSpotExpected = gammaRelativeSpot * notional;
    final CurrencyAmount gammaSpotComputed = METHOD_OPTION.gammaSpot(forexOption, SMILE_MULTICURVES, false);
    assertEquals("Forex: relative gamma", 1.0, gammaSpotExpected / gammaSpotComputed.getAmount(), TOLERANCE_PV);
    final double gammaSpotExpected2 = METHOD_OPTION.gamma(forexOption, SMILE_MULTICURVES, false).getAmount() * SPOT;
    assertEquals("Forex: relative gamma", 1.0, gammaSpotExpected2 / gammaSpotComputed.getAmount(), TOLERANCE_PV);
  }

  @Test
  /**
   * Tests the present value curve sensitivity.
   */
  public void presentValueCurveSensitivity() {
    final double strike = 1.45;
    final boolean isCall = true;
    final boolean isLong = true;
    final double notional = 100000000;
    final ZonedDateTime payDate = ScheduleCalculator.getAdjustedDate(REFERENCE_DATE, DateUtils.periodOfMonths(9), BUSINESS_DAY, CALENDAR);
    final ZonedDateTime expDate = ScheduleCalculator.getAdjustedDate(payDate, -SETTLEMENT_DAYS, CALENDAR);
    final ForexDefinition forexUnderlyingDefinition = new ForexDefinition(EUR, USD, payDate, notional, strike);
    final ForexOptionVanillaDefinition forexOptionDefinitionCall = new ForexOptionVanillaDefinition(forexUnderlyingDefinition, expDate, isCall, isLong);
    final ForexOptionVanilla forexOptionCall = forexOptionDefinitionCall.toDerivative(REFERENCE_DATE, NOT_USED_2);
    final MultipleCurrencyParameterSensitivity pvpsExact = PS_FBS_C.calculateSensitivity(forexOptionCall, SMILE_FLAT_MULTICURVES, SMILE_FLAT_MULTICURVES
        .getMulticurveProvider().getAllNames());
    final MultipleCurrencyParameterSensitivity pvpsFD = PS_FBS_FDC.calculateSensitivity(forexOptionCall, SMILE_FLAT_MULTICURVES);
    AssertSensivityObjects.assertEquals("SwaptionPhysicalFixedIborSABRMethod: presentValueCurveSensitivity ", pvpsExact, pvpsFD, TOLERANCE_PV_DELTA);
  }

  @Test
  /**
   * Test the present value curve sensitivity through the method and through the calculator.
   */
  public void presentValueCurveSensitivityMethodVsCalculator() {
    final MultipleCurrencyMulticurveSensitivity pvcsMethod = METHOD_OPTION.presentValueCurveSensitivity(FOREX_CALL_OPTION, SMILE_MULTICURVES);
    final MultipleCurrencyMulticurveSensitivity pvcsCalculator = FOREX_CALL_OPTION.accept(PVCSFBC, SMILE_MULTICURVES);
    assertEquals("Forex present value curve sensitivity: Method vs Calculator", pvcsMethod, pvcsCalculator);
  }

  @Test
  /**
   * Tests present value volatility sensitivity.
   */
  public void volatilitySensitivity() {
    final PresentValueForexBlackVolatilitySensitivity sensi = METHOD_OPTION.presentValueBlackVolatilitySensitivity(FOREX_CALL_OPTION, SMILE_MULTICURVES);
    final Pair<Currency, Currency> currencyPair = ObjectsPair.of(EUR, USD);
    final DoublesPair point = new DoublesPair(FOREX_CALL_OPTION.getTimeToExpiry(), STRIKE);
    assertEquals("Forex vanilla option: vega", currencyPair, sensi.getCurrencyPair());
    assertEquals("Forex vanilla option: vega size", 1, sensi.getVega().getMap().entrySet().size());
    assertTrue("Forex vanilla option: vega", sensi.getVega().getMap().containsKey(point));
    final double timeToExpiry = TimeCalculator.getTimeBetween(REFERENCE_DATE, OPTION_EXP_DATE);
    final double df = MULTICURVES.getDiscountFactor(USD, TimeCalculator.getTimeBetween(REFERENCE_DATE, OPTION_PAY_DATE));
    final double forward = SPOT * MULTICURVES.getDiscountFactor(EUR, TimeCalculator.getTimeBetween(REFERENCE_DATE, OPTION_PAY_DATE)) / df;
    final double volatility = SMILE_TERM.getVolatility(new Triple<Double, Double, Double>(timeToExpiry, STRIKE, forward));
    final BlackFunctionData dataBlack = new BlackFunctionData(forward, df, volatility);
    final double[] priceAdjoint = BLACK_FUNCTION.getPriceAdjoint(FOREX_CALL_OPTION, dataBlack);
    assertEquals("Forex vanilla option: vega", priceAdjoint[2] * NOTIONAL, sensi.getVega().getMap().get(point));
    final ForexOptionVanillaDefinition optionShortDefinition = new ForexOptionVanillaDefinition(FOREX_DEFINITION, OPTION_EXP_DATE, IS_CALL, !IS_LONG);
    final ForexOptionVanilla optionShort = optionShortDefinition.toDerivative(REFERENCE_DATE, NOT_USED_2);
    final PresentValueForexBlackVolatilitySensitivity sensiShort = METHOD_OPTION.presentValueBlackVolatilitySensitivity(optionShort, SMILE_MULTICURVES);
    assertEquals("Forex vanilla option: vega short", -sensi.getVega().getMap().get(point), sensiShort.getVega().getMap().get(point));
    // Put/call parity
    final ForexOptionVanillaDefinition optionShortPutDefinition = new ForexOptionVanillaDefinition(FOREX_DEFINITION, OPTION_EXP_DATE, !IS_CALL, !IS_LONG);
    final ForexOptionVanilla optionShortPut = optionShortPutDefinition.toDerivative(REFERENCE_DATE, NOT_USED_2);
    final PresentValueForexBlackVolatilitySensitivity sensiShortPut = METHOD_OPTION.presentValueBlackVolatilitySensitivity(optionShortPut, SMILE_MULTICURVES);
    assertEquals("Forex vanilla option: vega short", sensiShortPut.getVega().getMap().get(point) + sensi.getVega().getMap().get(point), 0.0, 1.0E-2);
  }

  @Test
  /**
   * Test the present value curve sensitivity through the method and through the calculator.
   */
  public void volatilitySensitivityMethodVsCalculator() {
    final PresentValueForexBlackVolatilitySensitivity pvvsMethod = METHOD_OPTION.presentValueBlackVolatilitySensitivity(FOREX_CALL_OPTION, SMILE_MULTICURVES);
    final PresentValueForexBlackVolatilitySensitivity pvvsCalculator = FOREX_CALL_OPTION.accept(PVVSFBSC, SMILE_MULTICURVES);
    assertEquals("Forex present value curve sensitivity: Method vs Calculator", pvvsMethod, pvvsCalculator);
  }

  @Test
  /**
   * Tests a EUR/USD call vs a USD/EUR put.
   */
  public void volatilitySensitivityCallPut() {
    final double strike = 1.45;
    final boolean isCall = true;
    final boolean isLong = true;
    final double notional = 100000000;
    final ZonedDateTime payDate = ScheduleCalculator.getAdjustedDate(REFERENCE_DATE, DateUtils.periodOfMonths(9), BUSINESS_DAY, CALENDAR);
    final ZonedDateTime expDate = ScheduleCalculator.getAdjustedDate(payDate, -SETTLEMENT_DAYS, CALENDAR);
    final ForexDefinition forexEURUSDDefinition = new ForexDefinition(EUR, USD, payDate, notional, strike);
    final ForexDefinition forexUSDEURDefinition = new ForexDefinition(USD, EUR, payDate, -notional * strike, 1.0 / strike);
    final ForexOptionVanillaDefinition callEURUSDDefinition = new ForexOptionVanillaDefinition(forexEURUSDDefinition, expDate, isCall, isLong);
    final ForexOptionVanillaDefinition putUSDEURDefinition = new ForexOptionVanillaDefinition(forexUSDEURDefinition, expDate, isCall, isLong);
    final ForexOptionVanilla callEURUSD = callEURUSDDefinition.toDerivative(REFERENCE_DATE, NOT_USED_2);
    final ForexOptionVanilla putUSDEUR = putUSDEURDefinition.toDerivative(REFERENCE_DATE, NOT_USED_2);
    final PresentValueForexBlackVolatilitySensitivity vsCallEURUSD = METHOD_OPTION.presentValueBlackVolatilitySensitivity(callEURUSD, SMILE_MULTICURVES);
    final PresentValueForexBlackVolatilitySensitivity vsPutUSDEUR = METHOD_OPTION.presentValueBlackVolatilitySensitivity(putUSDEUR, SMILE_MULTICURVES);
    final DoublesPair point = DoublesPair.of(callEURUSD.getTimeToExpiry(), strike);
    assertEquals("Forex vanilla option: volatilityNode", vsCallEURUSD.getVega().getMap().get(point) / SPOT, vsPutUSDEUR.getVega().getMap().get(point), 1.0E-2);
  }

  @Test
  /**
   * Tests present value volatility node sensitivity.
   */
  public void volatilityNodeSensitivity() {
    final PresentValueForexBlackVolatilityNodeSensitivityDataBundle sensi = METHOD_OPTION
        .presentValueBlackVolatilityNodeSensitivity(FOREX_CALL_OPTION, SMILE_MULTICURVES);
    assertEquals("Forex vanilla option: vega node size", NB_EXP + 1, sensi.getVega().getData().length);
    assertEquals("Forex vanilla option: vega node size", NB_STRIKE, sensi.getVega().getData()[0].length);
    final Pair<Currency, Currency> currencyPair = ObjectsPair.of(EUR, USD);
    assertEquals("Forex vanilla option: vega", currencyPair, sensi.getCurrencyPair());
    final PresentValueForexBlackVolatilitySensitivity pointSensitivity = METHOD_OPTION.presentValueBlackVolatilitySensitivity(FOREX_CALL_OPTION, SMILE_MULTICURVES);
    final double df = MULTICURVES.getDiscountFactor(USD, TimeCalculator.getTimeBetween(REFERENCE_DATE, OPTION_PAY_DATE));
    final double forward = SPOT * MULTICURVES.getDiscountFactor(EUR, TimeCalculator.getTimeBetween(REFERENCE_DATE, OPTION_PAY_DATE)) / df;
    final VolatilityAndBucketedSensitivities volAndSensitivities = SMILE_TERM.getVolatilityAndSensitivities(FOREX_CALL_OPTION.getTimeToExpiry(), STRIKE, forward);
    final double[][] nodeWeight = volAndSensitivities.getBucketedSensitivities();
    final DoublesPair point = DoublesPair.of(FOREX_CALL_OPTION.getTimeToExpiry(), STRIKE);
    for (int loopexp = 0; loopexp < NB_EXP; loopexp++) {
      for (int loopstrike = 0; loopstrike < NB_STRIKE; loopstrike++) {
        assertEquals("Forex vanilla option: vega node", nodeWeight[loopexp][loopstrike] * pointSensitivity.getVega().getMap().get(point),
            sensi.getVega().getData()[loopexp][loopstrike]);
      }
    }
  }

  @Test
  /**
   * Tests a EUR/USD call vs a USD/EUR put.
   */
  public void volatilityNodeCallPut() {
    final double strike = 1.45;
    final boolean isCall = true;
    final boolean isLong = true;
    final double notional = 100000000;
    final ZonedDateTime payDate = ScheduleCalculator.getAdjustedDate(REFERENCE_DATE, DateUtils.periodOfMonths(9), BUSINESS_DAY, CALENDAR);
    final ZonedDateTime expDate = ScheduleCalculator.getAdjustedDate(payDate, -SETTLEMENT_DAYS, CALENDAR);
    final ForexDefinition forexEURUSDDefinition = new ForexDefinition(EUR, USD, payDate, notional, strike);
    final ForexDefinition forexUSDEURDefinition = new ForexDefinition(USD, EUR, payDate, -notional * strike, 1.0 / strike);
    final ForexOptionVanillaDefinition callEURUSDDefinition = new ForexOptionVanillaDefinition(forexEURUSDDefinition, expDate, isCall, isLong);
    final ForexOptionVanillaDefinition putUSDEURDefinition = new ForexOptionVanillaDefinition(forexUSDEURDefinition, expDate, isCall, isLong);
    final ForexOptionVanilla callEURUSD = callEURUSDDefinition.toDerivative(REFERENCE_DATE, NOT_USED_2);
    final ForexOptionVanilla putUSDEUR = putUSDEURDefinition.toDerivative(REFERENCE_DATE, NOT_USED_2);
    final PresentValueForexBlackVolatilityNodeSensitivityDataBundle nsCallEURUSD = METHOD_OPTION
        .presentValueBlackVolatilityNodeSensitivity(callEURUSD, SMILE_MULTICURVES);
    final PresentValueForexBlackVolatilityNodeSensitivityDataBundle nsPutUSDEUR = METHOD_OPTION.presentValueBlackVolatilityNodeSensitivity(putUSDEUR, SMILE_MULTICURVES);
    for (int loopexp = 0; loopexp < nsCallEURUSD.getExpiries().getNumberOfElements(); loopexp++) {
      for (int loopdelta = 0; loopdelta < nsCallEURUSD.getDelta().getNumberOfElements(); loopdelta++) {
        assertEquals("Forex vanilla option: volatilityNode", nsCallEURUSD.getVega().getEntry(loopexp, loopdelta) / SPOT,
            nsPutUSDEUR.getVega().getEntry(loopexp, loopdelta), 1.0E-2);
      }
    }
  }

  @Test
  /**
   * Tests present value volatility quote sensitivity.
   */
  public void volatilityQuoteSensitivity() {
    final PresentValueForexBlackVolatilityNodeSensitivityDataBundle sensiStrike = METHOD_OPTION.presentValueBlackVolatilityNodeSensitivity(FOREX_CALL_OPTION,
        SMILE_MULTICURVES);
    final double[][] sensiQuote = METHOD_OPTION.presentValueBlackVolatilityNodeSensitivity(FOREX_CALL_OPTION, SMILE_MULTICURVES).quoteSensitivity().getVega();
    final double[][] sensiStrikeData = sensiStrike.getVega().getData();
    final double[] atm = new double[sensiQuote.length];
    for (int loopexp = 0; loopexp < sensiQuote.length; loopexp++) {
      for (int loopdelta = 0; loopdelta < DELTA.length; loopdelta++) {
        assertEquals("Forex vanilla option: vega quote - RR", sensiQuote[loopexp][1 + loopdelta], -0.5 * sensiStrikeData[loopexp][loopdelta] + 0.5
            * sensiStrikeData[loopexp][2 * DELTA.length - loopdelta], 1.0E-10);
        assertEquals("Forex vanilla option: vega quote - Strangle", sensiQuote[loopexp][DELTA.length + 1 + loopdelta], sensiStrikeData[loopexp][loopdelta]
            + sensiStrikeData[loopexp][2 * DELTA.length - loopdelta], 1.0E-10);
        atm[loopexp] += sensiStrikeData[loopexp][loopdelta] + sensiStrikeData[loopexp][2 * DELTA.length - loopdelta];
      }
      atm[loopexp] += sensiStrikeData[loopexp][DELTA.length];
      assertEquals("Forex vanilla option: vega quote", sensiQuote[loopexp][0], atm[loopexp], 1.0E-10); // ATM
    }
  }

  //    @Test
  //    /**
  //     * Tests present value volatility quote sensitivity: method vs calculator.
  //     */
  //    public void volatilityQuoteSensitivityMethodVsCalculator() {
  //      final double[][] sensiMethod = METHOD_OPTION.presentValueBlackVolatilityNodeSensitivity(FOREX_CALL_OPTION, SMILE_MULTICURVES).quoteSensitivity().getVega();
  //      final double[][] sensiCalculator = PresentValueBlackVolatilityQuoteSensitivityForexCalculator.getInstance().visit(FOREX_CALL_OPTION, SMILE_MULTICURVES).getVega();
  //      for (int loopexp = 0; loopexp < NB_EXP; loopexp++) {
  //        ArrayAsserts.assertArrayEquals("Forex option - quote sensitivity", sensiMethod[loopexp], sensiCalculator[loopexp], 1.0E-10);
  //      }
  //    }

  //    @Test
  //    /**
  //     * Tests the Theta (1 day change of pv) for forex options transactions.
  //     */
  //    public void thetaBeforeExpiration() {
  //      final MultipleCurrencyAmount theta = THETAC.getTheta(FOREX_OPTION_CALL_DEFINITION, REFERENCE_DATE, NOT_USED_2, SMILE_MULTICURVES, 1);
  //      final ForexOptionVanilla swapToday = FOREX_OPTION_CALL_DEFINITION.toDerivative(REFERENCE_DATE, CURVES_NAME);
  //      final ForexOptionVanilla swapTomorrow = FOREX_OPTION_CALL_DEFINITION.toDerivative(REFERENCE_DATE.plusDays(1), CURVES_NAME);
  //      final MultipleCurrencyAmount pvToday = swapToday.accept(PVC_BLACK, SMILE_MULTICURVES);
  //      final YieldCurveBundle tomorrowData = FX_OPTION_ROLLDOWN.rollDown(SMILE_MULTICURVES, TimeCalculator.getTimeBetween(REFERENCE_DATE, REFERENCE_DATE.plusDays(1)));
  //      final MultipleCurrencyAmount pvTomorrow = swapTomorrow.accept(PVC_BLACK, tomorrowData);
  //      final MultipleCurrencyAmount thetaExpected = pvTomorrow.plus(pvToday.multipliedBy(-1.0));
  //      assertEquals("ThetaCalculator: forex option", thetaExpected.getAmount(USD), theta.getAmount(USD), TOLERANCE_PV);
  //    }
  //
  //    @Test
  //    /**
  //     * Tests the theoretical Theta (derivative with respect to time in Black formula).
  //     */
  //    public void thetaTheoretical() {
  //      final double strike = 1.45;
  //      final boolean isCall = true;
  //      final boolean isLong = true;
  //      final double notional = 100000000;
  //      final ZonedDateTime payDate = ScheduleCalculator.getAdjustedDate(REFERENCE_DATE, DateUtils.periodOfMonths(9), BUSINESS_DAY, CALENDAR);
  //      final ZonedDateTime expDate = ScheduleCalculator.getAdjustedDate(payDate, -SETTLEMENT_DAYS, CALENDAR);
  //      final double timeToExpiry = TimeCalculator.getTimeBetween(REFERENCE_DATE, expDate);
  //      final ForexDefinition forexUnderlyingDefinition = new ForexDefinition(EUR, USD, payDate, notional, strike);
  //      final ForexOptionVanillaDefinition callDefinition = new ForexOptionVanillaDefinition(forexUnderlyingDefinition, expDate, isCall, isLong);
  //      final ForexOptionVanilla call = callDefinition.toDerivative(REFERENCE_DATE, NOT_USED_2);
  //      final double df = CURVES.getCurve(CURVES_NAME[1]).getDiscountFactor(TimeCalculator.getTimeBetween(REFERENCE_DATE, payDate));
  //      final double forward = SPOT * CURVES.getCurve(CURVES_NAME[0]).getDiscountFactor(TimeCalculator.getTimeBetween(REFERENCE_DATE, payDate)) / df;
  //      final double volatility = SMILE_TERM.getVolatility(timeToExpiry, strike, forward);
  //      final double thetaUnit = BlackFormulaRepository.theta(forward, strike, timeToExpiry, volatility);
  //      final double thetaExpected = thetaUnit * notional;
  //      final CurrencyAmount thetaCallComputed = METHOD_OPTION.thetaTheoretical(call, SMILE_MULTICURVES);
  //      assertEquals("Theta theoretical: forex option", thetaExpected, thetaCallComputed.getAmount(), TOLERANCE_PV);
  //      assertEquals("Theta theoretical: forex option", USD, thetaCallComputed.getCurrency());
  //      final ForexOptionVanillaDefinition putDefinition = new ForexOptionVanillaDefinition(forexUnderlyingDefinition, expDate, !isCall, isLong);
  //      final ForexOptionVanilla put = putDefinition.toDerivative(REFERENCE_DATE, CURVES_NAME);
  //      final CurrencyAmount thetaPutComputed = METHOD_OPTION.thetaTheoretical(put, SMILE_MULTICURVES);
  //      assertEquals("Theta theoretical: forex option", thetaCallComputed.getAmount(), thetaPutComputed.getAmount(), TOLERANCE_PV);
  //    }

}<|MERGE_RESOLUTION|>--- conflicted
+++ resolved
@@ -60,13 +60,8 @@
 
   private static final MulticurveProviderDiscount MULTICURVES = MulticurveProviderDiscountForexDataSets.createMulticurvesForex();
 
-<<<<<<< HEAD
-  public static final String NOT_USED = "Not used";
-  public static final String[] NOT_USED_2 = {NOT_USED, NOT_USED };
-=======
   private static final String NOT_USED = "Not used";
-  private static final String[] NOT_USED_2 = {NOT_USED, NOT_USED};
->>>>>>> 788c9b84
+  private static final String[] NOT_USED_2 = {NOT_USED, NOT_USED };
 
   private static final FXMatrix FX_MATRIX = MULTICURVES.getFxRates();
   private static final Currency EUR = Currency.EUR;
@@ -78,11 +73,7 @@
   private static final int SETTLEMENT_DAYS = 2;
   // Smile data
   private static final Period[] EXPIRY_PERIOD = new Period[] {DateUtils.periodOfMonths(3), DateUtils.periodOfMonths(6), DateUtils.periodOfYears(1),
-<<<<<<< HEAD
       DateUtils.periodOfYears(2), DateUtils.periodOfYears(5) };
-=======
-    DateUtils.periodOfYears(2), DateUtils.periodOfYears(5)};
->>>>>>> 788c9b84
   private static final int NB_EXP = EXPIRY_PERIOD.length;
   private static final ZonedDateTime REFERENCE_DATE = DateUtils.getUTCDate(2011, 6, 13);
   private static final ZonedDateTime REFERENCE_SPOT = ScheduleCalculator.getAdjustedDate(REFERENCE_DATE, SETTLEMENT_DAYS, CALENDAR);
@@ -97,19 +88,11 @@
       TIME_TO_EXPIRY[loopexp + 1] = TimeCalculator.getTimeBetween(REFERENCE_DATE, EXPIRY_DATE[loopexp]);
     }
   }
-<<<<<<< HEAD
   private static final double[] ATM = {0.175, 0.185, 0.18, 0.17, 0.16, 0.16 };
   private static final double[] DELTA = new double[] {0.10, 0.25 };
   private static final double[][] RISK_REVERSAL = new double[][] { {-0.010, -0.0050 }, {-0.011, -0.0060 }, {-0.012, -0.0070 }, {-0.013, -0.0080 }, {-0.014, -0.0090 },
       {-0.014, -0.0090 } };
   private static final double[][] STRANGLE = new double[][] { {0.0300, 0.0100 }, {0.0310, 0.0110 }, {0.0320, 0.0120 }, {0.0330, 0.0130 }, {0.0340, 0.0140 }, {0.0340, 0.0140 } };
-=======
-  private static final double[] ATM = {0.175, 0.185, 0.18, 0.17, 0.16, 0.16};
-  private static final double[] DELTA = new double[] {0.10, 0.25};
-  private static final double[][] RISK_REVERSAL = new double[][] { {-0.010, -0.0050}, {-0.011, -0.0060}, {-0.012, -0.0070}, {-0.013, -0.0080}, {-0.014, -0.0090},
-    {-0.014, -0.0090}};
-  private static final double[][] STRANGLE = new double[][] { {0.0300, 0.0100}, {0.0310, 0.0110}, {0.0320, 0.0120}, {0.0330, 0.0130}, {0.0340, 0.0140}, {0.0340, 0.0140}};
->>>>>>> 788c9b84
   private static final int NB_STRIKE = 2 * DELTA.length + 1;
   private static final SmileDeltaTermStructureParametersStrikeInterpolation SMILE_TERM = new SmileDeltaTermStructureParametersStrikeInterpolation(TIME_TO_EXPIRY, DELTA,
       ATM, RISK_REVERSAL, STRANGLE);
