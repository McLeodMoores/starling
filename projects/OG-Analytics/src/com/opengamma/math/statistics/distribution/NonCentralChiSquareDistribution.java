--- conflicted
+++ resolved
@@ -88,11 +88,7 @@
     int i = _k;
 
     // first add terms below _k
-<<<<<<< HEAD
     while (i > 0 && Math.abs(sum - oldSum) / sum > _eps) {
-=======
-    while (i > 0 && Math.abs(sum - oldSum)/sum > _eps) {
->>>>>>> 6efc5fd7
       i--;
       p *= (i + 1) / _lambdaOverTwo;
       // temp = (_dofOverTwo + i) * logX - halfX;
