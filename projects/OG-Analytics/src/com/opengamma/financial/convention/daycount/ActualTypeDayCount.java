/**
 * Copyright (C) 2009 - 2010 by OpenGamma Inc.
 * 
 * Please see distribution for license.
 */
package com.opengamma.financial.convention.daycount;

import javax.time.calendar.ZonedDateTime;

/**
 * Base class for 'actual' style day counts.
 */
public abstract class ActualTypeDayCount extends StatelessDayCount {

  /** Serialization version. */
  private static final long serialVersionUID = 1L;

  @Override
<<<<<<< HEAD
  public abstract double getAccruedInterest(final ZonedDateTime previousCouponDate, final ZonedDateTime date, final ZonedDateTime nextCouponDate, final double coupon, final double paymentsPerYear);
=======
  public abstract double getAccruedInterest(final ZonedDateTime previousCouponDate, final ZonedDateTime date, final ZonedDateTime nextCouponDate, final double coupon, final int paymentsPerYear);
>>>>>>> c0fe8b23

}<|MERGE_RESOLUTION|>--- conflicted
+++ resolved
@@ -16,10 +16,6 @@
   private static final long serialVersionUID = 1L;
 
   @Override
-<<<<<<< HEAD
   public abstract double getAccruedInterest(final ZonedDateTime previousCouponDate, final ZonedDateTime date, final ZonedDateTime nextCouponDate, final double coupon, final double paymentsPerYear);
-=======
-  public abstract double getAccruedInterest(final ZonedDateTime previousCouponDate, final ZonedDateTime date, final ZonedDateTime nextCouponDate, final double coupon, final int paymentsPerYear);
->>>>>>> c0fe8b23
 
 }