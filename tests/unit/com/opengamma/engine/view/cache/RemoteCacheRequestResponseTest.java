--- conflicted
+++ resolved
@@ -52,24 +52,15 @@
     RemoteCacheClient client = new RemoteCacheClient(conduit);
     IdentifierMap identifierMap = new RemoteIdentifierMap (client);
     
-<<<<<<< HEAD
-    BitSet seenIds = new BitSet();
-    for(int i = 0; i < 10; i++) {
-      ValueSpecification valueSpec = new ValueSpecification(
-          new ValueRequirement("Test Value", new ComputationTargetSpecification(ComputationTargetType.PRIMITIVE, UniqueIdentifier.of("Kirk", "Value" + i))),
-          "mockFunctionId");
-      long id = identifierMap.getIdentifier(valueSpec);
-=======
     final ValueSpecification[] valueSpec = new ValueSpecification[10];
     for (int i = 0; i < valueSpec.length; i++) {
-      valueSpec[i] = new ValueSpecification(new ValueRequirement("Test Value", new ComputationTargetSpecification(ComputationTargetType.PRIMITIVE, UniqueIdentifier.of("Kirk", "Value" + i))));
+      valueSpec[i] = new ValueSpecification(new ValueRequirement("Test Value", new ComputationTargetSpecification(ComputationTargetType.PRIMITIVE, UniqueIdentifier.of("Kirk", "Value" + i))), "mockFunctionId");
     }
     // Make single value calls
     s_logger.debug ("Begin single value lookup");
     final BitSet seenIds = new BitSet();
     for(int i = 0; i < valueSpec.length; i++) {
       long id = identifierMap.getIdentifier(valueSpec[i]);
->>>>>>> 2a0ec3bf
       assertTrue(id <= Integer.MAX_VALUE);
       assertFalse(seenIds.get((int) id));
       seenIds.set((int) id);
