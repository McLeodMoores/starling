--- conflicted
+++ resolved
@@ -23,9 +23,9 @@
   private static final Interpolator1D<? extends Interpolator1DDataBundle, InterpolationResultWithSensitivities> INTERPOLATOR = new CubicSplineInterpolatorWithSensitivities1D();
   private static final ExtrapolatorMethod<? extends Interpolator1DDataBundle, ? extends InterpolationResult> LINEAR_EM = new LinearExtrapolator<Interpolator1DDataBundle, InterpolationResult>();
   private static final ExtrapolatorMethod<? extends Interpolator1DDataBundle, ? extends InterpolationResultWithSensitivities> LINEAR_EM_SENSE = new LinearExtrapolatorWithSensitivity<Interpolator1DDataBundle, InterpolationResultWithSensitivities>();
+
   // private static final Extrapolator1D<Interpolator1DDataBundle, InterpolationResult> FLAT_EXTRAPOLATOR = new Extrapolator1D(FLAT_EM, INTERPOLATOR);
   private static final Extrapolator1D<Interpolator1DDataBundle, InterpolationResult> EXTRAPOLATOR = new Extrapolator1D(LINEAR_EM, LINEAR_EM, INTERPOLATOR);
-  private static final Extrapolator1D<Interpolator1DDataBundle, InterpolationResultWithSensitivities> EXTRAPOLATOR_FLAT_SENSE = new Extrapolator1D(FLAT_EM_SENSE, INTERPOLATOR);
   private static final Extrapolator1D<Interpolator1DDataBundle, InterpolationResultWithSensitivities> EXTRAPOLATOR_SENSE = new Extrapolator1D(LINEAR_EM_SENSE, LINEAR_EM_SENSE, INTERPOLATOR);
   private static final Interpolator1DWithSensitivities<Interpolator1DDataBundle> EXTRAPOLATOR_FD = new Interpolator1DWithSensitivities<Interpolator1DDataBundle>(EXTRAPOLATOR);
   private static final Interpolator1DCubicSplineDataBundle MODEL;
@@ -54,57 +54,15 @@
     MODEL = (Interpolator1DCubicSplineDataBundle) Interpolator1DDataBundleFactory.fromSortedArrays(t, r, EXTRAPOLATOR);
   }
 
-  @Test(expected = IllegalArgumentException.class)
-  public void nullInputMap() {
-    EXTRAPOLATOR_SENSE.interpolate(null, 3.);
-  }
-
-  @Test(expected = IllegalArgumentException.class)
-  public void nullInterpolateValue() {
-    EXTRAPOLATOR_SENSE.interpolate(MODEL, null);
-  }
-
-  @Test
-  public void testFlatSensitivities() {
-    double min = 30.0;
-    double max = 40.0;
-    for (int i = 0; i < 10; i++) {
-      final double t = RANDOM.nextDouble() * (max - min) + min;
-      double[] sensitivity = EXTRAPOLATOR_FLAT_SENSE.interpolate(MODEL, t).getSensitivities();
-      for (int j = 0; j < sensitivity.length - 1; j++) {
-        assertEquals(0.0, sensitivity[j], EPS);
-      }
-      assertEquals(1.0, sensitivity[sensitivity.length - 1], EPS);
-    }
-    min = -10;
-    max = 0.0;
-    for (int i = 0; i < 10; i++) {
-      final double t = RANDOM.nextDouble() * (max - min) + min;
-      double[] sensitivity = EXTRAPOLATOR_FLAT_SENSE.interpolate(MODEL, t).getSensitivities();
-      for (int j = 1; j < sensitivity.length; j++) {
-        assertEquals(0.0, sensitivity[j], EPS);
-      }
-      assertEquals(1.0, sensitivity[0], EPS);
-    }
-
-  }
-
   @Test
   public void testSensitivities() {
     final double min = -10.0;
     final double max = 40.0;
     for (int i = 0; i < 100; i++) {
-<<<<<<< HEAD
-      final double t = RANDOM.nextDouble() * (max - min) + min;
-
-      double[] sensitivity_FD = EXTRAPOLATOR_FD.interpolate(MODEL, t).getSensitivities();
-      double[] sensitivity = EXTRAPOLATOR_SENSE.interpolate(MODEL, t).getSensitivities();
-=======
       final double t = RANDOM.nextDouble() * (max - min) - min;
       // double t = 0.25;
       final double[] sensitivity_FD = EXTRAPOLATOR_FD.interpolate(MODEL, t).getSensitivities();
       final double[] sensitivity = EXTRAPOLATOR_SENSE.interpolate(MODEL, t).getSensitivities();
->>>>>>> b0a22d00
 
       for (int j = 0; j < sensitivity.length; j++) {
         assertEquals(sensitivity_FD[j], sensitivity[j], EPS);
