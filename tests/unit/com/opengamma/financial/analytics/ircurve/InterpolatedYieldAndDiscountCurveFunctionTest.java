/**
 * Copyright (C) 2009 - 2009 by OpenGamma Inc.
 *
 * Please see distribution for license.
 */
package com.opengamma.financial.analytics.ircurve;

import static org.junit.Assert.assertEquals;
import static org.junit.Assert.assertNotNull;
import static org.junit.Assert.assertNull;
import static org.junit.Assert.assertTrue;

import java.io.File;
import java.util.Set;
import java.util.TreeSet;

import javax.time.calendar.LocalDate;

import org.fudgemsg.FudgeContext;
import org.junit.After;
import org.junit.Before;
import org.junit.Test;
import org.springframework.context.support.ClassPathXmlApplicationContext;
import org.springframework.context.support.FileSystemXmlApplicationContext;

import com.mongodb.DB;
import com.mongodb.DBCollection;
import com.mongodb.Mongo;
import com.opengamma.config.db.MongoDBConfigMaster;
import com.opengamma.engine.ComputationTarget;
import com.opengamma.engine.ComputationTargetType;
import com.opengamma.engine.config.ConfigSource;
import com.opengamma.engine.config.MongoDBMasterConfigSource;
import com.opengamma.engine.function.FunctionCompilationContext;
import com.opengamma.engine.position.PortfolioNodeImpl;
import com.opengamma.engine.security.SecuritySource;
import com.opengamma.engine.value.ValueRequirement;
import com.opengamma.engine.world.RegionSource;
import com.opengamma.financial.Currency;
import com.opengamma.financial.DefaultRegionSource;
import com.opengamma.financial.InMemoryRegionRepository;
import com.opengamma.financial.OpenGammaCompilationContext;
import com.opengamma.financial.RegionFileReader;
import com.opengamma.financial.RegionRepository;
import com.opengamma.financial.fudgemsg.FinancialFudgeContextConfiguration;
import com.opengamma.id.UniqueIdentifier;
import com.opengamma.livedata.normalization.MarketDataRequirementNames;
import com.opengamma.util.MongoDBConnectionSettings;
import com.opengamma.util.PlatformConfigUtils;
import com.opengamma.util.test.MongoDBTestUtils;
import com.opengamma.util.time.DateUtil;

/**
 * Test InterpolatedYieldAndDiscountCurveFunction.
 */
public class InterpolatedYieldAndDiscountCurveFunctionTest {
  private MongoDBConnectionSettings _mongoSettings;
  
  private ConfigSource _configSource;
  private RegionSource _regionSource;
  private SecuritySource _secSource;

  private ClassPathXmlApplicationContext _applicationContext;
  /**
   * @throws java.lang.Exception
   */
  @Before
  public void setUp() throws Exception {
    FudgeContext fudgeContext = new FudgeContext();
    final FinancialFudgeContextConfiguration fudgeConfiguration = new FinancialFudgeContextConfiguration();
    fudgeConfiguration.configureFudgeContext(fudgeContext);
    
    MongoDBConnectionSettings settings = MongoDBTestUtils.makeTestSettings("ViewDefinitions", true);
    _mongoSettings = settings;
    
    MongoDBConfigMaster<YieldCurveDefinition> yieldCurveDefinitionConfigMaster = new MongoDBConfigMaster<YieldCurveDefinition>(YieldCurveDefinition.class, settings, fudgeContext, true, null);
    MongoDBMasterConfigSource mongoDBMasterConfigSource = new MongoDBMasterConfigSource();
    mongoDBMasterConfigSource.addConfigMaster(YieldCurveDefinition.class, yieldCurveDefinitionConfigMaster);
    MongoDBConfigMaster<CurveSpecificationBuilderConfiguration> curveSpecificationBuilderConfigMaster = new MongoDBConfigMaster<CurveSpecificationBuilderConfiguration>(CurveSpecificationBuilderConfiguration.class, settings, fudgeContext, true, null);
    mongoDBMasterConfigSource.addConfigMaster(CurveSpecificationBuilderConfiguration.class, curveSpecificationBuilderConfigMaster);
    _configSource = mongoDBMasterConfigSource;
    
    RegionRepository regionMaster = new InMemoryRegionRepository();
    RegionFileReader.populateMaster(regionMaster, new File(RegionFileReader.REGIONS_FILE_PATH));
    RegionSource regionSource = new DefaultRegionSource(regionMaster);
    _regionSource = regionSource;
    //SecurityMaster secMaster = new InMemorySecurityMaster();
    
    
    PlatformConfigUtils.configureSystemProperties(PlatformConfigUtils.RunMode.SHAREDDEV);
    _applicationContext = new ClassPathXmlApplicationContext("demoFinancialMasters.xml");
    _secSource = (SecuritySource) _applicationContext.getBean("sharedSecuritySource");
  }

  /**
   * @throws java.lang.Exception
   */
  @After
  public void tearDown() throws Exception {
    Mongo mongo = new Mongo(_mongoSettings.getHost(), _mongoSettings.getPort());
    DB db = mongo.getDB(_mongoSettings.getDatabase());
    DBCollection dbCollection = db.getCollection(_mongoSettings.getCollectionName());
    dbCollection.drop();
    _applicationContext.close();
  }
  
  @Test
  public void discountCurveRequirements() {
<<<<<<< HEAD
    final Currency curveCurrency = Currency.getInstance("USD");
    final String curveName = "DEFAULT";
    final LocalDate curveDate = DateUtil.previousWeekDay();
    
    YieldCurveConfigPopulator.populateCurveDefinitionConfigRepository((MongoDBMasterConfigSource)_configSource);
    SimpleInterpolatedYieldAndDiscountCurveFunction function = new SimpleInterpolatedYieldAndDiscountCurveFunction(curveDate,
        curveCurrency, curveName, false);
=======
    InterpolatedYieldAndDiscountCurveDefinition definition = constructDefinition();
    DefaultInterpolatedYieldAndDiscountCurveSource curveSource = new DefaultInterpolatedYieldAndDiscountCurveSource();
    curveSource.addDefinition(Currency.getInstance("USD"), "DEFAULT", definition);
    SimpleInterpolatedYieldAndDiscountCurveFunction function = new SimpleInterpolatedYieldAndDiscountCurveFunction(Currency
        .getInstance("USD"), "DEFAULT", false);
    function.setUniqueIdentifier("testId");
>>>>>>> 852b224b
    Set<ValueRequirement> requirements = null;
    FunctionCompilationContext context = new FunctionCompilationContext();
    context.put(OpenGammaCompilationContext.CONFIG_SOURCE_NAME, _configSource);
    context.put(OpenGammaCompilationContext.REGION_SOURCE_NAME, _regionSource);
    function.init(context);
    
    requirements = function.getRequirements(context, new ComputationTarget(ComputationTargetType.PRIMITIVE, Currency.getInstance("USD")));
    assertNotNull(requirements);
    assertEquals(3, requirements.size());
    Set<UniqueIdentifier> foundKeys = new TreeSet<UniqueIdentifier>();
    for (ValueRequirement requirement : requirements) {
      assertNotNull(requirement);
      assertEquals(MarketDataRequirementNames.MARKET_VALUE, requirement.getValueName());
      assertNotNull(requirement.getTargetSpecification());
      assertEquals(ComputationTargetType.PRIMITIVE, requirement.getTargetSpecification().getType());
      foundKeys.add(requirement.getTargetSpecification().getUniqueIdentifier());
    }
    assertEquals(3, foundKeys.size());
    
    ConfigDBInterpolatedYieldCurveDefinitionSource curveDefinitionSource = new ConfigDBInterpolatedYieldCurveDefinitionSource(_configSource);
    YieldCurveDefinition curveDefinition = curveDefinitionSource.getDefinition(Currency.getInstance("USD"),"DEFAULT");
    ConfigDBInterpolatedYieldCurveSpecificationBuilder curveSpecBuilder = new ConfigDBInterpolatedYieldCurveSpecificationBuilder(_regionSource, _configSource, _secSource);
    InterpolatedYieldCurveSpecification curveSpecification = curveSpecBuilder.buildCurve(curveDate, curveDefinition);
    for (ResolvedFixedIncomeStrip strip : curveSpecification.getStrips()) {
      assertTrue(foundKeys.contains(strip.getSecurity().getUniqueIdentifier()));
    }
  }

  @Test
  public void yieldCurveRequirements() {
<<<<<<< HEAD
    final Currency curveCurrency = Currency.getInstance("USD");
    final String curveName = "DEFAULT";
    final LocalDate curveDate = DateUtil.previousWeekDay();
    
    YieldCurveConfigPopulator.populateCurveDefinitionConfigRepository((MongoDBMasterConfigSource)_configSource);
    SimpleInterpolatedYieldAndDiscountCurveFunction function = new SimpleInterpolatedYieldAndDiscountCurveFunction(curveDate,
        curveCurrency, curveName, false);
=======
    InterpolatedYieldAndDiscountCurveDefinition definition = constructDefinition();
    DefaultInterpolatedYieldAndDiscountCurveSource curveSource = new DefaultInterpolatedYieldAndDiscountCurveSource();
    curveSource.addDefinition(Currency.getInstance("USD"), "DEFAULT", definition);
    SimpleInterpolatedYieldAndDiscountCurveFunction function = new SimpleInterpolatedYieldAndDiscountCurveFunction(Currency
        .getInstance("USD"), "DEFAULT", true);
    function.setUniqueIdentifier("testId");
>>>>>>> 852b224b
    Set<ValueRequirement> requirements = null;
    FunctionCompilationContext context = new FunctionCompilationContext();
    context.put(OpenGammaCompilationContext.CONFIG_SOURCE_NAME, _configSource);
    context.put(OpenGammaCompilationContext.REGION_SOURCE_NAME, _regionSource);
    function.init(context);

    requirements = function.getRequirements(context, new ComputationTarget(ComputationTargetType.PRIMITIVE, Currency
        .getInstance("USD")));
    assertNotNull(requirements);
    assertEquals(3, requirements.size());
    Set<UniqueIdentifier> foundKeys = new TreeSet<UniqueIdentifier>();
    for (ValueRequirement requirement : requirements) {
      assertNotNull(requirement);
      assertEquals(MarketDataRequirementNames.MARKET_VALUE, requirement.getValueName());
      assertNotNull(requirement.getTargetSpecification());
      assertEquals(ComputationTargetType.PRIMITIVE, requirement.getTargetSpecification().getType());
      foundKeys.add(requirement.getTargetSpecification().getUniqueIdentifier());
    }
    assertEquals(3, foundKeys.size());

    ConfigDBInterpolatedYieldCurveDefinitionSource curveDefinitionSource = new ConfigDBInterpolatedYieldCurveDefinitionSource(_configSource);
    YieldCurveDefinition curveDefinition = curveDefinitionSource.getDefinition(Currency.getInstance("USD"),"DEFAULT");
    ConfigDBInterpolatedYieldCurveSpecificationBuilder curveSpecBuilder = new ConfigDBInterpolatedYieldCurveSpecificationBuilder(_regionSource, _configSource, _secSource);
    InterpolatedYieldCurveSpecification curveSpecification = curveSpecBuilder.buildCurve(curveDate, curveDefinition);
    
    for (ResolvedFixedIncomeStrip strip : curveSpecification.getStrips()) {
      assertTrue(foundKeys.contains(strip.getSecurity().getUniqueIdentifier()));
    }
  }

  @Test
  public void discountCurveNotMatchingRequirements() {
<<<<<<< HEAD
    final Currency curveCurrency = Currency.getInstance("USD");
    final String curveName = "DEFAULT";
    final LocalDate curveDate = DateUtil.previousWeekDay();
    
    YieldCurveConfigPopulator.populateCurveDefinitionConfigRepository((MongoDBMasterConfigSource)_configSource);
    SimpleInterpolatedYieldAndDiscountCurveFunction function = new SimpleInterpolatedYieldAndDiscountCurveFunction(curveDate,
        curveCurrency, curveName, false);
=======
    InterpolatedYieldAndDiscountCurveDefinition definition = constructDefinition();
    DefaultInterpolatedYieldAndDiscountCurveSource curveSource = new DefaultInterpolatedYieldAndDiscountCurveSource();
    curveSource.addDefinition(Currency.getInstance("USD"), "DEFAULT", definition);
    SimpleInterpolatedYieldAndDiscountCurveFunction function = new SimpleInterpolatedYieldAndDiscountCurveFunction(Currency
        .getInstance("USD"), "DEFAULT", false);
    function.setUniqueIdentifier("testId");
>>>>>>> 852b224b
    Set<ValueRequirement> requirements = null;
    FunctionCompilationContext context = new FunctionCompilationContext();
    context.put(OpenGammaCompilationContext.CONFIG_SOURCE_NAME, _configSource);
    context.put(OpenGammaCompilationContext.REGION_SOURCE_NAME, _regionSource);
    function.init(context);
    
    requirements = function.getRequirements(context, new ComputationTarget(ComputationTargetType.PRIMITIVE, Currency.getInstance("EUR")));
    assertNull(requirements);
    
    requirements = function.getRequirements(context, new ComputationTarget(ComputationTargetType.PORTFOLIO_NODE, new PortfolioNodeImpl()));
    assertNull(requirements);
  }

  @Test
  public void yieldCurveNotMatchingRequirements() {
<<<<<<< HEAD
    final Currency curveCurrency = Currency.getInstance("USD");
    final String curveName = "DEFAULT";
    final LocalDate curveDate = LocalDate.nowSystemClock();
    
    YieldCurveConfigPopulator.populateCurveDefinitionConfigRepository((MongoDBMasterConfigSource)_configSource);
    SimpleInterpolatedYieldAndDiscountCurveFunction function = new SimpleInterpolatedYieldAndDiscountCurveFunction(curveDate,
        curveCurrency, curveName, false);
=======
    InterpolatedYieldAndDiscountCurveDefinition definition = constructDefinition();
    DefaultInterpolatedYieldAndDiscountCurveSource curveSource = new DefaultInterpolatedYieldAndDiscountCurveSource();
    curveSource.addDefinition(Currency.getInstance("USD"), "DEFAULT", definition);
    SimpleInterpolatedYieldAndDiscountCurveFunction function = new SimpleInterpolatedYieldAndDiscountCurveFunction(Currency
        .getInstance("USD"), "DEFAULT", true);
    function.setUniqueIdentifier("testId");
>>>>>>> 852b224b
    Set<ValueRequirement> requirements = null;
    FunctionCompilationContext context = new FunctionCompilationContext();
    context.put(OpenGammaCompilationContext.CONFIG_SOURCE_NAME, _configSource);
    context.put(OpenGammaCompilationContext.REGION_SOURCE_NAME, _regionSource);
    function.init(context);

    requirements = function.getRequirements(context, new ComputationTarget(ComputationTargetType.PRIMITIVE, Currency
        .getInstance("EUR")));
    assertNull(requirements);

    requirements = function.getRequirements(context, new ComputationTarget(ComputationTargetType.PORTFOLIO_NODE,
        new PortfolioNodeImpl()));
    assertNull(requirements);
  }

}<|MERGE_RESOLUTION|>--- conflicted
+++ resolved
@@ -20,12 +20,17 @@
 import org.junit.After;
 import org.junit.Before;
 import org.junit.Test;
+import org.slf4j.Logger;
+import org.slf4j.LoggerFactory;
 import org.springframework.context.support.ClassPathXmlApplicationContext;
 import org.springframework.context.support.FileSystemXmlApplicationContext;
 
 import com.mongodb.DB;
 import com.mongodb.DBCollection;
 import com.mongodb.Mongo;
+import com.opengamma.config.ConfigDocument;
+import com.opengamma.config.ConfigSearchRequest;
+import com.opengamma.config.ConfigSearchResult;
 import com.opengamma.config.db.MongoDBConfigMaster;
 import com.opengamma.engine.ComputationTarget;
 import com.opengamma.engine.ComputationTargetType;
@@ -43,6 +48,7 @@
 import com.opengamma.financial.RegionFileReader;
 import com.opengamma.financial.RegionRepository;
 import com.opengamma.financial.fudgemsg.FinancialFudgeContextConfiguration;
+import com.opengamma.id.Identifier;
 import com.opengamma.id.UniqueIdentifier;
 import com.opengamma.livedata.normalization.MarketDataRequirementNames;
 import com.opengamma.util.MongoDBConnectionSettings;
@@ -54,13 +60,17 @@
  * Test InterpolatedYieldAndDiscountCurveFunction.
  */
 public class InterpolatedYieldAndDiscountCurveFunctionTest {
-  private MongoDBConnectionSettings _mongoSettings;
+  private final Logger s_logger = LoggerFactory.getLogger(this.getClass());
   
   private ConfigSource _configSource;
   private RegionSource _regionSource;
   private SecuritySource _secSource;
 
   private ClassPathXmlApplicationContext _applicationContext;
+  
+  private MongoDBConnectionSettings _yieldCurveDefinitionSettings;
+  private MongoDBConnectionSettings _curveSpecificationBuilderConfigurationSettings;
+  
   /**
    * @throws java.lang.Exception
    */
@@ -70,13 +80,21 @@
     final FinancialFudgeContextConfiguration fudgeConfiguration = new FinancialFudgeContextConfiguration();
     fudgeConfiguration.configureFudgeContext(fudgeContext);
     
-    MongoDBConnectionSettings settings = MongoDBTestUtils.makeTestSettings("ViewDefinitions", true);
-    _mongoSettings = settings;
-    
-    MongoDBConfigMaster<YieldCurveDefinition> yieldCurveDefinitionConfigMaster = new MongoDBConfigMaster<YieldCurveDefinition>(YieldCurveDefinition.class, settings, fudgeContext, true, null);
+    _yieldCurveDefinitionSettings = MongoDBTestUtils.makeTestSettings("YieldCurveDefinition", true);
+    _curveSpecificationBuilderConfigurationSettings = MongoDBTestUtils.makeTestSettings("CurveSpecificationBuilderConfiguration", true);
+    
+    MongoDBConfigMaster<YieldCurveDefinition> yieldCurveDefinitionConfigMaster = new MongoDBConfigMaster<YieldCurveDefinition>(YieldCurveDefinition.class, _yieldCurveDefinitionSettings, fudgeContext, true, null);
+    YieldCurveConfigPopulator.populateCurveDefinitionConfigRepository(yieldCurveDefinitionConfigMaster);
+    
     MongoDBMasterConfigSource mongoDBMasterConfigSource = new MongoDBMasterConfigSource();
     mongoDBMasterConfigSource.addConfigMaster(YieldCurveDefinition.class, yieldCurveDefinitionConfigMaster);
-    MongoDBConfigMaster<CurveSpecificationBuilderConfiguration> curveSpecificationBuilderConfigMaster = new MongoDBConfigMaster<CurveSpecificationBuilderConfiguration>(CurveSpecificationBuilderConfiguration.class, settings, fudgeContext, true, null);
+    MongoDBConfigMaster<CurveSpecificationBuilderConfiguration> curveSpecificationBuilderConfigMaster = new MongoDBConfigMaster<CurveSpecificationBuilderConfiguration>(CurveSpecificationBuilderConfiguration.class, _curveSpecificationBuilderConfigurationSettings, fudgeContext, true, null);
+    YieldCurveConfigPopulator.populateCurveSpecificationBuilderConfigRepository(curveSpecificationBuilderConfigMaster);
+    ConfigSearchRequest search = new ConfigSearchRequest();
+    search.setName("DEFAULT_USD");
+    ConfigSearchResult<CurveSpecificationBuilderConfiguration> results = curveSpecificationBuilderConfigMaster.search(search);
+    ConfigDocument<CurveSpecificationBuilderConfiguration> configDocument = results.getDocuments().get(0);
+    CurveSpecificationBuilderConfiguration value = configDocument.getValue();
     mongoDBMasterConfigSource.addConfigMaster(CurveSpecificationBuilderConfiguration.class, curveSpecificationBuilderConfigMaster);
     _configSource = mongoDBMasterConfigSource;
     
@@ -84,9 +102,7 @@
     RegionFileReader.populateMaster(regionMaster, new File(RegionFileReader.REGIONS_FILE_PATH));
     RegionSource regionSource = new DefaultRegionSource(regionMaster);
     _regionSource = regionSource;
-    //SecurityMaster secMaster = new InMemorySecurityMaster();
-    
-    
+        
     PlatformConfigUtils.configureSystemProperties(PlatformConfigUtils.RunMode.SHAREDDEV);
     _applicationContext = new ClassPathXmlApplicationContext("demoFinancialMasters.xml");
     _secSource = (SecuritySource) _applicationContext.getBean("sharedSecuritySource");
@@ -97,125 +113,106 @@
    */
   @After
   public void tearDown() throws Exception {
-    Mongo mongo = new Mongo(_mongoSettings.getHost(), _mongoSettings.getPort());
-    DB db = mongo.getDB(_mongoSettings.getDatabase());
-    DBCollection dbCollection = db.getCollection(_mongoSettings.getCollectionName());
+    Mongo mongo = new Mongo(_yieldCurveDefinitionSettings.getHost(), _yieldCurveDefinitionSettings.getPort());
+    DB db = mongo.getDB(_yieldCurveDefinitionSettings.getDatabase());
+    DBCollection dbCollection = db.getCollection(_yieldCurveDefinitionSettings.getCollectionName());
+    dbCollection.drop();
+    dbCollection = db.getCollection(_curveSpecificationBuilderConfigurationSettings.getCollectionName());
     dbCollection.drop();
     _applicationContext.close();
   }
   
   @Test
   public void discountCurveRequirements() {
-<<<<<<< HEAD
-    final Currency curveCurrency = Currency.getInstance("USD");
-    final String curveName = "DEFAULT";
+    final Currency curveCurrency = Currency.getInstance("USD");
+    final String curveName = "FUNDING";
     final LocalDate curveDate = DateUtil.previousWeekDay();
     
-    YieldCurveConfigPopulator.populateCurveDefinitionConfigRepository((MongoDBMasterConfigSource)_configSource);
-    SimpleInterpolatedYieldAndDiscountCurveFunction function = new SimpleInterpolatedYieldAndDiscountCurveFunction(curveDate,
-        curveCurrency, curveName, false);
-=======
-    InterpolatedYieldAndDiscountCurveDefinition definition = constructDefinition();
-    DefaultInterpolatedYieldAndDiscountCurveSource curveSource = new DefaultInterpolatedYieldAndDiscountCurveSource();
-    curveSource.addDefinition(Currency.getInstance("USD"), "DEFAULT", definition);
-    SimpleInterpolatedYieldAndDiscountCurveFunction function = new SimpleInterpolatedYieldAndDiscountCurveFunction(Currency
-        .getInstance("USD"), "DEFAULT", false);
-    function.setUniqueIdentifier("testId");
->>>>>>> 852b224b
+    SimpleInterpolatedYieldAndDiscountCurveFunction function = new SimpleInterpolatedYieldAndDiscountCurveFunction(curveDate,
+        curveCurrency, curveName, false);
+    function.setUniqueIdentifier("testId");
     Set<ValueRequirement> requirements = null;
     FunctionCompilationContext context = new FunctionCompilationContext();
     context.put(OpenGammaCompilationContext.CONFIG_SOURCE_NAME, _configSource);
     context.put(OpenGammaCompilationContext.REGION_SOURCE_NAME, _regionSource);
+    context.setSecuritySource(_secSource);
     function.init(context);
     
     requirements = function.getRequirements(context, new ComputationTarget(ComputationTargetType.PRIMITIVE, Currency.getInstance("USD")));
+    s_logger.info(requirements.toString());
     assertNotNull(requirements);
-    assertEquals(3, requirements.size());
-    Set<UniqueIdentifier> foundKeys = new TreeSet<UniqueIdentifier>();
+    assertEquals(11, requirements.size());
+    Set<Identifier> foundKeys = new TreeSet<Identifier>();
     for (ValueRequirement requirement : requirements) {
       assertNotNull(requirement);
       assertEquals(MarketDataRequirementNames.MARKET_VALUE, requirement.getValueName());
       assertNotNull(requirement.getTargetSpecification());
       assertEquals(ComputationTargetType.PRIMITIVE, requirement.getTargetSpecification().getType());
-      foundKeys.add(requirement.getTargetSpecification().getUniqueIdentifier());
-    }
-    assertEquals(3, foundKeys.size());
+      foundKeys.add(requirement.getTargetSpecification().getIdentifier());
+    }
+    assertEquals(11, foundKeys.size());
     
     ConfigDBInterpolatedYieldCurveDefinitionSource curveDefinitionSource = new ConfigDBInterpolatedYieldCurveDefinitionSource(_configSource);
-    YieldCurveDefinition curveDefinition = curveDefinitionSource.getDefinition(Currency.getInstance("USD"),"DEFAULT");
-    ConfigDBInterpolatedYieldCurveSpecificationBuilder curveSpecBuilder = new ConfigDBInterpolatedYieldCurveSpecificationBuilder(_regionSource, _configSource, _secSource);
+    YieldCurveDefinition curveDefinition = curveDefinitionSource.getDefinition(Currency.getInstance("USD"),curveName);
+    ConfigDBInterpolatedYieldCurveSpecificationBuilder curveSpecBuilder = new ConfigDBInterpolatedYieldCurveSpecificationBuilder(_configSource);
     InterpolatedYieldCurveSpecification curveSpecification = curveSpecBuilder.buildCurve(curveDate, curveDefinition);
     for (ResolvedFixedIncomeStrip strip : curveSpecification.getStrips()) {
-      assertTrue(foundKeys.contains(strip.getSecurity().getUniqueIdentifier()));
+      if (!foundKeys.contains(strip.getSecurity())) {
+        s_logger.info(strip.getSecurity().toString());
+      }
+      assertTrue(foundKeys.contains(strip.getSecurity()));
     }
   }
 
   @Test
   public void yieldCurveRequirements() {
-<<<<<<< HEAD
-    final Currency curveCurrency = Currency.getInstance("USD");
-    final String curveName = "DEFAULT";
+    final Currency curveCurrency = Currency.getInstance("USD");
+    final String curveName = "FUNDING";
     final LocalDate curveDate = DateUtil.previousWeekDay();
     
     YieldCurveConfigPopulator.populateCurveDefinitionConfigRepository((MongoDBMasterConfigSource)_configSource);
     SimpleInterpolatedYieldAndDiscountCurveFunction function = new SimpleInterpolatedYieldAndDiscountCurveFunction(curveDate,
         curveCurrency, curveName, false);
-=======
-    InterpolatedYieldAndDiscountCurveDefinition definition = constructDefinition();
-    DefaultInterpolatedYieldAndDiscountCurveSource curveSource = new DefaultInterpolatedYieldAndDiscountCurveSource();
-    curveSource.addDefinition(Currency.getInstance("USD"), "DEFAULT", definition);
-    SimpleInterpolatedYieldAndDiscountCurveFunction function = new SimpleInterpolatedYieldAndDiscountCurveFunction(Currency
-        .getInstance("USD"), "DEFAULT", true);
-    function.setUniqueIdentifier("testId");
->>>>>>> 852b224b
-    Set<ValueRequirement> requirements = null;
-    FunctionCompilationContext context = new FunctionCompilationContext();
-    context.put(OpenGammaCompilationContext.CONFIG_SOURCE_NAME, _configSource);
-    context.put(OpenGammaCompilationContext.REGION_SOURCE_NAME, _regionSource);
+    function.setUniqueIdentifier("testId");
+    Set<ValueRequirement> requirements = null;
+    FunctionCompilationContext context = new FunctionCompilationContext();
+    context.put(OpenGammaCompilationContext.CONFIG_SOURCE_NAME, _configSource);
     function.init(context);
 
     requirements = function.getRequirements(context, new ComputationTarget(ComputationTargetType.PRIMITIVE, Currency
         .getInstance("USD")));
     assertNotNull(requirements);
-    assertEquals(3, requirements.size());
-    Set<UniqueIdentifier> foundKeys = new TreeSet<UniqueIdentifier>();
+    assertEquals(11, requirements.size());
+    Set<Identifier> foundKeys = new TreeSet<Identifier>();
     for (ValueRequirement requirement : requirements) {
       assertNotNull(requirement);
       assertEquals(MarketDataRequirementNames.MARKET_VALUE, requirement.getValueName());
       assertNotNull(requirement.getTargetSpecification());
       assertEquals(ComputationTargetType.PRIMITIVE, requirement.getTargetSpecification().getType());
-      foundKeys.add(requirement.getTargetSpecification().getUniqueIdentifier());
-    }
-    assertEquals(3, foundKeys.size());
+      foundKeys.add(requirement.getTargetSpecification().getIdentifier());
+    }
+    assertEquals(11, foundKeys.size());
 
     ConfigDBInterpolatedYieldCurveDefinitionSource curveDefinitionSource = new ConfigDBInterpolatedYieldCurveDefinitionSource(_configSource);
-    YieldCurveDefinition curveDefinition = curveDefinitionSource.getDefinition(Currency.getInstance("USD"),"DEFAULT");
-    ConfigDBInterpolatedYieldCurveSpecificationBuilder curveSpecBuilder = new ConfigDBInterpolatedYieldCurveSpecificationBuilder(_regionSource, _configSource, _secSource);
+    YieldCurveDefinition curveDefinition = curveDefinitionSource.getDefinition(Currency.getInstance("USD"),curveName);
+    ConfigDBInterpolatedYieldCurveSpecificationBuilder curveSpecBuilder = new ConfigDBInterpolatedYieldCurveSpecificationBuilder(_configSource);
     InterpolatedYieldCurveSpecification curveSpecification = curveSpecBuilder.buildCurve(curveDate, curveDefinition);
     
     for (ResolvedFixedIncomeStrip strip : curveSpecification.getStrips()) {
-      assertTrue(foundKeys.contains(strip.getSecurity().getUniqueIdentifier()));
+      assertTrue(foundKeys.contains(strip.getSecurity()));
     }
   }
 
   @Test
   public void discountCurveNotMatchingRequirements() {
-<<<<<<< HEAD
-    final Currency curveCurrency = Currency.getInstance("USD");
-    final String curveName = "DEFAULT";
+    final Currency curveCurrency = Currency.getInstance("USD");
+    final String curveName = "FUNDING";
     final LocalDate curveDate = DateUtil.previousWeekDay();
     
     YieldCurveConfigPopulator.populateCurveDefinitionConfigRepository((MongoDBMasterConfigSource)_configSource);
     SimpleInterpolatedYieldAndDiscountCurveFunction function = new SimpleInterpolatedYieldAndDiscountCurveFunction(curveDate,
         curveCurrency, curveName, false);
-=======
-    InterpolatedYieldAndDiscountCurveDefinition definition = constructDefinition();
-    DefaultInterpolatedYieldAndDiscountCurveSource curveSource = new DefaultInterpolatedYieldAndDiscountCurveSource();
-    curveSource.addDefinition(Currency.getInstance("USD"), "DEFAULT", definition);
-    SimpleInterpolatedYieldAndDiscountCurveFunction function = new SimpleInterpolatedYieldAndDiscountCurveFunction(Currency
-        .getInstance("USD"), "DEFAULT", false);
-    function.setUniqueIdentifier("testId");
->>>>>>> 852b224b
+    function.setUniqueIdentifier("testId");
     Set<ValueRequirement> requirements = null;
     FunctionCompilationContext context = new FunctionCompilationContext();
     context.put(OpenGammaCompilationContext.CONFIG_SOURCE_NAME, _configSource);
@@ -231,22 +228,14 @@
 
   @Test
   public void yieldCurveNotMatchingRequirements() {
-<<<<<<< HEAD
-    final Currency curveCurrency = Currency.getInstance("USD");
-    final String curveName = "DEFAULT";
+    final Currency curveCurrency = Currency.getInstance("USD");
+    final String curveName = "FUNDING";
     final LocalDate curveDate = LocalDate.nowSystemClock();
     
     YieldCurveConfigPopulator.populateCurveDefinitionConfigRepository((MongoDBMasterConfigSource)_configSource);
     SimpleInterpolatedYieldAndDiscountCurveFunction function = new SimpleInterpolatedYieldAndDiscountCurveFunction(curveDate,
         curveCurrency, curveName, false);
-=======
-    InterpolatedYieldAndDiscountCurveDefinition definition = constructDefinition();
-    DefaultInterpolatedYieldAndDiscountCurveSource curveSource = new DefaultInterpolatedYieldAndDiscountCurveSource();
-    curveSource.addDefinition(Currency.getInstance("USD"), "DEFAULT", definition);
-    SimpleInterpolatedYieldAndDiscountCurveFunction function = new SimpleInterpolatedYieldAndDiscountCurveFunction(Currency
-        .getInstance("USD"), "DEFAULT", true);
-    function.setUniqueIdentifier("testId");
->>>>>>> 852b224b
+    function.setUniqueIdentifier("testId");
     Set<ValueRequirement> requirements = null;
     FunctionCompilationContext context = new FunctionCompilationContext();
     context.put(OpenGammaCompilationContext.CONFIG_SOURCE_NAME, _configSource);
