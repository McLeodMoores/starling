/**
 * Copyright (C) 2009 - present by OpenGamma Inc. and the OpenGamma group of companies
 *
 * Please see distribution for license.
 *
 * Modified by McLeod Moores Software Limited.
 *
 * Copyright (C) 2015-Present McLeod Moores Software Limited.  All rights reserved.
 */
package com.opengamma.examples.simulated.tool;

import java.io.File;
import java.io.FileOutputStream;
import java.io.IOException;
import java.io.InputStream;
import java.io.OutputStream;
import java.net.URL;
import java.util.jar.JarEntry;
import java.util.jar.JarFile;

import org.apache.commons.io.IOUtils;
import org.apache.commons.lang.StringUtils;
import org.apache.commons.lang.SystemUtils;
import org.slf4j.Logger;
import org.slf4j.LoggerFactory;

import com.opengamma.OpenGammaRuntimeException;
import com.opengamma.component.tool.AbstractTool;
import com.opengamma.examples.simulated.generator.ExampleEquityOptionPortfolioGeneratorTool;
import com.opengamma.examples.simulated.generator.ExampleMultiCountryPortfolioGeneratorTool;
import com.opengamma.examples.simulated.generator.ExampleOisPortfolioGeneratorTool;
import com.opengamma.examples.simulated.generator.SyntheticPortfolioGeneratorTool;
import com.opengamma.examples.simulated.loader.ExampleCurrencyConfigurationLoader;
import com.opengamma.examples.simulated.loader.ExampleCurveAndSurfaceDefinitionLoader;
import com.opengamma.examples.simulated.loader.ExampleCurveConfigurationLoader;
import com.opengamma.examples.simulated.loader.ExampleCurveConfigurationsLoader;
import com.opengamma.examples.simulated.loader.ExampleEquityPortfolioLoader;
import com.opengamma.examples.simulated.loader.ExampleExchangeLoader;
import com.opengamma.examples.simulated.loader.ExampleFXImpliedCurveConfigurationsLoader;
import com.opengamma.examples.simulated.loader.ExampleFunctionConfigurationPopulator;
import com.opengamma.examples.simulated.loader.ExampleHistoricalDataGeneratorTool;
import com.opengamma.examples.simulated.loader.ExampleHolidayLoader;
import com.opengamma.examples.simulated.loader.ExampleTimeSeriesRatingLoader;
import com.opengamma.examples.simulated.loader.ExampleViewsPopulator;
import com.opengamma.financial.generator.AbstractPortfolioGeneratorTool;
import com.opengamma.financial.generator.StaticNameGenerator;
import com.opengamma.financial.tool.ToolContext;
import com.opengamma.integration.tool.portfolio.PortfolioLoader;
import com.opengamma.scripts.Scriptable;

/**
 * Populates the sources and masters that are required by the OpenGamma simulated views.
 */
@Scriptable
public class ExampleDatabasePopulator extends AbstractTool<ToolContext> {

  /**
   * The properties file.
   */
  public static final String TOOLCONTEXT_EXAMPLE_PROPERTIES = "classpath:/toolcontext/toolcontext.properties";
  /**
   * The name of the multi-currency swap portfolio.
   */
  public static final String MULTI_CURRENCY_SWAP_PORTFOLIO_NAME = "Swap Portfolio";
  /**
   * The name of Cap/Floor portfolio.
   */
  public static final String CAP_FLOOR_PORTFOLIO_NAME = "Cap/Floor Portfolio";
  /**
   * The name of the AUD swap portfolio.
   */
  public static final String AUD_SWAP_PORFOLIO_NAME = "AUD Swap Portfolio";
  /**
   * The name of the swaption portfolio.
   */
  public static final String SWAPTION_PORTFOLIO_NAME = "Swap / Swaption Portfolio";
  /**
   * The name of the mixed CMS portfolio.
   */
  public static final String MIXED_CMS_PORTFOLIO_NAME = "Constant Maturity Swap Portfolio";
  /**
   * The name of a vanilla FX option portfolio.
   */
  public static final String VANILLA_FX_OPTION_PORTFOLIO_NAME = "Vanilla FX Option Portfolio";
  /**
   * The name of a FX volatility swap portfolio.
   */
  public static final String FX_VOLATILITY_SWAP_PORTFOLIO_NAME = "FX Volatility Swap Portfolio";
  /**
   * The name of a EUR fixed income portfolio.
   */
  public static final String EUR_SWAP_PORTFOLIO_NAME = "EUR Fixed Income Portfolio";
  /**
   * The name of a mixed currency swaption portfolio.
   */
  public static final String MULTI_CURRENCY_SWAPTION_PORTFOLIO_NAME = "Swaption Portfolio";
  /**
   * The name of a FX forward portfolio.
   */
  public static final String FX_FORWARD_PORTFOLIO_NAME = "FX Forward Portfolio";
  /**
   * Equity options portfolio.
   */
  public static final String EQUITY_OPTION_PORTFOLIO_NAME = "Equity Option Portfolio";
  /**
   * Futures portfolio.
   */
  public static final String FUTURE_PORTFOLIO_NAME = "Futures Portfolio";
  /**
   * The name of an ER future portfolio.
   */
  public static final String ER_PORTFOLIO_NAME = "ER Portfolio";
  /**
   * The name of a US Government bond portfolio.
   */
  public static final String US_GOVERNMENT_BOND_PORTFOLIO_NAME = "US Government Bonds";
  /**
   * The name of an index portfolio.
   */
  public static final String INDEX_PORTFOLIO_NAME = "Index Portfolio";
  /**
   * The name of a bond total return swap portfolio.
   */
  public static final String BOND_TRS_PORTFOLIO_NAME = "Bond Total Return Swaps";
  /**
   * The name of an equity total return swap portfolio.
   */
  public static final String EQUITY_TRS_PORTFOLIO_NAME = "Equity Total Return Swaps";
  /**
   * The name of an OIS portfolio.
   */
  public static final String OIS_PORTFOLIO_NAME = "OIS Portfolio";
  /**
   * The name of a bond portfolio.
   */
  public static final String BONDS_PORTFOLIO_NAME = "Bond Portfolio";

  /** Logger. */
  /* package */static final Logger LOGGER = LoggerFactory.getLogger(ExampleDatabasePopulator.class);

  // -------------------------------------------------------------------------
  /**
   * Main method to run the tool.
   *
   * @param args
   *          the standard tool arguments, not null
   */
  public static void main(final String[] args) { // CSIGNORE
    LOGGER.info("Populating example database");
    new ExampleDatabasePopulator().invokeAndTerminate(args, TOOLCONTEXT_EXAMPLE_PROPERTIES, null);
  }

  // -------------------------------------------------------------------------
  @Override
  protected void doRun() {
    loadExchanges();
    loadHolidays();
    loadCurrencyConfiguration();
    loadCurveAndSurfaceDefinitions();
    loadCurveCalculationConfigurations();
    loadTimeSeriesRating();
    loadSimulatedHistoricalData();
    loadMultiCurrencySwapPortfolio();
    loadAudSwapPortfolio();
    loadSwaptionParityPortfolio();
    loadMixedCMPortfolio();
    loadVanillaFxOptionPortfolio();
    loadEquityPortfolio();
    loadEquityOptionPortfolio();
    loadFuturePortfolio();
    loadSwaptionPortfolio();
    loadEurFixedIncomePortfolio();
    loadFxForwardPortfolio();
    loadErFuturePortfolio();
    loadFXVolatilitySwapPortfolio();
    loadOisPortfolio();
    loadMultiCountryBondPortfolio();
    loadUsBondPortfolio();
    loadViews();
    loadFunctionConfigurations();
    loadFxImpliedCurveConfigurations();
    loadCurveConfigurations();
  }

  /**
   * Loads the function configurations.
   */
  private void loadFunctionConfigurations() {
    final Log log = new Log("Creating function configuration definitions");
    try {
      final ExampleFunctionConfigurationPopulator populator = new ExampleFunctionConfigurationPopulator();
      populator.run(getToolContext());
      log.done();
    } catch (final RuntimeException t) {
      log.fail(t);
    }
  }

  /**
   * Creates a synthetic portfolio generator tool.
   * 
   * @return The tool
   */
  private static SyntheticPortfolioGeneratorTool portfolioGeneratorTool() {
    final SyntheticPortfolioGeneratorTool tool = new SyntheticPortfolioGeneratorTool();
    tool.setCounterPartyGenerator(new StaticNameGenerator(AbstractPortfolioGeneratorTool.DEFAULT_COUNTER_PARTY));
    return tool;
  }

  /**
<<<<<<< HEAD
   * Logging helper. All stages must go through this. When run as part of the Windows install, the logger is customized to recognize
   * messages formatted in this fashion and route them towards the progress indicators.
=======
   * Logging helper. All stages must go through this. When run as part of the Windows install, the logger is customized to recognize messages formatted in this
   * fashion and route them towards the progress indicators.
>>>>>>> 5663b273
   */
  private static final class Log {
    /** The string */
    private final String _str;

    /**
     * Create an instance
     * 
     * @param str
     *          The string
     */
    /* package */ Log(final String str) {
      LOGGER.info("{}", str);
      _str = str;
    }

    /**
     * Appends a finished message.
     */
    /* package */void done() {
      LOGGER.debug("{} - finished", _str);
    }

    /**
     * Appends an error message.
     * 
     * @param e
     *          The error
     */
    /* package */void fail(final RuntimeException e) {
      LOGGER.error("{} - failed - {}", _str, e.getMessage());
      throw e;
    }

  }

  /**
   * Loads currency pairs and matrices into the {@link com.opengamma.master.config.ConfigMaster}.
   */
  private void loadCurrencyConfiguration() {
    final Log log = new Log("Creating FX conventions");
    try {
      final ExampleCurrencyConfigurationLoader currencyLoader = new ExampleCurrencyConfigurationLoader();
      currencyLoader.run(getToolContext());
      log.done();
    } catch (final RuntimeException t) {
      log.fail(t);
    }
  }

  /**
   * Loads legacy curve configurations and volatility surface definitions into the {@link com.opengamma.master.config.ConfigMaster}.
   */
  private void loadCurveAndSurfaceDefinitions() {
    final Log log = new Log("Creating curve and surface definitions");
    try {
      final ExampleCurveAndSurfaceDefinitionLoader curveLoader = new ExampleCurveAndSurfaceDefinitionLoader();
      curveLoader.run(getToolContext());
      log.done();
    } catch (final RuntimeException t) {
      log.fail(t);
    }
  }

  /**
   * Loads legacy curve calculation configurations into the {@link com.opengamma.master.config.ConfigMaster}.
   */
  private void loadCurveCalculationConfigurations() {
    final Log log = new Log("Creating curve calculation configurations");
    try {
      final ExampleCurveConfigurationLoader curveConfigLoader = new ExampleCurveConfigurationLoader();
      curveConfigLoader.run(getToolContext());
      log.done();
    } catch (final RuntimeException t) {
      log.fail(t);
    }
  }

  /**
   * Loads time series ratings into the {@link com.opengamma.master.config.ConfigMaster}.
   */
  private void loadTimeSeriesRating() {
    final Log log = new Log("Creating Timeseries configuration");
    try {
      final ExampleTimeSeriesRatingLoader timeSeriesRatingLoader = new ExampleTimeSeriesRatingLoader();
      timeSeriesRatingLoader.run(getToolContext());
      log.done();
    } catch (final RuntimeException t) {
      log.fail(t);
    }
  }

  /**
   * Loads simulated historical time series start points into the
   * {@link com.opengamma.master.historicaltimeseries.HistoricalTimeSeriesMaster}.
   */
  private void loadSimulatedHistoricalData() {
    final Log log = new Log("Creating simulated historical timeseries");
    try {
      final ExampleHistoricalDataGeneratorTool historicalDataGenerator = new ExampleHistoricalDataGeneratorTool();
      historicalDataGenerator.run(getToolContext());
      log.done();
    } catch (final RuntimeException t) {
      log.fail(t);
    }
  }

  /**
   * Loads an equity portfolio.
   */
  private void loadEquityPortfolio() {
    final Log log = new Log("Creating example equity portfolio");
    try {
      final ExampleEquityPortfolioLoader equityLoader = new ExampleEquityPortfolioLoader();
      equityLoader.run(getToolContext());
      log.done();
    } catch (final RuntimeException t) {
      log.fail(t);
    }
  }

  /**
   * Loads an equity option portfolio.
   */
  private void loadEquityOptionPortfolio() {
    final Log log = new Log("Creating example equity option portfolio");
    try {
      portfolioGeneratorTool().run(getToolContext(), EQUITY_OPTION_PORTFOLIO_NAME, new ExampleEquityOptionPortfolioGeneratorTool(), true,
          null);
      log.done();
    } catch (final RuntimeException t) {
      log.fail(t);
    }
  }

  /**
   * Loads a futures portfolio.
   */
  private void loadFuturePortfolio() {
    final Log log = new Log("Creating example future portfolio");
    try {
      final URL resource = ExampleEquityPortfolioLoader.class.getResource("futures.zip");
      final String file = unpackJar(resource);
      final PortfolioLoader futureLoader = new PortfolioLoader(getToolContext(), FUTURE_PORTFOLIO_NAME, null, file, true, true, true, false, true, false, null);
      futureLoader.execute();
      log.done();
    } catch (final RuntimeException t) {
      log.fail(t);
    }
  }

  /**
   * Loads a swap portfolio.
   */
  private void loadMultiCurrencySwapPortfolio() {
    final Log log = new Log("Creating example multi currency swap portfolio");
    try {
      portfolioGeneratorTool().run(getToolContext(), MULTI_CURRENCY_SWAP_PORTFOLIO_NAME, "Swap", true, null);
      log.done();
    } catch (final RuntimeException t) {
      log.fail(t);
    }
  }

  /**
   * Loads an AUD swap portfolio.
   */
  private void loadAudSwapPortfolio() {
    final Log log = new Log("Creating example AUD swap portfolio");
    try {
      portfolioGeneratorTool().run(getToolContext(), AUD_SWAP_PORFOLIO_NAME, "AUDSwap", true, null);
      log.done();
    } catch (final RuntimeException t) {
      log.fail(t);
    }
  }

  /**
   * Loads a swaption portfolio.
   */
  private void loadSwaptionParityPortfolio() {
    final Log log = new Log("Creating example swaption portfolio");
    try {
      portfolioGeneratorTool().run(getToolContext(), SWAPTION_PORTFOLIO_NAME, "SwaptionParity", true, null);
      log.done();
    } catch (final RuntimeException t) {
      log.fail(t);
    }
  }

  /**
   * Loads a portfolio containing constant-maturity swaps, cap-floors and cap-floor CMS spreads.
   */
  private void loadMixedCMPortfolio() {
    final Log log = new Log("Creating example mixed CM portfolio");
    try {
      portfolioGeneratorTool().run(getToolContext(), MIXED_CMS_PORTFOLIO_NAME, "MixedCM", true, null);
      log.done();
    } catch (final RuntimeException t) {
      log.fail(t);
    }
  }

  /**
   * Loads a vanilla FX option portfolio.
   */
  private void loadVanillaFxOptionPortfolio() {
    final Log log = new Log("Creating example vanilla FX option portfolio");
    try {
      portfolioGeneratorTool().run(getToolContext(), VANILLA_FX_OPTION_PORTFOLIO_NAME, "VanillaFXOption", true, null);
      log.done();
    } catch (final RuntimeException t) {
      log.fail(t);
    }
  }

  /**
   * Loads a portfolio of FX volatility swaps.
   */
  private void loadFXVolatilitySwapPortfolio() {
    final Log log = new Log("Creating example FX volatility swap portfolio");
    try {
      portfolioGeneratorTool().run(getToolContext(), FX_VOLATILITY_SWAP_PORTFOLIO_NAME, "FXVolatilitySwap", true, null);
      log.done();
    } catch (final RuntimeException t) {
      log.fail(t);
    }
  }

  /**
   * Loads a swaption portfolio.
   */
  private void loadSwaptionPortfolio() {
    final Log log = new Log("Creating example swaption portfolio");
    try {
      portfolioGeneratorTool().run(getToolContext(), MULTI_CURRENCY_SWAPTION_PORTFOLIO_NAME, "Swaption", true, null);
      log.done();
    } catch (final RuntimeException t) {
      log.fail(t);
    }
  }

  /**
   * Loads a EUR fixed-income portfolio.
   */
  private void loadEurFixedIncomePortfolio() {
    final Log log = new Log("Creating example EUR fixed income portfolio");
    try {
      portfolioGeneratorTool().run(getToolContext(), EUR_SWAP_PORTFOLIO_NAME, "EURFixedIncome", true, null);
      log.done();
    } catch (final RuntimeException t) {
      log.fail(t);
    }
  }

  /**
   * Loads a FX forward portfolio.
   */
  private void loadFxForwardPortfolio() {
    final Log log = new Log("Creating example FX forward portfolio");
    try {
      portfolioGeneratorTool().run(getToolContext(), FX_FORWARD_PORTFOLIO_NAME, "FxForward", true, null);
      log.done();
    } catch (final RuntimeException t) {
      log.fail(t);
    }
  }

  /**
   * Loads an EUR interest-rate future portfolio.
   */
  private void loadErFuturePortfolio() {
    final Log log = new Log("Creating example ER future portfolio");
    try {
      portfolioGeneratorTool().run(getToolContext(), ER_PORTFOLIO_NAME, "ERFutureForCurve", true, null);
      log.done();
    } catch (final RuntimeException t) {
      log.fail(t);
    }
  }

  /**
   * Loads an example OIS portfolio.
   */
  private void loadOisPortfolio() {
    final Log log = new Log("Creating example OIS portfolio");
    try {
      portfolioGeneratorTool().run(getToolContext(), OIS_PORTFOLIO_NAME, new ExampleOisPortfolioGeneratorTool(), true, null);
      log.done();
    } catch (final RuntimeException t) {
      log.fail(t);
    }
  }

  /**
   * Adds a portfolio containing government bonds.
   */
  private void loadMultiCountryBondPortfolio() {
    final Log log = new Log("Creating example bond portfolio");
    try {
      portfolioGeneratorTool().run(getToolContext(), BONDS_PORTFOLIO_NAME, new ExampleMultiCountryPortfolioGeneratorTool(), true, null);
      log.done();
    } catch (final RuntimeException t) {
      log.fail(t);
    }
  }

  /**
   * Adds a portfolio containing US government bonds.
   */
  private void loadUsBondPortfolio() {
    final Log log = new Log("Creating example US bond portfolio");
    try {
      portfolioGeneratorTool().run(getToolContext(), US_GOVERNMENT_BOND_PORTFOLIO_NAME, new ExampleMultiCountryPortfolioGeneratorTool(),
          true, null);
      log.done();
    } catch (final RuntimeException t) {
      log.fail(t);
    }
  }

  /**
   * Loads example FX implied curve construction configurations.
   */
  private void loadFxImpliedCurveConfigurations() {
    final Log log = new Log("Creating FX implied curve construction configurations");
    try {
      final ExampleFXImpliedCurveConfigurationsLoader loader = new ExampleFXImpliedCurveConfigurationsLoader();
      loader.run(getToolContext());
      log.done();
    } catch (final RuntimeException t) {
      log.fail(t);
    }
  }

  /**
   * Loads example curve construction configurations.
   */
  private void loadCurveConfigurations() {
    final Log log = new Log("Creating curve construction configurations");
    try {
      final ExampleCurveConfigurationsLoader loader = new ExampleCurveConfigurationsLoader();
      loader.run(getToolContext());
      log.done();
    } catch (final RuntimeException t) {
      log.fail(t);
    }
  }

  /**
   * Loads the example view definitions into the {@link com.opengamma.master.config.ConfigMaster}.
   */
  private void loadViews() {
    final Log log = new Log("Creating example view definitions");
    try {
      final ExampleViewsPopulator populator = new ExampleViewsPopulator();
      populator.run(getToolContext());
      log.done();
    } catch (final RuntimeException t) {
      log.fail(t);
    }
  }

  /**
   * Loads exchanges into the {@link com.opengamma.master.config.ConfigMaster}.
   */
  private void loadExchanges() {
    final Log log = new Log("Creating exchange data");
    try {
      final ExampleExchangeLoader loader = new ExampleExchangeLoader();
      loader.run(getToolContext());
      log.done();
    } catch (final RuntimeException t) {
      log.fail(t);
    }
  }

  /**
   * Loads holidays into the {@link com.opengamma.master.holiday.HolidayMaster}.
   */
  private void loadHolidays() {
    final Log log = new Log("Creating holiday data");
    try {
      final ExampleHolidayLoader loader = new ExampleHolidayLoader();
      loader.run(getToolContext());
      log.done();
    } catch (final RuntimeException t) {
      log.fail(t);
    }
  }

  /**
   * Workaround for poor handling of resources.
   * 
   * @param resource
   *          The resource.
   * @return The file name
   */
  private static String unpackJar(final URL resource) {
    String file = resource.getPath();
    if (file.contains(".jar!/")) {
      LOGGER.info("Unpacking zip file located within a jar file: {}", resource);
      String jarFileName = StringUtils.substringBefore(file, "!/");
      if (jarFileName.startsWith("file:/")) {
        jarFileName = jarFileName.substring(5);
        if (SystemUtils.IS_OS_WINDOWS) {
          jarFileName = StringUtils.stripStart(jarFileName, "/");
        }
      } else if (jarFileName.startsWith("file:/")) {
        jarFileName = jarFileName.substring(6);
      }
      jarFileName = StringUtils.replace(jarFileName, "%20", " ");
      String innerFileName = StringUtils.substringAfter(file, "!/");
      innerFileName = StringUtils.replace(innerFileName, "%20", " ");
      LOGGER.info("Unpacking zip file found jar file: {}", jarFileName);
      LOGGER.info("Unpacking zip file found zip file: {}", innerFileName);
      try (JarFile jar = new JarFile(jarFileName)) {
        final JarEntry jarEntry = jar.getJarEntry(innerFileName);
        try (InputStream in = jar.getInputStream(jarEntry)) {
          final File tempFile = File.createTempFile("simulated-examples-database-populator-", ".zip");
          tempFile.deleteOnExit();
          try (OutputStream out = new FileOutputStream(tempFile)) {
            IOUtils.copy(in, out);
          }
          file = tempFile.getCanonicalPath();
        }
      } catch (final IOException ex) {
        throw new OpenGammaRuntimeException("Unable to open file within jar file: " + resource, ex);
      }
      LOGGER.debug("Unpacking zip file extracted to: {}", file);
    }
    return file;
  }

}<|MERGE_RESOLUTION|>--- conflicted
+++ resolved
@@ -198,7 +198,7 @@
 
   /**
    * Creates a synthetic portfolio generator tool.
-   * 
+   *
    * @return The tool
    */
   private static SyntheticPortfolioGeneratorTool portfolioGeneratorTool() {
@@ -208,13 +208,8 @@
   }
 
   /**
-<<<<<<< HEAD
    * Logging helper. All stages must go through this. When run as part of the Windows install, the logger is customized to recognize
    * messages formatted in this fashion and route them towards the progress indicators.
-=======
-   * Logging helper. All stages must go through this. When run as part of the Windows install, the logger is customized to recognize messages formatted in this
-   * fashion and route them towards the progress indicators.
->>>>>>> 5663b273
    */
   private static final class Log {
     /** The string */
@@ -222,7 +217,7 @@
 
     /**
      * Create an instance
-     * 
+     *
      * @param str
      *          The string
      */
@@ -240,7 +235,7 @@
 
     /**
      * Appends an error message.
-     * 
+     *
      * @param e
      *          The error
      */
@@ -358,7 +353,8 @@
     try {
       final URL resource = ExampleEquityPortfolioLoader.class.getResource("futures.zip");
       final String file = unpackJar(resource);
-      final PortfolioLoader futureLoader = new PortfolioLoader(getToolContext(), FUTURE_PORTFOLIO_NAME, null, file, true, true, true, false, true, false, null);
+      final PortfolioLoader futureLoader = new PortfolioLoader(getToolContext(), FUTURE_PORTFOLIO_NAME, null, file, true, true, true, false,
+          true, false, null);
       futureLoader.execute();
       log.done();
     } catch (final RuntimeException t) {
@@ -608,7 +604,7 @@
 
   /**
    * Workaround for poor handling of resources.
-   * 
+   *
    * @param resource
    *          The resource.
    * @return The file name
