--- conflicted
+++ resolved
@@ -28,11 +28,6 @@
 import com.opengamma.examples.bloomberg.loader.ExampleEquityPortfolioLoader;
 import com.opengamma.examples.bloomberg.loader.ExampleFunctionConfigurationPopulator;
 import com.opengamma.examples.bloomberg.loader.ExampleFxForwardPortfolioLoader;
-<<<<<<< HEAD
-=======
-import com.opengamma.examples.bloomberg.loader.ExampleMixedCMCapFloorPortfolioLoader;
-import com.opengamma.examples.bloomberg.loader.ExampleSwaptionPortfolioLoader;
->>>>>>> 138eb255
 import com.opengamma.examples.bloomberg.loader.ExampleTimeSeriesRatingLoader;
 import com.opengamma.examples.bloomberg.loader.ExampleVanillaFxOptionPortfolioLoader;
 import com.opengamma.examples.bloomberg.loader.ExampleViewsPopulator;
@@ -131,8 +126,8 @@
   }
 
   /**
-   * Logging helper. All stages must go through this. When run as part of the Windows install, the logger is customized to recognize messages formatted in this
-   * fashion and route them towards the progress indicators.
+   * Logging helper. All stages must go through this. When run as part of the Windows install, the logger is customized to recognize
+   * messages formatted in this fashion and route them towards the progress indicators.
    */
   private static final class Log {
 
@@ -257,11 +252,14 @@
   private void loadHistoricalData() {
     final Log log = new Log("Loading historical reference data");
     try {
-      final BloombergHistoricalTimeSeriesLoader loader = new BloombergHistoricalTimeSeriesLoader(getToolContext().getHistoricalTimeSeriesMaster(),
-          getToolContext().getHistoricalTimeSeriesProvider(), new BloombergIdentifierProvider(getToolContext().getBloombergReferenceDataProvider()));
+      final BloombergHistoricalTimeSeriesLoader loader = new BloombergHistoricalTimeSeriesLoader(
+          getToolContext().getHistoricalTimeSeriesMaster(),
+          getToolContext().getHistoricalTimeSeriesProvider(),
+          new BloombergIdentifierProvider(getToolContext().getBloombergReferenceDataProvider()));
       for (final SecurityDocument doc : readEquitySecurities()) {
         final Security security = doc.getSecurity();
-        loader.loadTimeSeries(ImmutableSet.of(security.getExternalIdBundle().getExternalId(ExternalSchemes.BLOOMBERG_TICKER)), "UNKNOWN", "PX_LAST",
+        loader.loadTimeSeries(ImmutableSet.of(security.getExternalIdBundle().getExternalId(ExternalSchemes.BLOOMBERG_TICKER)), "UNKNOWN",
+            "PX_LAST",
             LocalDate.now().minusYears(1), LocalDate.now());
       }
       loader.loadTimeSeries(_historicalDataToLoad, "UNKNOWN", "PX_LAST", LocalDate.now().minusYears(1), LocalDate.now());
